--- conflicted
+++ resolved
@@ -1592,7 +1592,6 @@
   }
 }
 
-<<<<<<< HEAD
 void tools::addMOSCodeGenArgs(llvm::opt::ArgStringList &CmdArgs) {
   // Give machine block placement an accurate cost assessment of branches and
   // fallthroughs. (By default, it considers unconditional branches cheaper than
@@ -1625,9 +1624,6 @@
   CmdArgs.push_back("-disable-spill-hoist");
 }
 
-unsigned tools::getOrCheckAMDGPUCodeObjectVersion(
-    const Driver &D, const llvm::opt::ArgList &Args, bool Diagnose) {
-=======
 static llvm::opt::Arg *
 getAMDGPUCodeObjectArgument(const Driver &D, const llvm::opt::ArgList &Args) {
   // The last of -mcode-object-v3, -mno-code-object-v3 and
@@ -1639,7 +1635,6 @@
 
 void tools::checkAMDGPUCodeObjectVersion(const Driver &D,
                                          const llvm::opt::ArgList &Args) {
->>>>>>> 64eaffb6
   const unsigned MinCodeObjVer = 2;
   const unsigned MaxCodeObjVer = 4;
 
