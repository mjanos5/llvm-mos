//===--- CommonArgs.h - Args handling for multiple toolchains ---*- C++ -*-===//
//
// Part of the LLVM Project, under the Apache License v2.0 with LLVM Exceptions.
// See https://llvm.org/LICENSE.txt for license information.
// SPDX-License-Identifier: Apache-2.0 WITH LLVM-exception
//
//===----------------------------------------------------------------------===//


#ifndef LLVM_CLANG_LIB_DRIVER_TOOLCHAINS_COMMONARGS_H
#define LLVM_CLANG_LIB_DRIVER_TOOLCHAINS_COMMONARGS_H

#include "clang/Driver/Driver.h"
#include "clang/Driver/InputInfo.h"
#include "clang/Driver/Multilib.h"
#include "clang/Driver/Tool.h"
#include "clang/Driver/ToolChain.h"
#include "llvm/Support/CodeGen.h"

namespace clang {
namespace driver {
namespace tools {

void addPathIfExists(const Driver &D, const Twine &Path,
                     ToolChain::path_list &Paths);

void AddLinkerInputs(const ToolChain &TC, const InputInfoList &Inputs,
                     const llvm::opt::ArgList &Args,
                     llvm::opt::ArgStringList &CmdArgs, const JobAction &JA);

void addLinkerCompressDebugSectionsOption(const ToolChain &TC,
                                          const llvm::opt::ArgList &Args,
                                          llvm::opt::ArgStringList &CmdArgs);

void claimNoWarnArgs(const llvm::opt::ArgList &Args);

bool addSanitizerRuntimes(const ToolChain &TC, const llvm::opt::ArgList &Args,
                          llvm::opt::ArgStringList &CmdArgs);

void linkSanitizerRuntimeDeps(const ToolChain &TC,
                              llvm::opt::ArgStringList &CmdArgs);

bool addXRayRuntime(const ToolChain &TC, const llvm::opt::ArgList &Args,
                    llvm::opt::ArgStringList &CmdArgs);

void linkXRayRuntimeDeps(const ToolChain &TC,
                         llvm::opt::ArgStringList &CmdArgs);

void AddRunTimeLibs(const ToolChain &TC, const Driver &D,
                    llvm::opt::ArgStringList &CmdArgs,
                    const llvm::opt::ArgList &Args);

const char *SplitDebugName(const JobAction &JA, const llvm::opt::ArgList &Args,
                           const InputInfo &Input, const InputInfo &Output);

void SplitDebugInfo(const ToolChain &TC, Compilation &C, const Tool &T,
                    const JobAction &JA, const llvm::opt::ArgList &Args,
                    const InputInfo &Output, const char *OutFile);

void addLTOOptions(const ToolChain &ToolChain, const llvm::opt::ArgList &Args,
                   llvm::opt::ArgStringList &CmdArgs, const InputInfo &Output,
                   const InputInfo &Input, bool IsThinLTO);

std::tuple<llvm::Reloc::Model, unsigned, bool>
ParsePICArgs(const ToolChain &ToolChain, const llvm::opt::ArgList &Args);

unsigned ParseFunctionAlignment(const ToolChain &TC,
                                const llvm::opt::ArgList &Args);

unsigned ParseDebugDefaultVersion(const ToolChain &TC,
                                  const llvm::opt::ArgList &Args);

void AddAssemblerKPIC(const ToolChain &ToolChain,
                      const llvm::opt::ArgList &Args,
                      llvm::opt::ArgStringList &CmdArgs);

void addArchSpecificRPath(const ToolChain &TC, const llvm::opt::ArgList &Args,
                          llvm::opt::ArgStringList &CmdArgs);
/// Returns true, if an OpenMP runtime has been added.
bool addOpenMPRuntime(llvm::opt::ArgStringList &CmdArgs, const ToolChain &TC,
                      const llvm::opt::ArgList &Args,
                      bool ForceStaticHostRuntime = false,
                      bool IsOffloadingHost = false, bool GompNeedsRT = false);

llvm::opt::Arg *getLastProfileUseArg(const llvm::opt::ArgList &Args);
llvm::opt::Arg *getLastProfileSampleUseArg(const llvm::opt::ArgList &Args);

bool isObjCAutoRefCount(const llvm::opt::ArgList &Args);

llvm::StringRef getLTOParallelism(const llvm::opt::ArgList &Args,
                                  const Driver &D);

bool areOptimizationsEnabled(const llvm::opt::ArgList &Args);

bool isUseSeparateSections(const llvm::Triple &Triple);

/// \p EnvVar is split by system delimiter for environment variables.
/// If \p ArgName is "-I", "-L", or an empty string, each entry from \p EnvVar
/// is prefixed by \p ArgName then added to \p Args. Otherwise, for each
/// entry of \p EnvVar, \p ArgName is added to \p Args first, then the entry
/// itself is added.
void addDirectoryList(const llvm::opt::ArgList &Args,
                      llvm::opt::ArgStringList &CmdArgs, const char *ArgName,
                      const char *EnvVar);

void AddTargetFeature(const llvm::opt::ArgList &Args,
                      std::vector<StringRef> &Features,
                      llvm::opt::OptSpecifier OnOpt,
                      llvm::opt::OptSpecifier OffOpt, StringRef FeatureName);

std::string getCPUName(const Driver &D, const llvm::opt::ArgList &Args,
                       const llvm::Triple &T, bool FromAs = false);

/// Iterate \p Args and convert -mxxx to +xxx and -mno-xxx to -xxx and
/// append it to \p Features.
///
/// Note: Since \p Features may contain default values before calling
/// this function, or may be appended with entries to override arguments,
/// entries in \p Features are not unique.
void handleTargetFeaturesGroup(const llvm::opt::ArgList &Args,
                               std::vector<StringRef> &Features,
                               llvm::opt::OptSpecifier Group);

/// If there are multiple +xxx or -xxx features, keep the last one.
std::vector<StringRef>
unifyTargetFeatures(const std::vector<StringRef> &Features);

/// Handles the -save-stats option and returns the filename to save statistics
/// to.
SmallString<128> getStatsFileName(const llvm::opt::ArgList &Args,
                                  const InputInfo &Output,
                                  const InputInfo &Input, const Driver &D);

/// \p Flag must be a flag accepted by the driver with its leading '-' removed,
//     otherwise '-print-multi-lib' will not emit them correctly.
void addMultilibFlag(bool Enabled, const char *const Flag,
                     Multilib::flags_list &Flags);

void addX86AlignBranchArgs(const Driver &D, const llvm::opt::ArgList &Args,
                           llvm::opt::ArgStringList &CmdArgs, bool IsLTO);

<<<<<<< HEAD
void addMOSCodeGenArgs(llvm::opt::ArgStringList &CmdArgs);

unsigned getOrCheckAMDGPUCodeObjectVersion(const Driver &D,
                                           const llvm::opt::ArgList &Args,
                                           bool Diagnose = false);
=======
void checkAMDGPUCodeObjectVersion(const Driver &D,
                                  const llvm::opt::ArgList &Args);

unsigned getAMDGPUCodeObjectVersion(const Driver &D,
                                    const llvm::opt::ArgList &Args);

bool haveAMDGPUCodeObjectVersionArgument(const Driver &D,
                                         const llvm::opt::ArgList &Args);
>>>>>>> 64eaffb6

void addMachineOutlinerArgs(const Driver &D, const llvm::opt::ArgList &Args,
                            llvm::opt::ArgStringList &CmdArgs,
                            const llvm::Triple &Triple, bool IsLTO);

void addOpenMPDeviceRTL(const Driver &D, const llvm::opt::ArgList &DriverArgs,
                        llvm::opt::ArgStringList &CC1Args,
                        StringRef BitcodeSuffix, const llvm::Triple &Triple);
} // end namespace tools
} // end namespace driver
} // end namespace clang

#endif // LLVM_CLANG_LIB_DRIVER_TOOLCHAINS_COMMONARGS_H<|MERGE_RESOLUTION|>--- conflicted
+++ resolved
@@ -139,13 +139,8 @@
 void addX86AlignBranchArgs(const Driver &D, const llvm::opt::ArgList &Args,
                            llvm::opt::ArgStringList &CmdArgs, bool IsLTO);
 
-<<<<<<< HEAD
 void addMOSCodeGenArgs(llvm::opt::ArgStringList &CmdArgs);
 
-unsigned getOrCheckAMDGPUCodeObjectVersion(const Driver &D,
-                                           const llvm::opt::ArgList &Args,
-                                           bool Diagnose = false);
-=======
 void checkAMDGPUCodeObjectVersion(const Driver &D,
                                   const llvm::opt::ArgList &Args);
 
@@ -154,7 +149,6 @@
 
 bool haveAMDGPUCodeObjectVersionArgument(const Driver &D,
                                          const llvm::opt::ArgList &Args);
->>>>>>> 64eaffb6
 
 void addMachineOutlinerArgs(const Driver &D, const llvm::opt::ArgList &Args,
                             llvm::opt::ArgStringList &CmdArgs,
