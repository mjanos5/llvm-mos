--- conflicted
+++ resolved
@@ -691,28 +691,21 @@
     case attr::NoMerge:
       nomerge = true;
       break;
-<<<<<<< HEAD
-    case attr::MustTail: {
-=======
     case attr::NoInline:
       noinline = true;
       break;
     case attr::AlwaysInline:
       alwaysinline = true;
       break;
-    case attr::MustTail:
->>>>>>> 04e094a3
+    case attr::MustTail: {
       const Stmt *Sub = S.getSubStmt();
       const ReturnStmt *R = cast<ReturnStmt>(Sub);
       musttail = cast<CallExpr>(R->getRetValue()->IgnoreParens());
       break;
-<<<<<<< HEAD
     }
     case attr::Leaf:
       leaf = true;
       break;
-=======
->>>>>>> 04e094a3
     }
   }
   SaveAndRestore<bool> save_nomerge(InNoMergeAttributedStmt, nomerge);
