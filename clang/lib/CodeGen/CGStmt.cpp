//===--- CGStmt.cpp - Emit LLVM Code from Statements ----------------------===//
//
// Part of the LLVM Project, under the Apache License v2.0 with LLVM Exceptions.
// See https://llvm.org/LICENSE.txt for license information.
// SPDX-License-Identifier: Apache-2.0 WITH LLVM-exception
//
//===----------------------------------------------------------------------===//
//
// This contains code to emit Stmt nodes as LLVM code.
//
//===----------------------------------------------------------------------===//


#include "CGDebugInfo.h"
#include "CGOpenMPRuntime.h"
#include "CodeGenFunction.h"
#include "CodeGenModule.h"
#include "TargetInfo.h"
#include "clang/AST/Attr.h"
#include "clang/AST/Expr.h"
#include "clang/AST/Stmt.h"
#include "clang/AST/StmtVisitor.h"
#include "clang/Basic/Builtins.h"
#include "clang/Basic/DiagnosticSema.h"
#include "clang/Basic/PrettyStackTrace.h"
#include "clang/Basic/SourceManager.h"
#include "clang/Basic/TargetInfo.h"
#include "llvm/ADT/SmallSet.h"
#include "llvm/ADT/StringExtras.h"
#include "llvm/IR/Assumptions.h"
#include "llvm/IR/DataLayout.h"
#include "llvm/IR/InlineAsm.h"
#include "llvm/IR/Intrinsics.h"
#include "llvm/IR/MDBuilder.h"
#include "llvm/Support/SaveAndRestore.h"

using namespace clang;
using namespace CodeGen;

//===----------------------------------------------------------------------===//
//                              Statement Emission
//===----------------------------------------------------------------------===//

void CodeGenFunction::EmitStopPoint(const Stmt *S) {
  if (CGDebugInfo *DI = getDebugInfo()) {
    SourceLocation Loc;
    Loc = S->getBeginLoc();
    DI->EmitLocation(Builder, Loc);

    LastStopPoint = Loc;
  }
}

void CodeGenFunction::EmitStmt(const Stmt *S, ArrayRef<const Attr *> Attrs) {
  assert(S && "Null statement?");
  PGO.setCurrentStmt(S);

  // These statements have their own debug info handling.
  if (EmitSimpleStmt(S, Attrs))
    return;

  // Check if we are generating unreachable code.
  if (!HaveInsertPoint()) {
    // If so, and the statement doesn't contain a label, then we do not need to
    // generate actual code. This is safe because (1) the current point is
    // unreachable, so we don't need to execute the code, and (2) we've already
    // handled the statements which update internal data structures (like the
    // local variable map) which could be used by subsequent statements.
    if (!ContainsLabel(S)) {
      // Verify that any decl statements were handled as simple, they may be in
      // scope of subsequent reachable statements.
      assert(!isa<DeclStmt>(*S) && "Unexpected DeclStmt!");
      return;
    }

    // Otherwise, make a new block to hold the code.
    EnsureInsertPoint();
  }

  // Generate a stoppoint if we are emitting debug info.
  EmitStopPoint(S);

  // Ignore all OpenMP directives except for simd if OpenMP with Simd is
  // enabled.
  if (getLangOpts().OpenMP && getLangOpts().OpenMPSimd) {
    if (const auto *D = dyn_cast<OMPExecutableDirective>(S)) {
      EmitSimpleOMPExecutableDirective(*D);
      return;
    }
  }

  switch (S->getStmtClass()) {
  case Stmt::NoStmtClass:
  case Stmt::CXXCatchStmtClass:
  case Stmt::SEHExceptStmtClass:
  case Stmt::SEHFinallyStmtClass:
  case Stmt::MSDependentExistsStmtClass:
    llvm_unreachable("invalid statement class to emit generically");
  case Stmt::NullStmtClass:
  case Stmt::CompoundStmtClass:
  case Stmt::DeclStmtClass:
  case Stmt::LabelStmtClass:
  case Stmt::AttributedStmtClass:
  case Stmt::GotoStmtClass:
  case Stmt::BreakStmtClass:
  case Stmt::ContinueStmtClass:
  case Stmt::DefaultStmtClass:
  case Stmt::CaseStmtClass:
  case Stmt::SEHLeaveStmtClass:
    llvm_unreachable("should have emitted these statements as simple");

#define STMT(Type, Base)
#define ABSTRACT_STMT(Op)
#define EXPR(Type, Base) \
  case Stmt::Type##Class:
#include "clang/AST/StmtNodes.inc"
  {
    // Remember the block we came in on.
    llvm::BasicBlock *incoming = Builder.GetInsertBlock();
    assert(incoming && "expression emission must have an insertion point");

    EmitIgnoredExpr(cast<Expr>(S));

    llvm::BasicBlock *outgoing = Builder.GetInsertBlock();
    assert(outgoing && "expression emission cleared block!");

    // The expression emitters assume (reasonably!) that the insertion
    // point is always set.  To maintain that, the call-emission code
    // for noreturn functions has to enter a new block with no
    // predecessors.  We want to kill that block and mark the current
    // insertion point unreachable in the common case of a call like
    // "exit();".  Since expression emission doesn't otherwise create
    // blocks with no predecessors, we can just test for that.
    // However, we must be careful not to do this to our incoming
    // block, because *statement* emission does sometimes create
    // reachable blocks which will have no predecessors until later in
    // the function.  This occurs with, e.g., labels that are not
    // reachable by fallthrough.
    if (incoming != outgoing && outgoing->use_empty()) {
      outgoing->eraseFromParent();
      Builder.ClearInsertionPoint();
    }
    break;
  }

  case Stmt::IndirectGotoStmtClass:
    EmitIndirectGotoStmt(cast<IndirectGotoStmt>(*S)); break;

  case Stmt::IfStmtClass:      EmitIfStmt(cast<IfStmt>(*S));              break;
  case Stmt::WhileStmtClass:   EmitWhileStmt(cast<WhileStmt>(*S), Attrs); break;
  case Stmt::DoStmtClass:      EmitDoStmt(cast<DoStmt>(*S), Attrs);       break;
  case Stmt::ForStmtClass:     EmitForStmt(cast<ForStmt>(*S), Attrs);     break;

  case Stmt::ReturnStmtClass:  EmitReturnStmt(cast<ReturnStmt>(*S));      break;

  case Stmt::SwitchStmtClass:  EmitSwitchStmt(cast<SwitchStmt>(*S));      break;
  case Stmt::GCCAsmStmtClass:  // Intentional fall-through.
  case Stmt::MSAsmStmtClass:   EmitAsmStmt(cast<AsmStmt>(*S));            break;
  case Stmt::CoroutineBodyStmtClass:
    EmitCoroutineBody(cast<CoroutineBodyStmt>(*S));
    break;
  case Stmt::CoreturnStmtClass:
    EmitCoreturnStmt(cast<CoreturnStmt>(*S));
    break;
  case Stmt::CapturedStmtClass: {
    const CapturedStmt *CS = cast<CapturedStmt>(S);
    EmitCapturedStmt(*CS, CS->getCapturedRegionKind());
    }
    break;
  case Stmt::ObjCAtTryStmtClass:
    EmitObjCAtTryStmt(cast<ObjCAtTryStmt>(*S));
    break;
  case Stmt::ObjCAtCatchStmtClass:
    llvm_unreachable(
                    "@catch statements should be handled by EmitObjCAtTryStmt");
  case Stmt::ObjCAtFinallyStmtClass:
    llvm_unreachable(
                  "@finally statements should be handled by EmitObjCAtTryStmt");
  case Stmt::ObjCAtThrowStmtClass:
    EmitObjCAtThrowStmt(cast<ObjCAtThrowStmt>(*S));
    break;
  case Stmt::ObjCAtSynchronizedStmtClass:
    EmitObjCAtSynchronizedStmt(cast<ObjCAtSynchronizedStmt>(*S));
    break;
  case Stmt::ObjCForCollectionStmtClass:
    EmitObjCForCollectionStmt(cast<ObjCForCollectionStmt>(*S));
    break;
  case Stmt::ObjCAutoreleasePoolStmtClass:
    EmitObjCAutoreleasePoolStmt(cast<ObjCAutoreleasePoolStmt>(*S));
    break;

  case Stmt::CXXTryStmtClass:
    EmitCXXTryStmt(cast<CXXTryStmt>(*S));
    break;
  case Stmt::CXXForRangeStmtClass:
    EmitCXXForRangeStmt(cast<CXXForRangeStmt>(*S), Attrs);
    break;
  case Stmt::SEHTryStmtClass:
    EmitSEHTryStmt(cast<SEHTryStmt>(*S));
    break;
  case Stmt::OMPMetaDirectiveClass:
    EmitOMPMetaDirective(cast<OMPMetaDirective>(*S));
    break;
  case Stmt::OMPCanonicalLoopClass:
    EmitOMPCanonicalLoop(cast<OMPCanonicalLoop>(S));
    break;
  case Stmt::OMPParallelDirectiveClass:
    EmitOMPParallelDirective(cast<OMPParallelDirective>(*S));
    break;
  case Stmt::OMPSimdDirectiveClass:
    EmitOMPSimdDirective(cast<OMPSimdDirective>(*S));
    break;
  case Stmt::OMPTileDirectiveClass:
    EmitOMPTileDirective(cast<OMPTileDirective>(*S));
    break;
  case Stmt::OMPUnrollDirectiveClass:
    EmitOMPUnrollDirective(cast<OMPUnrollDirective>(*S));
    break;
  case Stmt::OMPForDirectiveClass:
    EmitOMPForDirective(cast<OMPForDirective>(*S));
    break;
  case Stmt::OMPForSimdDirectiveClass:
    EmitOMPForSimdDirective(cast<OMPForSimdDirective>(*S));
    break;
  case Stmt::OMPSectionsDirectiveClass:
    EmitOMPSectionsDirective(cast<OMPSectionsDirective>(*S));
    break;
  case Stmt::OMPSectionDirectiveClass:
    EmitOMPSectionDirective(cast<OMPSectionDirective>(*S));
    break;
  case Stmt::OMPSingleDirectiveClass:
    EmitOMPSingleDirective(cast<OMPSingleDirective>(*S));
    break;
  case Stmt::OMPMasterDirectiveClass:
    EmitOMPMasterDirective(cast<OMPMasterDirective>(*S));
    break;
  case Stmt::OMPCriticalDirectiveClass:
    EmitOMPCriticalDirective(cast<OMPCriticalDirective>(*S));
    break;
  case Stmt::OMPParallelForDirectiveClass:
    EmitOMPParallelForDirective(cast<OMPParallelForDirective>(*S));
    break;
  case Stmt::OMPParallelForSimdDirectiveClass:
    EmitOMPParallelForSimdDirective(cast<OMPParallelForSimdDirective>(*S));
    break;
  case Stmt::OMPParallelMasterDirectiveClass:
    EmitOMPParallelMasterDirective(cast<OMPParallelMasterDirective>(*S));
    break;
  case Stmt::OMPParallelSectionsDirectiveClass:
    EmitOMPParallelSectionsDirective(cast<OMPParallelSectionsDirective>(*S));
    break;
  case Stmt::OMPTaskDirectiveClass:
    EmitOMPTaskDirective(cast<OMPTaskDirective>(*S));
    break;
  case Stmt::OMPTaskyieldDirectiveClass:
    EmitOMPTaskyieldDirective(cast<OMPTaskyieldDirective>(*S));
    break;
  case Stmt::OMPBarrierDirectiveClass:
    EmitOMPBarrierDirective(cast<OMPBarrierDirective>(*S));
    break;
  case Stmt::OMPTaskwaitDirectiveClass:
    EmitOMPTaskwaitDirective(cast<OMPTaskwaitDirective>(*S));
    break;
  case Stmt::OMPTaskgroupDirectiveClass:
    EmitOMPTaskgroupDirective(cast<OMPTaskgroupDirective>(*S));
    break;
  case Stmt::OMPFlushDirectiveClass:
    EmitOMPFlushDirective(cast<OMPFlushDirective>(*S));
    break;
  case Stmt::OMPDepobjDirectiveClass:
    EmitOMPDepobjDirective(cast<OMPDepobjDirective>(*S));
    break;
  case Stmt::OMPScanDirectiveClass:
    EmitOMPScanDirective(cast<OMPScanDirective>(*S));
    break;
  case Stmt::OMPOrderedDirectiveClass:
    EmitOMPOrderedDirective(cast<OMPOrderedDirective>(*S));
    break;
  case Stmt::OMPAtomicDirectiveClass:
    EmitOMPAtomicDirective(cast<OMPAtomicDirective>(*S));
    break;
  case Stmt::OMPTargetDirectiveClass:
    EmitOMPTargetDirective(cast<OMPTargetDirective>(*S));
    break;
  case Stmt::OMPTeamsDirectiveClass:
    EmitOMPTeamsDirective(cast<OMPTeamsDirective>(*S));
    break;
  case Stmt::OMPCancellationPointDirectiveClass:
    EmitOMPCancellationPointDirective(cast<OMPCancellationPointDirective>(*S));
    break;
  case Stmt::OMPCancelDirectiveClass:
    EmitOMPCancelDirective(cast<OMPCancelDirective>(*S));
    break;
  case Stmt::OMPTargetDataDirectiveClass:
    EmitOMPTargetDataDirective(cast<OMPTargetDataDirective>(*S));
    break;
  case Stmt::OMPTargetEnterDataDirectiveClass:
    EmitOMPTargetEnterDataDirective(cast<OMPTargetEnterDataDirective>(*S));
    break;
  case Stmt::OMPTargetExitDataDirectiveClass:
    EmitOMPTargetExitDataDirective(cast<OMPTargetExitDataDirective>(*S));
    break;
  case Stmt::OMPTargetParallelDirectiveClass:
    EmitOMPTargetParallelDirective(cast<OMPTargetParallelDirective>(*S));
    break;
  case Stmt::OMPTargetParallelForDirectiveClass:
    EmitOMPTargetParallelForDirective(cast<OMPTargetParallelForDirective>(*S));
    break;
  case Stmt::OMPTaskLoopDirectiveClass:
    EmitOMPTaskLoopDirective(cast<OMPTaskLoopDirective>(*S));
    break;
  case Stmt::OMPTaskLoopSimdDirectiveClass:
    EmitOMPTaskLoopSimdDirective(cast<OMPTaskLoopSimdDirective>(*S));
    break;
  case Stmt::OMPMasterTaskLoopDirectiveClass:
    EmitOMPMasterTaskLoopDirective(cast<OMPMasterTaskLoopDirective>(*S));
    break;
  case Stmt::OMPMasterTaskLoopSimdDirectiveClass:
    EmitOMPMasterTaskLoopSimdDirective(
        cast<OMPMasterTaskLoopSimdDirective>(*S));
    break;
  case Stmt::OMPParallelMasterTaskLoopDirectiveClass:
    EmitOMPParallelMasterTaskLoopDirective(
        cast<OMPParallelMasterTaskLoopDirective>(*S));
    break;
  case Stmt::OMPParallelMasterTaskLoopSimdDirectiveClass:
    EmitOMPParallelMasterTaskLoopSimdDirective(
        cast<OMPParallelMasterTaskLoopSimdDirective>(*S));
    break;
  case Stmt::OMPDistributeDirectiveClass:
    EmitOMPDistributeDirective(cast<OMPDistributeDirective>(*S));
    break;
  case Stmt::OMPTargetUpdateDirectiveClass:
    EmitOMPTargetUpdateDirective(cast<OMPTargetUpdateDirective>(*S));
    break;
  case Stmt::OMPDistributeParallelForDirectiveClass:
    EmitOMPDistributeParallelForDirective(
        cast<OMPDistributeParallelForDirective>(*S));
    break;
  case Stmt::OMPDistributeParallelForSimdDirectiveClass:
    EmitOMPDistributeParallelForSimdDirective(
        cast<OMPDistributeParallelForSimdDirective>(*S));
    break;
  case Stmt::OMPDistributeSimdDirectiveClass:
    EmitOMPDistributeSimdDirective(cast<OMPDistributeSimdDirective>(*S));
    break;
  case Stmt::OMPTargetParallelForSimdDirectiveClass:
    EmitOMPTargetParallelForSimdDirective(
        cast<OMPTargetParallelForSimdDirective>(*S));
    break;
  case Stmt::OMPTargetSimdDirectiveClass:
    EmitOMPTargetSimdDirective(cast<OMPTargetSimdDirective>(*S));
    break;
  case Stmt::OMPTeamsDistributeDirectiveClass:
    EmitOMPTeamsDistributeDirective(cast<OMPTeamsDistributeDirective>(*S));
    break;
  case Stmt::OMPTeamsDistributeSimdDirectiveClass:
    EmitOMPTeamsDistributeSimdDirective(
        cast<OMPTeamsDistributeSimdDirective>(*S));
    break;
  case Stmt::OMPTeamsDistributeParallelForSimdDirectiveClass:
    EmitOMPTeamsDistributeParallelForSimdDirective(
        cast<OMPTeamsDistributeParallelForSimdDirective>(*S));
    break;
  case Stmt::OMPTeamsDistributeParallelForDirectiveClass:
    EmitOMPTeamsDistributeParallelForDirective(
        cast<OMPTeamsDistributeParallelForDirective>(*S));
    break;
  case Stmt::OMPTargetTeamsDirectiveClass:
    EmitOMPTargetTeamsDirective(cast<OMPTargetTeamsDirective>(*S));
    break;
  case Stmt::OMPTargetTeamsDistributeDirectiveClass:
    EmitOMPTargetTeamsDistributeDirective(
        cast<OMPTargetTeamsDistributeDirective>(*S));
    break;
  case Stmt::OMPTargetTeamsDistributeParallelForDirectiveClass:
    EmitOMPTargetTeamsDistributeParallelForDirective(
        cast<OMPTargetTeamsDistributeParallelForDirective>(*S));
    break;
  case Stmt::OMPTargetTeamsDistributeParallelForSimdDirectiveClass:
    EmitOMPTargetTeamsDistributeParallelForSimdDirective(
        cast<OMPTargetTeamsDistributeParallelForSimdDirective>(*S));
    break;
  case Stmt::OMPTargetTeamsDistributeSimdDirectiveClass:
    EmitOMPTargetTeamsDistributeSimdDirective(
        cast<OMPTargetTeamsDistributeSimdDirective>(*S));
    break;
  case Stmt::OMPInteropDirectiveClass:
    llvm_unreachable("Interop directive not supported yet.");
    break;
  case Stmt::OMPDispatchDirectiveClass:
    llvm_unreachable("Dispatch directive not supported yet.");
    break;
  case Stmt::OMPMaskedDirectiveClass:
    EmitOMPMaskedDirective(cast<OMPMaskedDirective>(*S));
    break;
  }
}

bool CodeGenFunction::EmitSimpleStmt(const Stmt *S,
                                     ArrayRef<const Attr *> Attrs) {
  switch (S->getStmtClass()) {
  default:
    return false;
  case Stmt::NullStmtClass:
    break;
  case Stmt::CompoundStmtClass:
    EmitCompoundStmt(cast<CompoundStmt>(*S));
    break;
  case Stmt::DeclStmtClass:
    EmitDeclStmt(cast<DeclStmt>(*S));
    break;
  case Stmt::LabelStmtClass:
    EmitLabelStmt(cast<LabelStmt>(*S));
    break;
  case Stmt::AttributedStmtClass:
    EmitAttributedStmt(cast<AttributedStmt>(*S));
    break;
  case Stmt::GotoStmtClass:
    EmitGotoStmt(cast<GotoStmt>(*S));
    break;
  case Stmt::BreakStmtClass:
    EmitBreakStmt(cast<BreakStmt>(*S));
    break;
  case Stmt::ContinueStmtClass:
    EmitContinueStmt(cast<ContinueStmt>(*S));
    break;
  case Stmt::DefaultStmtClass:
    EmitDefaultStmt(cast<DefaultStmt>(*S), Attrs);
    break;
  case Stmt::CaseStmtClass:
    EmitCaseStmt(cast<CaseStmt>(*S), Attrs);
    break;
  case Stmt::SEHLeaveStmtClass:
    EmitSEHLeaveStmt(cast<SEHLeaveStmt>(*S));
    break;
  }
  return true;
}

/// EmitCompoundStmt - Emit a compound statement {..} node.  If GetLast is true,
/// this captures the expression result of the last sub-statement and returns it
/// (for use by the statement expression extension).
Address CodeGenFunction::EmitCompoundStmt(const CompoundStmt &S, bool GetLast,
                                          AggValueSlot AggSlot) {
  PrettyStackTraceLoc CrashInfo(getContext().getSourceManager(),S.getLBracLoc(),
                             "LLVM IR generation of compound statement ('{}')");

  // Keep track of the current cleanup stack depth, including debug scopes.
  LexicalScope Scope(*this, S.getSourceRange());

  return EmitCompoundStmtWithoutScope(S, GetLast, AggSlot);
}

Address
CodeGenFunction::EmitCompoundStmtWithoutScope(const CompoundStmt &S,
                                              bool GetLast,
                                              AggValueSlot AggSlot) {

  const Stmt *ExprResult = S.getStmtExprResult();
  assert((!GetLast || (GetLast && ExprResult)) &&
         "If GetLast is true then the CompoundStmt must have a StmtExprResult");

  Address RetAlloca = Address::invalid();

  for (auto *CurStmt : S.body()) {
    if (GetLast && ExprResult == CurStmt) {
      // We have to special case labels here.  They are statements, but when put
      // at the end of a statement expression, they yield the value of their
      // subexpression.  Handle this by walking through all labels we encounter,
      // emitting them before we evaluate the subexpr.
      // Similar issues arise for attributed statements.
      while (!isa<Expr>(ExprResult)) {
        if (const auto *LS = dyn_cast<LabelStmt>(ExprResult)) {
          EmitLabel(LS->getDecl());
          ExprResult = LS->getSubStmt();
        } else if (const auto *AS = dyn_cast<AttributedStmt>(ExprResult)) {
          // FIXME: Update this if we ever have attributes that affect the
          // semantics of an expression.
          ExprResult = AS->getSubStmt();
        } else {
          llvm_unreachable("unknown value statement");
        }
      }

      EnsureInsertPoint();

      const Expr *E = cast<Expr>(ExprResult);
      QualType ExprTy = E->getType();
      if (hasAggregateEvaluationKind(ExprTy)) {
        EmitAggExpr(E, AggSlot);
      } else {
        // We can't return an RValue here because there might be cleanups at
        // the end of the StmtExpr.  Because of that, we have to emit the result
        // here into a temporary alloca.
        RetAlloca = CreateMemTemp(ExprTy);
        EmitAnyExprToMem(E, RetAlloca, Qualifiers(),
                         /*IsInit*/ false);
      }
    } else {
      EmitStmt(CurStmt);
    }
  }

  return RetAlloca;
}

void CodeGenFunction::SimplifyForwardingBlocks(llvm::BasicBlock *BB) {
  llvm::BranchInst *BI = dyn_cast<llvm::BranchInst>(BB->getTerminator());

  // If there is a cleanup stack, then we it isn't worth trying to
  // simplify this block (we would need to remove it from the scope map
  // and cleanup entry).
  if (!EHStack.empty())
    return;

  // Can only simplify direct branches.
  if (!BI || !BI->isUnconditional())
    return;

  // Can only simplify empty blocks.
  if (BI->getIterator() != BB->begin())
    return;

  BB->replaceAllUsesWith(BI->getSuccessor(0));
  BI->eraseFromParent();
  BB->eraseFromParent();
}

void CodeGenFunction::EmitBlock(llvm::BasicBlock *BB, bool IsFinished) {
  llvm::BasicBlock *CurBB = Builder.GetInsertBlock();

  // Fall out of the current block (if necessary).
  EmitBranch(BB);

  if (IsFinished && BB->use_empty()) {
    delete BB;
    return;
  }

  // Place the block after the current block, if possible, or else at
  // the end of the function.
  if (CurBB && CurBB->getParent())
    CurFn->getBasicBlockList().insertAfter(CurBB->getIterator(), BB);
  else
    CurFn->getBasicBlockList().push_back(BB);
  Builder.SetInsertPoint(BB);
}

void CodeGenFunction::EmitBranch(llvm::BasicBlock *Target) {
  // Emit a branch from the current block to the target one if this
  // was a real block.  If this was just a fall-through block after a
  // terminator, don't emit it.
  llvm::BasicBlock *CurBB = Builder.GetInsertBlock();

  if (!CurBB || CurBB->getTerminator()) {
    // If there is no insert point or the previous block is already
    // terminated, don't touch it.
  } else {
    // Otherwise, create a fall-through branch.
    Builder.CreateBr(Target);
  }

  Builder.ClearInsertionPoint();
}

void CodeGenFunction::EmitBlockAfterUses(llvm::BasicBlock *block) {
  bool inserted = false;
  for (llvm::User *u : block->users()) {
    if (llvm::Instruction *insn = dyn_cast<llvm::Instruction>(u)) {
      CurFn->getBasicBlockList().insertAfter(insn->getParent()->getIterator(),
                                             block);
      inserted = true;
      break;
    }
  }

  if (!inserted)
    CurFn->getBasicBlockList().push_back(block);

  Builder.SetInsertPoint(block);
}

CodeGenFunction::JumpDest
CodeGenFunction::getJumpDestForLabel(const LabelDecl *D) {
  JumpDest &Dest = LabelMap[D];
  if (Dest.isValid()) return Dest;

  // Create, but don't insert, the new block.
  Dest = JumpDest(createBasicBlock(D->getName()),
                  EHScopeStack::stable_iterator::invalid(),
                  NextCleanupDestIndex++);
  return Dest;
}

void CodeGenFunction::EmitLabel(const LabelDecl *D) {
  // Add this label to the current lexical scope if we're within any
  // normal cleanups.  Jumps "in" to this label --- when permitted by
  // the language --- may need to be routed around such cleanups.
  if (EHStack.hasNormalCleanups() && CurLexicalScope)
    CurLexicalScope->addLabel(D);

  JumpDest &Dest = LabelMap[D];

  // If we didn't need a forward reference to this label, just go
  // ahead and create a destination at the current scope.
  if (!Dest.isValid()) {
    Dest = getJumpDestInCurrentScope(D->getName());

  // Otherwise, we need to give this label a target depth and remove
  // it from the branch-fixups list.
  } else {
    assert(!Dest.getScopeDepth().isValid() && "already emitted label!");
    Dest.setScopeDepth(EHStack.stable_begin());
    ResolveBranchFixups(Dest.getBlock());
  }

  EmitBlock(Dest.getBlock());

  // Emit debug info for labels.
  if (CGDebugInfo *DI = getDebugInfo()) {
    if (CGM.getCodeGenOpts().hasReducedDebugInfo()) {
      DI->setLocation(D->getLocation());
      DI->EmitLabel(D, Builder);
    }
  }

  incrementProfileCounter(D->getStmt());
}

/// Change the cleanup scope of the labels in this lexical scope to
/// match the scope of the enclosing context.
void CodeGenFunction::LexicalScope::rescopeLabels() {
  assert(!Labels.empty());
  EHScopeStack::stable_iterator innermostScope
    = CGF.EHStack.getInnermostNormalCleanup();

  // Change the scope depth of all the labels.
  for (SmallVectorImpl<const LabelDecl*>::const_iterator
         i = Labels.begin(), e = Labels.end(); i != e; ++i) {
    assert(CGF.LabelMap.count(*i));
    JumpDest &dest = CGF.LabelMap.find(*i)->second;
    assert(dest.getScopeDepth().isValid());
    assert(innermostScope.encloses(dest.getScopeDepth()));
    dest.setScopeDepth(innermostScope);
  }

  // Reparent the labels if the new scope also has cleanups.
  if (innermostScope != EHScopeStack::stable_end() && ParentScope) {
    ParentScope->Labels.append(Labels.begin(), Labels.end());
  }
}


void CodeGenFunction::EmitLabelStmt(const LabelStmt &S) {
  EmitLabel(S.getDecl());

  // IsEHa - emit eha.scope.begin if it's a side entry of a scope
  if (getLangOpts().EHAsynch && S.isSideEntry())
    EmitSehCppScopeBegin();

  EmitStmt(S.getSubStmt());
}

void CodeGenFunction::EmitAttributedStmt(const AttributedStmt &S) {
  bool nomerge = false;
<<<<<<< HEAD
  bool leaf = false;

  for (const auto *A : S.getAttrs()) {
    switch (A->getKind()) {
    default:
      break;
    case attr::NoMerge:
      nomerge = true;
      break;
    case attr::Leaf:
      leaf = true;
      break;
    }
  }
  SaveAndRestore<bool> save_nomerge(InNoMergeAttributedStmt, nomerge);
  SaveAndRestore<bool> save_leaf(InLeafAttributedStmt, leaf);
=======
  const CallExpr *musttail = nullptr;

  for (const auto *A : S.getAttrs()) {
    if (A->getKind() == attr::NoMerge) {
      nomerge = true;
    }
    if (A->getKind() == attr::MustTail) {
      const Stmt *Sub = S.getSubStmt();
      const ReturnStmt *R = cast<ReturnStmt>(Sub);
      musttail = cast<CallExpr>(R->getRetValue()->IgnoreParens());
    }
  }
  SaveAndRestore<bool> save_nomerge(InNoMergeAttributedStmt, nomerge);
  SaveAndRestore<const CallExpr *> save_musttail(MustTailCall, musttail);
>>>>>>> 64eaffb6
  EmitStmt(S.getSubStmt(), S.getAttrs());
}

void CodeGenFunction::EmitGotoStmt(const GotoStmt &S) {
  // If this code is reachable then emit a stop point (if generating
  // debug info). We have to do this ourselves because we are on the
  // "simple" statement path.
  if (HaveInsertPoint())
    EmitStopPoint(&S);

  EmitBranchThroughCleanup(getJumpDestForLabel(S.getLabel()));
}


void CodeGenFunction::EmitIndirectGotoStmt(const IndirectGotoStmt &S) {
  if (const LabelDecl *Target = S.getConstantTarget()) {
    EmitBranchThroughCleanup(getJumpDestForLabel(Target));
    return;
  }

  // Ensure that we have an i8* for our PHI node.
  llvm::Value *V = Builder.CreateBitCast(EmitScalarExpr(S.getTarget()),
                                         Int8PtrTy, "addr");
  llvm::BasicBlock *CurBB = Builder.GetInsertBlock();

  // Get the basic block for the indirect goto.
  llvm::BasicBlock *IndGotoBB = GetIndirectGotoBlock();

  // The first instruction in the block has to be the PHI for the switch dest,
  // add an entry for this branch.
  cast<llvm::PHINode>(IndGotoBB->begin())->addIncoming(V, CurBB);

  EmitBranch(IndGotoBB);
}

void CodeGenFunction::EmitIfStmt(const IfStmt &S) {
  // The else branch of a consteval if statement is always the only branch that
  // can be runtime evaluated.
  if (S.isConsteval()) {
    const Stmt *Executed = S.isNegatedConsteval() ? S.getThen() : S.getElse();
    if (Executed) {
      RunCleanupsScope ExecutedScope(*this);
      EmitStmt(Executed);
    }
    return;
  }

  // C99 6.8.4.1: The first substatement is executed if the expression compares
  // unequal to 0.  The condition must be a scalar type.
  LexicalScope ConditionScope(*this, S.getCond()->getSourceRange());

  if (S.getInit())
    EmitStmt(S.getInit());

  if (S.getConditionVariable())
    EmitDecl(*S.getConditionVariable());

  // If the condition constant folds and can be elided, try to avoid emitting
  // the condition and the dead arm of the if/else.
  bool CondConstant;
  if (ConstantFoldsToSimpleInteger(S.getCond(), CondConstant,
                                   S.isConstexpr())) {
    // Figure out which block (then or else) is executed.
    const Stmt *Executed = S.getThen();
    const Stmt *Skipped  = S.getElse();
    if (!CondConstant)  // Condition false?
      std::swap(Executed, Skipped);

    // If the skipped block has no labels in it, just emit the executed block.
    // This avoids emitting dead code and simplifies the CFG substantially.
    if (S.isConstexpr() || !ContainsLabel(Skipped)) {
      if (CondConstant)
        incrementProfileCounter(&S);
      if (Executed) {
        RunCleanupsScope ExecutedScope(*this);
        EmitStmt(Executed);
      }
      return;
    }
  }

  // Otherwise, the condition did not fold, or we couldn't elide it.  Just emit
  // the conditional branch.
  llvm::BasicBlock *ThenBlock = createBasicBlock("if.then");
  llvm::BasicBlock *ContBlock = createBasicBlock("if.end");
  llvm::BasicBlock *ElseBlock = ContBlock;
  if (S.getElse())
    ElseBlock = createBasicBlock("if.else");

  // Prefer the PGO based weights over the likelihood attribute.
  // When the build isn't optimized the metadata isn't used, so don't generate
  // it.
  Stmt::Likelihood LH = Stmt::LH_None;
  uint64_t Count = getProfileCount(S.getThen());
  if (!Count && CGM.getCodeGenOpts().OptimizationLevel)
    LH = Stmt::getLikelihood(S.getThen(), S.getElse());
  EmitBranchOnBoolExpr(S.getCond(), ThenBlock, ElseBlock, Count, LH);

  // Emit the 'then' code.
  EmitBlock(ThenBlock);
  incrementProfileCounter(&S);
  {
    RunCleanupsScope ThenScope(*this);
    EmitStmt(S.getThen());
  }
  EmitBranch(ContBlock);

  // Emit the 'else' code if present.
  if (const Stmt *Else = S.getElse()) {
    {
      // There is no need to emit line number for an unconditional branch.
      auto NL = ApplyDebugLocation::CreateEmpty(*this);
      EmitBlock(ElseBlock);
    }
    {
      RunCleanupsScope ElseScope(*this);
      EmitStmt(Else);
    }
    {
      // There is no need to emit line number for an unconditional branch.
      auto NL = ApplyDebugLocation::CreateEmpty(*this);
      EmitBranch(ContBlock);
    }
  }

  // Emit the continuation block for code after the if.
  EmitBlock(ContBlock, true);
}

void CodeGenFunction::EmitWhileStmt(const WhileStmt &S,
                                    ArrayRef<const Attr *> WhileAttrs) {
  // Emit the header for the loop, which will also become
  // the continue target.
  JumpDest LoopHeader = getJumpDestInCurrentScope("while.cond");
  EmitBlock(LoopHeader.getBlock());

  // Create an exit block for when the condition fails, which will
  // also become the break target.
  JumpDest LoopExit = getJumpDestInCurrentScope("while.end");

  // Store the blocks to use for break and continue.
  BreakContinueStack.push_back(BreakContinue(LoopExit, LoopHeader));

  // C++ [stmt.while]p2:
  //   When the condition of a while statement is a declaration, the
  //   scope of the variable that is declared extends from its point
  //   of declaration (3.3.2) to the end of the while statement.
  //   [...]
  //   The object created in a condition is destroyed and created
  //   with each iteration of the loop.
  RunCleanupsScope ConditionScope(*this);

  if (S.getConditionVariable())
    EmitDecl(*S.getConditionVariable());

  // Evaluate the conditional in the while header.  C99 6.8.5.1: The
  // evaluation of the controlling expression takes place before each
  // execution of the loop body.
  llvm::Value *BoolCondVal = EvaluateExprAsBool(S.getCond());

  // while(1) is common, avoid extra exit blocks.  Be sure
  // to correctly handle break/continue though.
  llvm::ConstantInt *C = dyn_cast<llvm::ConstantInt>(BoolCondVal);
  bool CondIsConstInt = C != nullptr;
  bool EmitBoolCondBranch = !CondIsConstInt || !C->isOne();
  const SourceRange &R = S.getSourceRange();
  LoopStack.push(LoopHeader.getBlock(), CGM.getContext(), CGM.getCodeGenOpts(),
                 WhileAttrs, SourceLocToDebugLoc(R.getBegin()),
                 SourceLocToDebugLoc(R.getEnd()),
                 checkIfLoopMustProgress(CondIsConstInt));

  // As long as the condition is true, go to the loop body.
  llvm::BasicBlock *LoopBody = createBasicBlock("while.body");
  if (EmitBoolCondBranch) {
    llvm::BasicBlock *ExitBlock = LoopExit.getBlock();
    if (ConditionScope.requiresCleanups())
      ExitBlock = createBasicBlock("while.exit");
    llvm::MDNode *Weights =
        createProfileWeightsForLoop(S.getCond(), getProfileCount(S.getBody()));
    if (!Weights && CGM.getCodeGenOpts().OptimizationLevel)
      BoolCondVal = emitCondLikelihoodViaExpectIntrinsic(
          BoolCondVal, Stmt::getLikelihood(S.getBody()));
    Builder.CreateCondBr(BoolCondVal, LoopBody, ExitBlock, Weights);

    if (ExitBlock != LoopExit.getBlock()) {
      EmitBlock(ExitBlock);
      EmitBranchThroughCleanup(LoopExit);
    }
  } else if (const Attr *A = Stmt::getLikelihoodAttr(S.getBody())) {
    CGM.getDiags().Report(A->getLocation(),
                          diag::warn_attribute_has_no_effect_on_infinite_loop)
        << A << A->getRange();
    CGM.getDiags().Report(
        S.getWhileLoc(),
        diag::note_attribute_has_no_effect_on_infinite_loop_here)
        << SourceRange(S.getWhileLoc(), S.getRParenLoc());
  }

  // Emit the loop body.  We have to emit this in a cleanup scope
  // because it might be a singleton DeclStmt.
  {
    RunCleanupsScope BodyScope(*this);
    EmitBlock(LoopBody);
    incrementProfileCounter(&S);
    EmitStmt(S.getBody());
  }

  BreakContinueStack.pop_back();

  // Immediately force cleanup.
  ConditionScope.ForceCleanup();

  EmitStopPoint(&S);
  // Branch to the loop header again.
  EmitBranch(LoopHeader.getBlock());

  LoopStack.pop();

  // Emit the exit block.
  EmitBlock(LoopExit.getBlock(), true);

  // The LoopHeader typically is just a branch if we skipped emitting
  // a branch, try to erase it.
  if (!EmitBoolCondBranch)
    SimplifyForwardingBlocks(LoopHeader.getBlock());
}

void CodeGenFunction::EmitDoStmt(const DoStmt &S,
                                 ArrayRef<const Attr *> DoAttrs) {
  JumpDest LoopExit = getJumpDestInCurrentScope("do.end");
  JumpDest LoopCond = getJumpDestInCurrentScope("do.cond");

  uint64_t ParentCount = getCurrentProfileCount();

  // Store the blocks to use for break and continue.
  BreakContinueStack.push_back(BreakContinue(LoopExit, LoopCond));

  // Emit the body of the loop.
  llvm::BasicBlock *LoopBody = createBasicBlock("do.body");

  EmitBlockWithFallThrough(LoopBody, &S);
  {
    RunCleanupsScope BodyScope(*this);
    EmitStmt(S.getBody());
  }

  EmitBlock(LoopCond.getBlock());

  // C99 6.8.5.2: "The evaluation of the controlling expression takes place
  // after each execution of the loop body."

  // Evaluate the conditional in the while header.
  // C99 6.8.5p2/p4: The first substatement is executed if the expression
  // compares unequal to 0.  The condition must be a scalar type.
  llvm::Value *BoolCondVal = EvaluateExprAsBool(S.getCond());

  BreakContinueStack.pop_back();

  // "do {} while (0)" is common in macros, avoid extra blocks.  Be sure
  // to correctly handle break/continue though.
  llvm::ConstantInt *C = dyn_cast<llvm::ConstantInt>(BoolCondVal);
  bool CondIsConstInt = C;
  bool EmitBoolCondBranch = !C || !C->isZero();

  const SourceRange &R = S.getSourceRange();
  LoopStack.push(LoopBody, CGM.getContext(), CGM.getCodeGenOpts(), DoAttrs,
                 SourceLocToDebugLoc(R.getBegin()),
                 SourceLocToDebugLoc(R.getEnd()),
                 checkIfLoopMustProgress(CondIsConstInt));

  // As long as the condition is true, iterate the loop.
  if (EmitBoolCondBranch) {
    uint64_t BackedgeCount = getProfileCount(S.getBody()) - ParentCount;
    Builder.CreateCondBr(
        BoolCondVal, LoopBody, LoopExit.getBlock(),
        createProfileWeightsForLoop(S.getCond(), BackedgeCount));
  }

  LoopStack.pop();

  // Emit the exit block.
  EmitBlock(LoopExit.getBlock());

  // The DoCond block typically is just a branch if we skipped
  // emitting a branch, try to erase it.
  if (!EmitBoolCondBranch)
    SimplifyForwardingBlocks(LoopCond.getBlock());
}

void CodeGenFunction::EmitForStmt(const ForStmt &S,
                                  ArrayRef<const Attr *> ForAttrs) {
  JumpDest LoopExit = getJumpDestInCurrentScope("for.end");

  LexicalScope ForScope(*this, S.getSourceRange());

  // Evaluate the first part before the loop.
  if (S.getInit())
    EmitStmt(S.getInit());

  // Start the loop with a block that tests the condition.
  // If there's an increment, the continue scope will be overwritten
  // later.
  JumpDest CondDest = getJumpDestInCurrentScope("for.cond");
  llvm::BasicBlock *CondBlock = CondDest.getBlock();
  EmitBlock(CondBlock);

  Expr::EvalResult Result;
  bool CondIsConstInt =
      !S.getCond() || S.getCond()->EvaluateAsInt(Result, getContext());

  const SourceRange &R = S.getSourceRange();
  LoopStack.push(CondBlock, CGM.getContext(), CGM.getCodeGenOpts(), ForAttrs,
                 SourceLocToDebugLoc(R.getBegin()),
                 SourceLocToDebugLoc(R.getEnd()),
                 checkIfLoopMustProgress(CondIsConstInt));

  // Create a cleanup scope for the condition variable cleanups.
  LexicalScope ConditionScope(*this, S.getSourceRange());

  // If the for loop doesn't have an increment we can just use the condition as
  // the continue block. Otherwise, if there is no condition variable, we can
  // form the continue block now. If there is a condition variable, we can't
  // form the continue block until after we've emitted the condition, because
  // the condition is in scope in the increment, but Sema's jump diagnostics
  // ensure that there are no continues from the condition variable that jump
  // to the loop increment.
  JumpDest Continue;
  if (!S.getInc())
    Continue = CondDest;
  else if (!S.getConditionVariable())
    Continue = getJumpDestInCurrentScope("for.inc");
  BreakContinueStack.push_back(BreakContinue(LoopExit, Continue));

  if (S.getCond()) {
    // If the for statement has a condition scope, emit the local variable
    // declaration.
    if (S.getConditionVariable()) {
      EmitDecl(*S.getConditionVariable());

      // We have entered the condition variable's scope, so we're now able to
      // jump to the continue block.
      Continue = S.getInc() ? getJumpDestInCurrentScope("for.inc") : CondDest;
      BreakContinueStack.back().ContinueBlock = Continue;
    }

    llvm::BasicBlock *ExitBlock = LoopExit.getBlock();
    // If there are any cleanups between here and the loop-exit scope,
    // create a block to stage a loop exit along.
    if (ForScope.requiresCleanups())
      ExitBlock = createBasicBlock("for.cond.cleanup");

    // As long as the condition is true, iterate the loop.
    llvm::BasicBlock *ForBody = createBasicBlock("for.body");

    // C99 6.8.5p2/p4: The first substatement is executed if the expression
    // compares unequal to 0.  The condition must be a scalar type.
    llvm::Value *BoolCondVal = EvaluateExprAsBool(S.getCond());
    llvm::MDNode *Weights =
        createProfileWeightsForLoop(S.getCond(), getProfileCount(S.getBody()));
    if (!Weights && CGM.getCodeGenOpts().OptimizationLevel)
      BoolCondVal = emitCondLikelihoodViaExpectIntrinsic(
          BoolCondVal, Stmt::getLikelihood(S.getBody()));

    Builder.CreateCondBr(BoolCondVal, ForBody, ExitBlock, Weights);

    if (ExitBlock != LoopExit.getBlock()) {
      EmitBlock(ExitBlock);
      EmitBranchThroughCleanup(LoopExit);
    }

    EmitBlock(ForBody);
  } else {
    // Treat it as a non-zero constant.  Don't even create a new block for the
    // body, just fall into it.
  }
  incrementProfileCounter(&S);

  {
    // Create a separate cleanup scope for the body, in case it is not
    // a compound statement.
    RunCleanupsScope BodyScope(*this);
    EmitStmt(S.getBody());
  }

  // If there is an increment, emit it next.
  if (S.getInc()) {
    EmitBlock(Continue.getBlock());
    EmitStmt(S.getInc());
  }

  BreakContinueStack.pop_back();

  ConditionScope.ForceCleanup();

  EmitStopPoint(&S);
  EmitBranch(CondBlock);

  ForScope.ForceCleanup();

  LoopStack.pop();

  // Emit the fall-through block.
  EmitBlock(LoopExit.getBlock(), true);
}

void
CodeGenFunction::EmitCXXForRangeStmt(const CXXForRangeStmt &S,
                                     ArrayRef<const Attr *> ForAttrs) {
  JumpDest LoopExit = getJumpDestInCurrentScope("for.end");

  LexicalScope ForScope(*this, S.getSourceRange());

  // Evaluate the first pieces before the loop.
  if (S.getInit())
    EmitStmt(S.getInit());
  EmitStmt(S.getRangeStmt());
  EmitStmt(S.getBeginStmt());
  EmitStmt(S.getEndStmt());

  // Start the loop with a block that tests the condition.
  // If there's an increment, the continue scope will be overwritten
  // later.
  llvm::BasicBlock *CondBlock = createBasicBlock("for.cond");
  EmitBlock(CondBlock);

  const SourceRange &R = S.getSourceRange();
  LoopStack.push(CondBlock, CGM.getContext(), CGM.getCodeGenOpts(), ForAttrs,
                 SourceLocToDebugLoc(R.getBegin()),
                 SourceLocToDebugLoc(R.getEnd()));

  // If there are any cleanups between here and the loop-exit scope,
  // create a block to stage a loop exit along.
  llvm::BasicBlock *ExitBlock = LoopExit.getBlock();
  if (ForScope.requiresCleanups())
    ExitBlock = createBasicBlock("for.cond.cleanup");

  // The loop body, consisting of the specified body and the loop variable.
  llvm::BasicBlock *ForBody = createBasicBlock("for.body");

  // The body is executed if the expression, contextually converted
  // to bool, is true.
  llvm::Value *BoolCondVal = EvaluateExprAsBool(S.getCond());
  llvm::MDNode *Weights =
      createProfileWeightsForLoop(S.getCond(), getProfileCount(S.getBody()));
  if (!Weights && CGM.getCodeGenOpts().OptimizationLevel)
    BoolCondVal = emitCondLikelihoodViaExpectIntrinsic(
        BoolCondVal, Stmt::getLikelihood(S.getBody()));
  Builder.CreateCondBr(BoolCondVal, ForBody, ExitBlock, Weights);

  if (ExitBlock != LoopExit.getBlock()) {
    EmitBlock(ExitBlock);
    EmitBranchThroughCleanup(LoopExit);
  }

  EmitBlock(ForBody);
  incrementProfileCounter(&S);

  // Create a block for the increment. In case of a 'continue', we jump there.
  JumpDest Continue = getJumpDestInCurrentScope("for.inc");

  // Store the blocks to use for break and continue.
  BreakContinueStack.push_back(BreakContinue(LoopExit, Continue));

  {
    // Create a separate cleanup scope for the loop variable and body.
    LexicalScope BodyScope(*this, S.getSourceRange());
    EmitStmt(S.getLoopVarStmt());
    EmitStmt(S.getBody());
  }

  EmitStopPoint(&S);
  // If there is an increment, emit it next.
  EmitBlock(Continue.getBlock());
  EmitStmt(S.getInc());

  BreakContinueStack.pop_back();

  EmitBranch(CondBlock);

  ForScope.ForceCleanup();

  LoopStack.pop();

  // Emit the fall-through block.
  EmitBlock(LoopExit.getBlock(), true);
}

void CodeGenFunction::EmitReturnOfRValue(RValue RV, QualType Ty) {
  if (RV.isScalar()) {
    Builder.CreateStore(RV.getScalarVal(), ReturnValue);
  } else if (RV.isAggregate()) {
    LValue Dest = MakeAddrLValue(ReturnValue, Ty);
    LValue Src = MakeAddrLValue(RV.getAggregateAddress(), Ty);
    EmitAggregateCopy(Dest, Src, Ty, getOverlapForReturnValue());
  } else {
    EmitStoreOfComplex(RV.getComplexVal(), MakeAddrLValue(ReturnValue, Ty),
                       /*init*/ true);
  }
  EmitBranchThroughCleanup(ReturnBlock);
}

namespace {
// RAII struct used to save and restore a return statment's result expression.
struct SaveRetExprRAII {
  SaveRetExprRAII(const Expr *RetExpr, CodeGenFunction &CGF)
      : OldRetExpr(CGF.RetExpr), CGF(CGF) {
    CGF.RetExpr = RetExpr;
  }
  ~SaveRetExprRAII() { CGF.RetExpr = OldRetExpr; }
  const Expr *OldRetExpr;
  CodeGenFunction &CGF;
};
} // namespace

/// If we have 'return f(...);', where both caller and callee are SwiftAsync,
/// codegen it as 'tail call ...; ret void;'.
static void makeTailCallIfSwiftAsync(const CallExpr *CE, CGBuilderTy &Builder,
                                     const CGFunctionInfo *CurFnInfo) {
  auto calleeQualType = CE->getCallee()->getType();
  const FunctionType *calleeType = nullptr;
  if (calleeQualType->isFunctionPointerType() ||
      calleeQualType->isFunctionReferenceType() ||
      calleeQualType->isBlockPointerType() ||
      calleeQualType->isMemberFunctionPointerType()) {
    calleeType = calleeQualType->getPointeeType()->castAs<FunctionType>();
  } else if (auto *ty = dyn_cast<FunctionType>(calleeQualType)) {
    calleeType = ty;
  } else if (auto CMCE = dyn_cast<CXXMemberCallExpr>(CE)) {
    if (auto methodDecl = CMCE->getMethodDecl()) {
      // getMethodDecl() doesn't handle member pointers at the moment.
      calleeType = methodDecl->getType()->castAs<FunctionType>();
    } else {
      return;
    }
  } else {
    return;
  }
  if (calleeType->getCallConv() == CallingConv::CC_SwiftAsync &&
      (CurFnInfo->getASTCallingConvention() == CallingConv::CC_SwiftAsync)) {
    auto CI = cast<llvm::CallInst>(&Builder.GetInsertBlock()->back());
    CI->setTailCallKind(llvm::CallInst::TCK_MustTail);
    Builder.CreateRetVoid();
    Builder.ClearInsertionPoint();
  }
}

/// EmitReturnStmt - Note that due to GCC extensions, this can have an operand
/// if the function returns void, or may be missing one if the function returns
/// non-void.  Fun stuff :).
void CodeGenFunction::EmitReturnStmt(const ReturnStmt &S) {
  if (requiresReturnValueCheck()) {
    llvm::Constant *SLoc = EmitCheckSourceLocation(S.getBeginLoc());
    auto *SLocPtr =
        new llvm::GlobalVariable(CGM.getModule(), SLoc->getType(), false,
                                 llvm::GlobalVariable::PrivateLinkage, SLoc);
    SLocPtr->setUnnamedAddr(llvm::GlobalValue::UnnamedAddr::Global);
    CGM.getSanitizerMetadata()->disableSanitizerForGlobal(SLocPtr);
    assert(ReturnLocation.isValid() && "No valid return location");
    Builder.CreateStore(Builder.CreateBitCast(SLocPtr, Int8PtrTy),
                        ReturnLocation);
  }

  // Returning from an outlined SEH helper is UB, and we already warn on it.
  if (IsOutlinedSEHHelper) {
    Builder.CreateUnreachable();
    Builder.ClearInsertionPoint();
  }

  // Emit the result value, even if unused, to evaluate the side effects.
  const Expr *RV = S.getRetValue();

  // Record the result expression of the return statement. The recorded
  // expression is used to determine whether a block capture's lifetime should
  // end at the end of the full expression as opposed to the end of the scope
  // enclosing the block expression.
  //
  // This permits a small, easily-implemented exception to our over-conservative
  // rules about not jumping to statements following block literals with
  // non-trivial cleanups.
  SaveRetExprRAII SaveRetExpr(RV, *this);

  RunCleanupsScope cleanupScope(*this);
  if (const auto *EWC = dyn_cast_or_null<ExprWithCleanups>(RV))
    RV = EWC->getSubExpr();
  // FIXME: Clean this up by using an LValue for ReturnTemp,
  // EmitStoreThroughLValue, and EmitAnyExpr.
  // Check if the NRVO candidate was not globalized in OpenMP mode.
  if (getLangOpts().ElideConstructors && S.getNRVOCandidate() &&
      S.getNRVOCandidate()->isNRVOVariable() &&
      (!getLangOpts().OpenMP ||
       !CGM.getOpenMPRuntime()
            .getAddressOfLocalVariable(*this, S.getNRVOCandidate())
            .isValid())) {
    // Apply the named return value optimization for this return statement,
    // which means doing nothing: the appropriate result has already been
    // constructed into the NRVO variable.

    // If there is an NRVO flag for this variable, set it to 1 into indicate
    // that the cleanup code should not destroy the variable.
    if (llvm::Value *NRVOFlag = NRVOFlags[S.getNRVOCandidate()])
      Builder.CreateFlagStore(Builder.getTrue(), NRVOFlag);
  } else if (!ReturnValue.isValid() || (RV && RV->getType()->isVoidType())) {
    // Make sure not to return anything, but evaluate the expression
    // for side effects.
    if (RV) {
      EmitAnyExpr(RV);
      if (auto *CE = dyn_cast<CallExpr>(RV))
        makeTailCallIfSwiftAsync(CE, Builder, CurFnInfo);
    }
  } else if (!RV) {
    // Do nothing (return value is left uninitialized)
  } else if (FnRetTy->isReferenceType()) {
    // If this function returns a reference, take the address of the expression
    // rather than the value.
    RValue Result = EmitReferenceBindingToExpr(RV);
    Builder.CreateStore(Result.getScalarVal(), ReturnValue);
  } else {
    switch (getEvaluationKind(RV->getType())) {
    case TEK_Scalar:
      Builder.CreateStore(EmitScalarExpr(RV), ReturnValue);
      break;
    case TEK_Complex:
      EmitComplexExprIntoLValue(RV, MakeAddrLValue(ReturnValue, RV->getType()),
                                /*isInit*/ true);
      break;
    case TEK_Aggregate:
      EmitAggExpr(RV, AggValueSlot::forAddr(
                          ReturnValue, Qualifiers(),
                          AggValueSlot::IsDestructed,
                          AggValueSlot::DoesNotNeedGCBarriers,
                          AggValueSlot::IsNotAliased,
                          getOverlapForReturnValue()));
      break;
    }
  }

  ++NumReturnExprs;
  if (!RV || RV->isEvaluatable(getContext()))
    ++NumSimpleReturnExprs;

  cleanupScope.ForceCleanup();
  EmitBranchThroughCleanup(ReturnBlock);
}

void CodeGenFunction::EmitDeclStmt(const DeclStmt &S) {
  // As long as debug info is modeled with instructions, we have to ensure we
  // have a place to insert here and write the stop point here.
  if (HaveInsertPoint())
    EmitStopPoint(&S);

  for (const auto *I : S.decls())
    EmitDecl(*I);
}

void CodeGenFunction::EmitBreakStmt(const BreakStmt &S) {
  assert(!BreakContinueStack.empty() && "break stmt not in a loop or switch!");

  // If this code is reachable then emit a stop point (if generating
  // debug info). We have to do this ourselves because we are on the
  // "simple" statement path.
  if (HaveInsertPoint())
    EmitStopPoint(&S);

  EmitBranchThroughCleanup(BreakContinueStack.back().BreakBlock);
}

void CodeGenFunction::EmitContinueStmt(const ContinueStmt &S) {
  assert(!BreakContinueStack.empty() && "continue stmt not in a loop!");

  // If this code is reachable then emit a stop point (if generating
  // debug info). We have to do this ourselves because we are on the
  // "simple" statement path.
  if (HaveInsertPoint())
    EmitStopPoint(&S);

  EmitBranchThroughCleanup(BreakContinueStack.back().ContinueBlock);
}

/// EmitCaseStmtRange - If case statement range is not too big then
/// add multiple cases to switch instruction, one for each value within
/// the range. If range is too big then emit "if" condition check.
void CodeGenFunction::EmitCaseStmtRange(const CaseStmt &S,
                                        ArrayRef<const Attr *> Attrs) {
  assert(S.getRHS() && "Expected RHS value in CaseStmt");

  llvm::APSInt LHS = S.getLHS()->EvaluateKnownConstInt(getContext());
  llvm::APSInt RHS = S.getRHS()->EvaluateKnownConstInt(getContext());

  // Emit the code for this case. We do this first to make sure it is
  // properly chained from our predecessor before generating the
  // switch machinery to enter this block.
  llvm::BasicBlock *CaseDest = createBasicBlock("sw.bb");
  EmitBlockWithFallThrough(CaseDest, &S);
  EmitStmt(S.getSubStmt());

  // If range is empty, do nothing.
  if (LHS.isSigned() ? RHS.slt(LHS) : RHS.ult(LHS))
    return;

  Stmt::Likelihood LH = Stmt::getLikelihood(Attrs);
  llvm::APInt Range = RHS - LHS;
  // FIXME: parameters such as this should not be hardcoded.
  if (Range.ult(llvm::APInt(Range.getBitWidth(), 64))) {
    // Range is small enough to add multiple switch instruction cases.
    uint64_t Total = getProfileCount(&S);
    unsigned NCases = Range.getZExtValue() + 1;
    // We only have one region counter for the entire set of cases here, so we
    // need to divide the weights evenly between the generated cases, ensuring
    // that the total weight is preserved. E.g., a weight of 5 over three cases
    // will be distributed as weights of 2, 2, and 1.
    uint64_t Weight = Total / NCases, Rem = Total % NCases;
    for (unsigned I = 0; I != NCases; ++I) {
      if (SwitchWeights)
        SwitchWeights->push_back(Weight + (Rem ? 1 : 0));
      else if (SwitchLikelihood)
        SwitchLikelihood->push_back(LH);

      if (Rem)
        Rem--;
      SwitchInsn->addCase(Builder.getInt(LHS), CaseDest);
      ++LHS;
    }
    return;
  }

  // The range is too big. Emit "if" condition into a new block,
  // making sure to save and restore the current insertion point.
  llvm::BasicBlock *RestoreBB = Builder.GetInsertBlock();

  // Push this test onto the chain of range checks (which terminates
  // in the default basic block). The switch's default will be changed
  // to the top of this chain after switch emission is complete.
  llvm::BasicBlock *FalseDest = CaseRangeBlock;
  CaseRangeBlock = createBasicBlock("sw.caserange");

  CurFn->getBasicBlockList().push_back(CaseRangeBlock);
  Builder.SetInsertPoint(CaseRangeBlock);

  // Emit range check.
  llvm::Value *Diff =
    Builder.CreateSub(SwitchInsn->getCondition(), Builder.getInt(LHS));
  llvm::Value *Cond =
    Builder.CreateICmpULE(Diff, Builder.getInt(Range), "inbounds");

  llvm::MDNode *Weights = nullptr;
  if (SwitchWeights) {
    uint64_t ThisCount = getProfileCount(&S);
    uint64_t DefaultCount = (*SwitchWeights)[0];
    Weights = createProfileWeights(ThisCount, DefaultCount);

    // Since we're chaining the switch default through each large case range, we
    // need to update the weight for the default, ie, the first case, to include
    // this case.
    (*SwitchWeights)[0] += ThisCount;
  } else if (SwitchLikelihood)
    Cond = emitCondLikelihoodViaExpectIntrinsic(Cond, LH);

  Builder.CreateCondBr(Cond, CaseDest, FalseDest, Weights);

  // Restore the appropriate insertion point.
  if (RestoreBB)
    Builder.SetInsertPoint(RestoreBB);
  else
    Builder.ClearInsertionPoint();
}

void CodeGenFunction::EmitCaseStmt(const CaseStmt &S,
                                   ArrayRef<const Attr *> Attrs) {
  // If there is no enclosing switch instance that we're aware of, then this
  // case statement and its block can be elided.  This situation only happens
  // when we've constant-folded the switch, are emitting the constant case,
  // and part of the constant case includes another case statement.  For
  // instance: switch (4) { case 4: do { case 5: } while (1); }
  if (!SwitchInsn) {
    EmitStmt(S.getSubStmt());
    return;
  }

  // Handle case ranges.
  if (S.getRHS()) {
    EmitCaseStmtRange(S, Attrs);
    return;
  }

  llvm::ConstantInt *CaseVal =
    Builder.getInt(S.getLHS()->EvaluateKnownConstInt(getContext()));
  if (SwitchLikelihood)
    SwitchLikelihood->push_back(Stmt::getLikelihood(Attrs));

  // If the body of the case is just a 'break', try to not emit an empty block.
  // If we're profiling or we're not optimizing, leave the block in for better
  // debug and coverage analysis.
  if (!CGM.getCodeGenOpts().hasProfileClangInstr() &&
      CGM.getCodeGenOpts().OptimizationLevel > 0 &&
      isa<BreakStmt>(S.getSubStmt())) {
    JumpDest Block = BreakContinueStack.back().BreakBlock;

    // Only do this optimization if there are no cleanups that need emitting.
    if (isObviouslyBranchWithoutCleanups(Block)) {
      if (SwitchWeights)
        SwitchWeights->push_back(getProfileCount(&S));
      SwitchInsn->addCase(CaseVal, Block.getBlock());

      // If there was a fallthrough into this case, make sure to redirect it to
      // the end of the switch as well.
      if (Builder.GetInsertBlock()) {
        Builder.CreateBr(Block.getBlock());
        Builder.ClearInsertionPoint();
      }
      return;
    }
  }

  llvm::BasicBlock *CaseDest = createBasicBlock("sw.bb");
  EmitBlockWithFallThrough(CaseDest, &S);
  if (SwitchWeights)
    SwitchWeights->push_back(getProfileCount(&S));
  SwitchInsn->addCase(CaseVal, CaseDest);

  // Recursively emitting the statement is acceptable, but is not wonderful for
  // code where we have many case statements nested together, i.e.:
  //  case 1:
  //    case 2:
  //      case 3: etc.
  // Handling this recursively will create a new block for each case statement
  // that falls through to the next case which is IR intensive.  It also causes
  // deep recursion which can run into stack depth limitations.  Handle
  // sequential non-range case statements specially.
  //
  // TODO When the next case has a likelihood attribute the code returns to the
  // recursive algorithm. Maybe improve this case if it becomes common practice
  // to use a lot of attributes.
  const CaseStmt *CurCase = &S;
  const CaseStmt *NextCase = dyn_cast<CaseStmt>(S.getSubStmt());

  // Otherwise, iteratively add consecutive cases to this switch stmt.
  while (NextCase && NextCase->getRHS() == nullptr) {
    CurCase = NextCase;
    llvm::ConstantInt *CaseVal =
      Builder.getInt(CurCase->getLHS()->EvaluateKnownConstInt(getContext()));

    if (SwitchWeights)
      SwitchWeights->push_back(getProfileCount(NextCase));
    if (CGM.getCodeGenOpts().hasProfileClangInstr()) {
      CaseDest = createBasicBlock("sw.bb");
      EmitBlockWithFallThrough(CaseDest, CurCase);
    }
    // Since this loop is only executed when the CaseStmt has no attributes
    // use a hard-coded value.
    if (SwitchLikelihood)
      SwitchLikelihood->push_back(Stmt::LH_None);

    SwitchInsn->addCase(CaseVal, CaseDest);
    NextCase = dyn_cast<CaseStmt>(CurCase->getSubStmt());
  }

  // Generate a stop point for debug info if the case statement is
  // followed by a default statement. A fallthrough case before a
  // default case gets its own branch target.
  if (CurCase->getSubStmt()->getStmtClass() == Stmt::DefaultStmtClass)
    EmitStopPoint(CurCase);

  // Normal default recursion for non-cases.
  EmitStmt(CurCase->getSubStmt());
}

void CodeGenFunction::EmitDefaultStmt(const DefaultStmt &S,
                                      ArrayRef<const Attr *> Attrs) {
  // If there is no enclosing switch instance that we're aware of, then this
  // default statement can be elided. This situation only happens when we've
  // constant-folded the switch.
  if (!SwitchInsn) {
    EmitStmt(S.getSubStmt());
    return;
  }

  llvm::BasicBlock *DefaultBlock = SwitchInsn->getDefaultDest();
  assert(DefaultBlock->empty() &&
         "EmitDefaultStmt: Default block already defined?");

  if (SwitchLikelihood)
    SwitchLikelihood->front() = Stmt::getLikelihood(Attrs);

  EmitBlockWithFallThrough(DefaultBlock, &S);

  EmitStmt(S.getSubStmt());
}

/// CollectStatementsForCase - Given the body of a 'switch' statement and a
/// constant value that is being switched on, see if we can dead code eliminate
/// the body of the switch to a simple series of statements to emit.  Basically,
/// on a switch (5) we want to find these statements:
///    case 5:
///      printf(...);    <--
///      ++i;            <--
///      break;
///
/// and add them to the ResultStmts vector.  If it is unsafe to do this
/// transformation (for example, one of the elided statements contains a label
/// that might be jumped to), return CSFC_Failure.  If we handled it and 'S'
/// should include statements after it (e.g. the printf() line is a substmt of
/// the case) then return CSFC_FallThrough.  If we handled it and found a break
/// statement, then return CSFC_Success.
///
/// If Case is non-null, then we are looking for the specified case, checking
/// that nothing we jump over contains labels.  If Case is null, then we found
/// the case and are looking for the break.
///
/// If the recursive walk actually finds our Case, then we set FoundCase to
/// true.
///
enum CSFC_Result { CSFC_Failure, CSFC_FallThrough, CSFC_Success };
static CSFC_Result CollectStatementsForCase(const Stmt *S,
                                            const SwitchCase *Case,
                                            bool &FoundCase,
                              SmallVectorImpl<const Stmt*> &ResultStmts) {
  // If this is a null statement, just succeed.
  if (!S)
    return Case ? CSFC_Success : CSFC_FallThrough;

  // If this is the switchcase (case 4: or default) that we're looking for, then
  // we're in business.  Just add the substatement.
  if (const SwitchCase *SC = dyn_cast<SwitchCase>(S)) {
    if (S == Case) {
      FoundCase = true;
      return CollectStatementsForCase(SC->getSubStmt(), nullptr, FoundCase,
                                      ResultStmts);
    }

    // Otherwise, this is some other case or default statement, just ignore it.
    return CollectStatementsForCase(SC->getSubStmt(), Case, FoundCase,
                                    ResultStmts);
  }

  // If we are in the live part of the code and we found our break statement,
  // return a success!
  if (!Case && isa<BreakStmt>(S))
    return CSFC_Success;

  // If this is a switch statement, then it might contain the SwitchCase, the
  // break, or neither.
  if (const CompoundStmt *CS = dyn_cast<CompoundStmt>(S)) {
    // Handle this as two cases: we might be looking for the SwitchCase (if so
    // the skipped statements must be skippable) or we might already have it.
    CompoundStmt::const_body_iterator I = CS->body_begin(), E = CS->body_end();
    bool StartedInLiveCode = FoundCase;
    unsigned StartSize = ResultStmts.size();

    // If we've not found the case yet, scan through looking for it.
    if (Case) {
      // Keep track of whether we see a skipped declaration.  The code could be
      // using the declaration even if it is skipped, so we can't optimize out
      // the decl if the kept statements might refer to it.
      bool HadSkippedDecl = false;

      // If we're looking for the case, just see if we can skip each of the
      // substatements.
      for (; Case && I != E; ++I) {
        HadSkippedDecl |= CodeGenFunction::mightAddDeclToScope(*I);

        switch (CollectStatementsForCase(*I, Case, FoundCase, ResultStmts)) {
        case CSFC_Failure: return CSFC_Failure;
        case CSFC_Success:
          // A successful result means that either 1) that the statement doesn't
          // have the case and is skippable, or 2) does contain the case value
          // and also contains the break to exit the switch.  In the later case,
          // we just verify the rest of the statements are elidable.
          if (FoundCase) {
            // If we found the case and skipped declarations, we can't do the
            // optimization.
            if (HadSkippedDecl)
              return CSFC_Failure;

            for (++I; I != E; ++I)
              if (CodeGenFunction::ContainsLabel(*I, true))
                return CSFC_Failure;
            return CSFC_Success;
          }
          break;
        case CSFC_FallThrough:
          // If we have a fallthrough condition, then we must have found the
          // case started to include statements.  Consider the rest of the
          // statements in the compound statement as candidates for inclusion.
          assert(FoundCase && "Didn't find case but returned fallthrough?");
          // We recursively found Case, so we're not looking for it anymore.
          Case = nullptr;

          // If we found the case and skipped declarations, we can't do the
          // optimization.
          if (HadSkippedDecl)
            return CSFC_Failure;
          break;
        }
      }

      if (!FoundCase)
        return CSFC_Success;

      assert(!HadSkippedDecl && "fallthrough after skipping decl");
    }

    // If we have statements in our range, then we know that the statements are
    // live and need to be added to the set of statements we're tracking.
    bool AnyDecls = false;
    for (; I != E; ++I) {
      AnyDecls |= CodeGenFunction::mightAddDeclToScope(*I);

      switch (CollectStatementsForCase(*I, nullptr, FoundCase, ResultStmts)) {
      case CSFC_Failure: return CSFC_Failure;
      case CSFC_FallThrough:
        // A fallthrough result means that the statement was simple and just
        // included in ResultStmt, keep adding them afterwards.
        break;
      case CSFC_Success:
        // A successful result means that we found the break statement and
        // stopped statement inclusion.  We just ensure that any leftover stmts
        // are skippable and return success ourselves.
        for (++I; I != E; ++I)
          if (CodeGenFunction::ContainsLabel(*I, true))
            return CSFC_Failure;
        return CSFC_Success;
      }
    }

    // If we're about to fall out of a scope without hitting a 'break;', we
    // can't perform the optimization if there were any decls in that scope
    // (we'd lose their end-of-lifetime).
    if (AnyDecls) {
      // If the entire compound statement was live, there's one more thing we
      // can try before giving up: emit the whole thing as a single statement.
      // We can do that unless the statement contains a 'break;'.
      // FIXME: Such a break must be at the end of a construct within this one.
      // We could emit this by just ignoring the BreakStmts entirely.
      if (StartedInLiveCode && !CodeGenFunction::containsBreak(S)) {
        ResultStmts.resize(StartSize);
        ResultStmts.push_back(S);
      } else {
        return CSFC_Failure;
      }
    }

    return CSFC_FallThrough;
  }

  // Okay, this is some other statement that we don't handle explicitly, like a
  // for statement or increment etc.  If we are skipping over this statement,
  // just verify it doesn't have labels, which would make it invalid to elide.
  if (Case) {
    if (CodeGenFunction::ContainsLabel(S, true))
      return CSFC_Failure;
    return CSFC_Success;
  }

  // Otherwise, we want to include this statement.  Everything is cool with that
  // so long as it doesn't contain a break out of the switch we're in.
  if (CodeGenFunction::containsBreak(S)) return CSFC_Failure;

  // Otherwise, everything is great.  Include the statement and tell the caller
  // that we fall through and include the next statement as well.
  ResultStmts.push_back(S);
  return CSFC_FallThrough;
}

/// FindCaseStatementsForValue - Find the case statement being jumped to and
/// then invoke CollectStatementsForCase to find the list of statements to emit
/// for a switch on constant.  See the comment above CollectStatementsForCase
/// for more details.
static bool FindCaseStatementsForValue(const SwitchStmt &S,
                                       const llvm::APSInt &ConstantCondValue,
                                SmallVectorImpl<const Stmt*> &ResultStmts,
                                       ASTContext &C,
                                       const SwitchCase *&ResultCase) {
  // First step, find the switch case that is being branched to.  We can do this
  // efficiently by scanning the SwitchCase list.
  const SwitchCase *Case = S.getSwitchCaseList();
  const DefaultStmt *DefaultCase = nullptr;

  for (; Case; Case = Case->getNextSwitchCase()) {
    // It's either a default or case.  Just remember the default statement in
    // case we're not jumping to any numbered cases.
    if (const DefaultStmt *DS = dyn_cast<DefaultStmt>(Case)) {
      DefaultCase = DS;
      continue;
    }

    // Check to see if this case is the one we're looking for.
    const CaseStmt *CS = cast<CaseStmt>(Case);
    // Don't handle case ranges yet.
    if (CS->getRHS()) return false;

    // If we found our case, remember it as 'case'.
    if (CS->getLHS()->EvaluateKnownConstInt(C) == ConstantCondValue)
      break;
  }

  // If we didn't find a matching case, we use a default if it exists, or we
  // elide the whole switch body!
  if (!Case) {
    // It is safe to elide the body of the switch if it doesn't contain labels
    // etc.  If it is safe, return successfully with an empty ResultStmts list.
    if (!DefaultCase)
      return !CodeGenFunction::ContainsLabel(&S);
    Case = DefaultCase;
  }

  // Ok, we know which case is being jumped to, try to collect all the
  // statements that follow it.  This can fail for a variety of reasons.  Also,
  // check to see that the recursive walk actually found our case statement.
  // Insane cases like this can fail to find it in the recursive walk since we
  // don't handle every stmt kind:
  // switch (4) {
  //   while (1) {
  //     case 4: ...
  bool FoundCase = false;
  ResultCase = Case;
  return CollectStatementsForCase(S.getBody(), Case, FoundCase,
                                  ResultStmts) != CSFC_Failure &&
         FoundCase;
}

static Optional<SmallVector<uint64_t, 16>>
getLikelihoodWeights(ArrayRef<Stmt::Likelihood> Likelihoods) {
  // Are there enough branches to weight them?
  if (Likelihoods.size() <= 1)
    return None;

  uint64_t NumUnlikely = 0;
  uint64_t NumNone = 0;
  uint64_t NumLikely = 0;
  for (const auto LH : Likelihoods) {
    switch (LH) {
    case Stmt::LH_Unlikely:
      ++NumUnlikely;
      break;
    case Stmt::LH_None:
      ++NumNone;
      break;
    case Stmt::LH_Likely:
      ++NumLikely;
      break;
    }
  }

  // Is there a likelihood attribute used?
  if (NumUnlikely == 0 && NumLikely == 0)
    return None;

  // When multiple cases share the same code they can be combined during
  // optimization. In that case the weights of the branch will be the sum of
  // the individual weights. Make sure the combined sum of all neutral cases
  // doesn't exceed the value of a single likely attribute.
  // The additions both avoid divisions by 0 and make sure the weights of None
  // don't exceed the weight of Likely.
  const uint64_t Likely = INT32_MAX / (NumLikely + 2);
  const uint64_t None = Likely / (NumNone + 1);
  const uint64_t Unlikely = 0;

  SmallVector<uint64_t, 16> Result;
  Result.reserve(Likelihoods.size());
  for (const auto LH : Likelihoods) {
    switch (LH) {
    case Stmt::LH_Unlikely:
      Result.push_back(Unlikely);
      break;
    case Stmt::LH_None:
      Result.push_back(None);
      break;
    case Stmt::LH_Likely:
      Result.push_back(Likely);
      break;
    }
  }

  return Result;
}

void CodeGenFunction::EmitSwitchStmt(const SwitchStmt &S) {
  // Handle nested switch statements.
  llvm::SwitchInst *SavedSwitchInsn = SwitchInsn;
  SmallVector<uint64_t, 16> *SavedSwitchWeights = SwitchWeights;
  SmallVector<Stmt::Likelihood, 16> *SavedSwitchLikelihood = SwitchLikelihood;
  llvm::BasicBlock *SavedCRBlock = CaseRangeBlock;

  // See if we can constant fold the condition of the switch and therefore only
  // emit the live case statement (if any) of the switch.
  llvm::APSInt ConstantCondValue;
  if (ConstantFoldsToSimpleInteger(S.getCond(), ConstantCondValue)) {
    SmallVector<const Stmt*, 4> CaseStmts;
    const SwitchCase *Case = nullptr;
    if (FindCaseStatementsForValue(S, ConstantCondValue, CaseStmts,
                                   getContext(), Case)) {
      if (Case)
        incrementProfileCounter(Case);
      RunCleanupsScope ExecutedScope(*this);

      if (S.getInit())
        EmitStmt(S.getInit());

      // Emit the condition variable if needed inside the entire cleanup scope
      // used by this special case for constant folded switches.
      if (S.getConditionVariable())
        EmitDecl(*S.getConditionVariable());

      // At this point, we are no longer "within" a switch instance, so
      // we can temporarily enforce this to ensure that any embedded case
      // statements are not emitted.
      SwitchInsn = nullptr;

      // Okay, we can dead code eliminate everything except this case.  Emit the
      // specified series of statements and we're good.
      for (unsigned i = 0, e = CaseStmts.size(); i != e; ++i)
        EmitStmt(CaseStmts[i]);
      incrementProfileCounter(&S);

      // Now we want to restore the saved switch instance so that nested
      // switches continue to function properly
      SwitchInsn = SavedSwitchInsn;

      return;
    }
  }

  JumpDest SwitchExit = getJumpDestInCurrentScope("sw.epilog");

  RunCleanupsScope ConditionScope(*this);

  if (S.getInit())
    EmitStmt(S.getInit());

  if (S.getConditionVariable())
    EmitDecl(*S.getConditionVariable());
  llvm::Value *CondV = EmitScalarExpr(S.getCond());

  // Create basic block to hold stuff that comes after switch
  // statement. We also need to create a default block now so that
  // explicit case ranges tests can have a place to jump to on
  // failure.
  llvm::BasicBlock *DefaultBlock = createBasicBlock("sw.default");
  SwitchInsn = Builder.CreateSwitch(CondV, DefaultBlock);
  if (PGO.haveRegionCounts()) {
    // Walk the SwitchCase list to find how many there are.
    uint64_t DefaultCount = 0;
    unsigned NumCases = 0;
    for (const SwitchCase *Case = S.getSwitchCaseList();
         Case;
         Case = Case->getNextSwitchCase()) {
      if (isa<DefaultStmt>(Case))
        DefaultCount = getProfileCount(Case);
      NumCases += 1;
    }
    SwitchWeights = new SmallVector<uint64_t, 16>();
    SwitchWeights->reserve(NumCases);
    // The default needs to be first. We store the edge count, so we already
    // know the right weight.
    SwitchWeights->push_back(DefaultCount);
  } else if (CGM.getCodeGenOpts().OptimizationLevel) {
    SwitchLikelihood = new SmallVector<Stmt::Likelihood, 16>();
    // Initialize the default case.
    SwitchLikelihood->push_back(Stmt::LH_None);
  }

  CaseRangeBlock = DefaultBlock;

  // Clear the insertion point to indicate we are in unreachable code.
  Builder.ClearInsertionPoint();

  // All break statements jump to NextBlock. If BreakContinueStack is non-empty
  // then reuse last ContinueBlock.
  JumpDest OuterContinue;
  if (!BreakContinueStack.empty())
    OuterContinue = BreakContinueStack.back().ContinueBlock;

  BreakContinueStack.push_back(BreakContinue(SwitchExit, OuterContinue));

  // Emit switch body.
  EmitStmt(S.getBody());

  BreakContinueStack.pop_back();

  // Update the default block in case explicit case range tests have
  // been chained on top.
  SwitchInsn->setDefaultDest(CaseRangeBlock);

  // If a default was never emitted:
  if (!DefaultBlock->getParent()) {
    // If we have cleanups, emit the default block so that there's a
    // place to jump through the cleanups from.
    if (ConditionScope.requiresCleanups()) {
      EmitBlock(DefaultBlock);

    // Otherwise, just forward the default block to the switch end.
    } else {
      DefaultBlock->replaceAllUsesWith(SwitchExit.getBlock());
      delete DefaultBlock;
    }
  }

  ConditionScope.ForceCleanup();

  // Emit continuation.
  EmitBlock(SwitchExit.getBlock(), true);
  incrementProfileCounter(&S);

  // If the switch has a condition wrapped by __builtin_unpredictable,
  // create metadata that specifies that the switch is unpredictable.
  // Don't bother if not optimizing because that metadata would not be used.
  auto *Call = dyn_cast<CallExpr>(S.getCond());
  if (Call && CGM.getCodeGenOpts().OptimizationLevel != 0) {
    auto *FD = dyn_cast_or_null<FunctionDecl>(Call->getCalleeDecl());
    if (FD && FD->getBuiltinID() == Builtin::BI__builtin_unpredictable) {
      llvm::MDBuilder MDHelper(getLLVMContext());
      SwitchInsn->setMetadata(llvm::LLVMContext::MD_unpredictable,
                              MDHelper.createUnpredictable());
    }
  }

  if (SwitchWeights) {
    assert(SwitchWeights->size() == 1 + SwitchInsn->getNumCases() &&
           "switch weights do not match switch cases");
    // If there's only one jump destination there's no sense weighting it.
    if (SwitchWeights->size() > 1)
      SwitchInsn->setMetadata(llvm::LLVMContext::MD_prof,
                              createProfileWeights(*SwitchWeights));
    delete SwitchWeights;
  } else if (SwitchLikelihood) {
    assert(SwitchLikelihood->size() == 1 + SwitchInsn->getNumCases() &&
           "switch likelihoods do not match switch cases");
    Optional<SmallVector<uint64_t, 16>> LHW =
        getLikelihoodWeights(*SwitchLikelihood);
    if (LHW) {
      llvm::MDBuilder MDHelper(CGM.getLLVMContext());
      SwitchInsn->setMetadata(llvm::LLVMContext::MD_prof,
                              createProfileWeights(*LHW));
    }
    delete SwitchLikelihood;
  }
  SwitchInsn = SavedSwitchInsn;
  SwitchWeights = SavedSwitchWeights;
  SwitchLikelihood = SavedSwitchLikelihood;
  CaseRangeBlock = SavedCRBlock;
}

static std::string
SimplifyConstraint(const char *Constraint, const TargetInfo &Target,
                 SmallVectorImpl<TargetInfo::ConstraintInfo> *OutCons=nullptr) {
  std::string Result;

  while (*Constraint) {
    switch (*Constraint) {
    default:
      Result += Target.convertConstraint(Constraint);
      break;
    // Ignore these
    case '*':
    case '?':
    case '!':
    case '=': // Will see this and the following in mult-alt constraints.
    case '+':
      break;
    case '#': // Ignore the rest of the constraint alternative.
      while (Constraint[1] && Constraint[1] != ',')
        Constraint++;
      break;
    case '&':
    case '%':
      Result += *Constraint;
      while (Constraint[1] && Constraint[1] == *Constraint)
        Constraint++;
      break;
    case ',':
      Result += "|";
      break;
    case 'g':
      Result += "imr";
      break;
    case '[': {
      assert(OutCons &&
             "Must pass output names to constraints with a symbolic name");
      unsigned Index;
      bool result = Target.resolveSymbolicName(Constraint, *OutCons, Index);
      assert(result && "Could not resolve symbolic name"); (void)result;
      Result += llvm::utostr(Index);
      break;
    }
    }

    Constraint++;
  }

  return Result;
}

/// AddVariableConstraints - Look at AsmExpr and if it is a variable declared
/// as using a particular register add that as a constraint that will be used
/// in this asm stmt.
static std::string
AddVariableConstraints(const std::string &Constraint, const Expr &AsmExpr,
                       const TargetInfo &Target, CodeGenModule &CGM,
                       const AsmStmt &Stmt, const bool EarlyClobber,
                       std::string *GCCReg = nullptr) {
  const DeclRefExpr *AsmDeclRef = dyn_cast<DeclRefExpr>(&AsmExpr);
  if (!AsmDeclRef)
    return Constraint;
  const ValueDecl &Value = *AsmDeclRef->getDecl();
  const VarDecl *Variable = dyn_cast<VarDecl>(&Value);
  if (!Variable)
    return Constraint;
  if (Variable->getStorageClass() != SC_Register)
    return Constraint;
  AsmLabelAttr *Attr = Variable->getAttr<AsmLabelAttr>();
  if (!Attr)
    return Constraint;
  StringRef Register = Attr->getLabel();
  assert(Target.isValidGCCRegisterName(Register));
  // We're using validateOutputConstraint here because we only care if
  // this is a register constraint.
  TargetInfo::ConstraintInfo Info(Constraint, "");
  if (Target.validateOutputConstraint(Info) &&
      !Info.allowsRegister()) {
    CGM.ErrorUnsupported(&Stmt, "__asm__");
    return Constraint;
  }
  // Canonicalize the register here before returning it.
  Register = Target.getNormalizedGCCRegisterName(Register);
  if (GCCReg != nullptr)
    *GCCReg = Register.str();
  return (EarlyClobber ? "&{" : "{") + Register.str() + "}";
}

llvm::Value*
CodeGenFunction::EmitAsmInputLValue(const TargetInfo::ConstraintInfo &Info,
                                    LValue InputValue, QualType InputType,
                                    std::string &ConstraintStr,
                                    SourceLocation Loc) {
  llvm::Value *Arg;
  if (Info.allowsRegister() || !Info.allowsMemory()) {
    if (CodeGenFunction::hasScalarEvaluationKind(InputType)) {
      Arg = EmitLoadOfLValue(InputValue, Loc).getScalarVal();
    } else {
      llvm::Type *Ty = ConvertType(InputType);
      uint64_t Size = CGM.getDataLayout().getTypeSizeInBits(Ty);
      if ((Size <= 64 && llvm::isPowerOf2_64(Size)) ||
          getTargetHooks().isScalarizableAsmOperand(*this, Ty)) {
        Ty = llvm::IntegerType::get(getLLVMContext(), Size);
        Ty = llvm::PointerType::getUnqual(Ty);

        Arg = Builder.CreateLoad(
            Builder.CreateBitCast(InputValue.getAddress(*this), Ty));
      } else {
        Arg = InputValue.getPointer(*this);
        ConstraintStr += '*';
      }
    }
  } else {
    Arg = InputValue.getPointer(*this);
    ConstraintStr += '*';
  }

  return Arg;
}

llvm::Value* CodeGenFunction::EmitAsmInput(
                                         const TargetInfo::ConstraintInfo &Info,
                                           const Expr *InputExpr,
                                           std::string &ConstraintStr) {
  // If this can't be a register or memory, i.e., has to be a constant
  // (immediate or symbolic), try to emit it as such.
  if (!Info.allowsRegister() && !Info.allowsMemory()) {
    if (Info.requiresImmediateConstant()) {
      Expr::EvalResult EVResult;
      InputExpr->EvaluateAsRValue(EVResult, getContext(), true);

      llvm::APSInt IntResult;
      if (EVResult.Val.toIntegralConstant(IntResult, InputExpr->getType(),
                                          getContext()))
        return llvm::ConstantInt::get(getLLVMContext(), IntResult);
    }

    Expr::EvalResult Result;
    if (InputExpr->EvaluateAsInt(Result, getContext()))
      return llvm::ConstantInt::get(getLLVMContext(), Result.Val.getInt());
  }

  if (Info.allowsRegister() || !Info.allowsMemory())
    if (CodeGenFunction::hasScalarEvaluationKind(InputExpr->getType()))
      return EmitScalarExpr(InputExpr);
  if (InputExpr->getStmtClass() == Expr::CXXThisExprClass)
    return EmitScalarExpr(InputExpr);
  InputExpr = InputExpr->IgnoreParenNoopCasts(getContext());
  LValue Dest = EmitLValue(InputExpr);
  return EmitAsmInputLValue(Info, Dest, InputExpr->getType(), ConstraintStr,
                            InputExpr->getExprLoc());
}

/// getAsmSrcLocInfo - Return the !srcloc metadata node to attach to an inline
/// asm call instruction.  The !srcloc MDNode contains a list of constant
/// integers which are the source locations of the start of each line in the
/// asm.
static llvm::MDNode *getAsmSrcLocInfo(const StringLiteral *Str,
                                      CodeGenFunction &CGF) {
  SmallVector<llvm::Metadata *, 8> Locs;
  // Add the location of the first line to the MDNode.
  Locs.push_back(llvm::ConstantAsMetadata::get(llvm::ConstantInt::get(
      CGF.Int64Ty, Str->getBeginLoc().getRawEncoding())));
  StringRef StrVal = Str->getString();
  if (!StrVal.empty()) {
    const SourceManager &SM = CGF.CGM.getContext().getSourceManager();
    const LangOptions &LangOpts = CGF.CGM.getLangOpts();
    unsigned StartToken = 0;
    unsigned ByteOffset = 0;

    // Add the location of the start of each subsequent line of the asm to the
    // MDNode.
    for (unsigned i = 0, e = StrVal.size() - 1; i != e; ++i) {
      if (StrVal[i] != '\n') continue;
      SourceLocation LineLoc = Str->getLocationOfByte(
          i + 1, SM, LangOpts, CGF.getTarget(), &StartToken, &ByteOffset);
      Locs.push_back(llvm::ConstantAsMetadata::get(
          llvm::ConstantInt::get(CGF.Int64Ty, LineLoc.getRawEncoding())));
    }
  }

  return llvm::MDNode::get(CGF.getLLVMContext(), Locs);
}

<<<<<<< HEAD
static void UpdateAsmCallInst(llvm::CallBase &Result, bool HasSideEffect, bool
                              ReadOnly, bool ReadNone, bool NoMerge, bool Leaf,
                              const AsmStmt &S, const std::vector<llvm::Type *>
                              &ResultRegTypes, CodeGenFunction &CGF,
=======
static void UpdateAsmCallInst(llvm::CallBase &Result, bool HasSideEffect,
                              bool HasUnwindClobber, bool ReadOnly,
                              bool ReadNone, bool NoMerge, const AsmStmt &S,
                              const std::vector<llvm::Type *> &ResultRegTypes,
                              CodeGenFunction &CGF,
>>>>>>> 64eaffb6
                              std::vector<llvm::Value *> &RegResults) {
  if (!HasUnwindClobber)
    Result.addFnAttr(llvm::Attribute::NoUnwind);

  if (NoMerge)
<<<<<<< HEAD
    Result.addAttribute(llvm::AttributeList::FunctionIndex,
                        llvm::Attribute::NoMerge);
  if (Leaf)
    Result.addAttribute(llvm::AttributeList::FunctionIndex,
                        llvm::Attribute::NoCallback);
=======
    Result.addFnAttr(llvm::Attribute::NoMerge);
>>>>>>> 64eaffb6
  // Attach readnone and readonly attributes.
  if (!HasSideEffect) {
    if (ReadNone)
      Result.addFnAttr(llvm::Attribute::ReadNone);
    else if (ReadOnly)
      Result.addFnAttr(llvm::Attribute::ReadOnly);
  }

  // Attach OpenMP assumption attributes from the caller, if they exist.
  if (CGF.CGM.getLangOpts().OpenMP) {
    SmallVector<StringRef, 4> Attrs;

    for (const AssumptionAttr *AA :
         CGF.CurFuncDecl->specific_attrs<AssumptionAttr>())
      AA->getAssumption().split(Attrs, ",");

    if (!Attrs.empty())
      Result.addFnAttr(
          llvm::Attribute::get(CGF.getLLVMContext(), llvm::AssumptionAttrKey,
                               llvm::join(Attrs.begin(), Attrs.end(), ",")));
  }

  // Slap the source location of the inline asm into a !srcloc metadata on the
  // call.
  if (const auto *gccAsmStmt = dyn_cast<GCCAsmStmt>(&S))
    Result.setMetadata("srcloc",
                       getAsmSrcLocInfo(gccAsmStmt->getAsmString(), CGF));
  else {
    // At least put the line number on MS inline asm blobs.
    llvm::Constant *Loc =
        llvm::ConstantInt::get(CGF.Int64Ty, S.getAsmLoc().getRawEncoding());
    Result.setMetadata("srcloc",
                       llvm::MDNode::get(CGF.getLLVMContext(),
                                         llvm::ConstantAsMetadata::get(Loc)));
  }

  if (CGF.getLangOpts().assumeFunctionsAreConvergent())
    // Conservatively, mark all inline asm blocks in CUDA or OpenCL as
    // convergent (meaning, they may call an intrinsically convergent op, such
    // as bar.sync, and so can't have certain optimizations applied around
    // them).
    Result.addFnAttr(llvm::Attribute::Convergent);
  // Extract all of the register value results from the asm.
  if (ResultRegTypes.size() == 1) {
    RegResults.push_back(&Result);
  } else {
    for (unsigned i = 0, e = ResultRegTypes.size(); i != e; ++i) {
      llvm::Value *Tmp = CGF.Builder.CreateExtractValue(&Result, i, "asmresult");
      RegResults.push_back(Tmp);
    }
  }
}

void CodeGenFunction::EmitAsmStmt(const AsmStmt &S) {
  // Assemble the final asm string.
  std::string AsmString = S.generateAsmString(getContext());

  // Get all the output and input constraints together.
  SmallVector<TargetInfo::ConstraintInfo, 4> OutputConstraintInfos;
  SmallVector<TargetInfo::ConstraintInfo, 4> InputConstraintInfos;

  for (unsigned i = 0, e = S.getNumOutputs(); i != e; i++) {
    StringRef Name;
    if (const GCCAsmStmt *GAS = dyn_cast<GCCAsmStmt>(&S))
      Name = GAS->getOutputName(i);
    TargetInfo::ConstraintInfo Info(S.getOutputConstraint(i), Name);
    bool IsValid = getTarget().validateOutputConstraint(Info); (void)IsValid;
    assert(IsValid && "Failed to parse output constraint");
    OutputConstraintInfos.push_back(Info);
  }

  for (unsigned i = 0, e = S.getNumInputs(); i != e; i++) {
    StringRef Name;
    if (const GCCAsmStmt *GAS = dyn_cast<GCCAsmStmt>(&S))
      Name = GAS->getInputName(i);
    TargetInfo::ConstraintInfo Info(S.getInputConstraint(i), Name);
    bool IsValid =
      getTarget().validateInputConstraint(OutputConstraintInfos, Info);
    assert(IsValid && "Failed to parse input constraint"); (void)IsValid;
    InputConstraintInfos.push_back(Info);
  }

  std::string Constraints;

  std::vector<LValue> ResultRegDests;
  std::vector<QualType> ResultRegQualTys;
  std::vector<llvm::Type *> ResultRegTypes;
  std::vector<llvm::Type *> ResultTruncRegTypes;
  std::vector<llvm::Type *> ArgTypes;
  std::vector<llvm::Value*> Args;
  llvm::BitVector ResultTypeRequiresCast;

  // Keep track of inout constraints.
  std::string InOutConstraints;
  std::vector<llvm::Value*> InOutArgs;
  std::vector<llvm::Type*> InOutArgTypes;

  // Keep track of out constraints for tied input operand.
  std::vector<std::string> OutputConstraints;

  // Keep track of defined physregs.
  llvm::SmallSet<std::string, 8> PhysRegOutputs;

  // An inline asm can be marked readonly if it meets the following conditions:
  //  - it doesn't have any sideeffects
  //  - it doesn't clobber memory
  //  - it doesn't return a value by-reference
  // It can be marked readnone if it doesn't have any input memory constraints
  // in addition to meeting the conditions listed above.
  bool ReadOnly = true, ReadNone = true;

  for (unsigned i = 0, e = S.getNumOutputs(); i != e; i++) {
    TargetInfo::ConstraintInfo &Info = OutputConstraintInfos[i];

    // Simplify the output constraint.
    std::string OutputConstraint(S.getOutputConstraint(i));
    OutputConstraint = SimplifyConstraint(OutputConstraint.c_str() + 1,
                                          getTarget(), &OutputConstraintInfos);

    const Expr *OutExpr = S.getOutputExpr(i);
    OutExpr = OutExpr->IgnoreParenNoopCasts(getContext());

    std::string GCCReg;
    OutputConstraint = AddVariableConstraints(OutputConstraint, *OutExpr,
                                              getTarget(), CGM, S,
                                              Info.earlyClobber(),
                                              &GCCReg);
    // Give an error on multiple outputs to same physreg.
    if (!GCCReg.empty() && !PhysRegOutputs.insert(GCCReg).second)
      CGM.Error(S.getAsmLoc(), "multiple outputs to hard register: " + GCCReg);

    OutputConstraints.push_back(OutputConstraint);
    LValue Dest = EmitLValue(OutExpr);
    if (!Constraints.empty())
      Constraints += ',';

    // If this is a register output, then make the inline asm return it
    // by-value.  If this is a memory result, return the value by-reference.
    QualType QTy = OutExpr->getType();
    const bool IsScalarOrAggregate = hasScalarEvaluationKind(QTy) ||
                                     hasAggregateEvaluationKind(QTy);
    if (!Info.allowsMemory() && IsScalarOrAggregate) {

      Constraints += "=" + OutputConstraint;
      ResultRegQualTys.push_back(QTy);
      ResultRegDests.push_back(Dest);

      llvm::Type *Ty = ConvertTypeForMem(QTy);
      const bool RequiresCast = Info.allowsRegister() &&
          (getTargetHooks().isScalarizableAsmOperand(*this, Ty) ||
           Ty->isAggregateType());

      ResultTruncRegTypes.push_back(Ty);
      ResultTypeRequiresCast.push_back(RequiresCast);

      if (RequiresCast) {
        unsigned Size = getContext().getTypeSize(QTy);
        Ty = llvm::IntegerType::get(getLLVMContext(), Size);
      }
      ResultRegTypes.push_back(Ty);
      // If this output is tied to an input, and if the input is larger, then
      // we need to set the actual result type of the inline asm node to be the
      // same as the input type.
      if (Info.hasMatchingInput()) {
        unsigned InputNo;
        for (InputNo = 0; InputNo != S.getNumInputs(); ++InputNo) {
          TargetInfo::ConstraintInfo &Input = InputConstraintInfos[InputNo];
          if (Input.hasTiedOperand() && Input.getTiedOperand() == i)
            break;
        }
        assert(InputNo != S.getNumInputs() && "Didn't find matching input!");

        QualType InputTy = S.getInputExpr(InputNo)->getType();
        QualType OutputType = OutExpr->getType();

        uint64_t InputSize = getContext().getTypeSize(InputTy);
        if (getContext().getTypeSize(OutputType) < InputSize) {
          // Form the asm to return the value as a larger integer or fp type.
          ResultRegTypes.back() = ConvertType(InputTy);
        }
      }
      if (llvm::Type* AdjTy =
            getTargetHooks().adjustInlineAsmType(*this, OutputConstraint,
                                                 ResultRegTypes.back()))
        ResultRegTypes.back() = AdjTy;
      else {
        CGM.getDiags().Report(S.getAsmLoc(),
                              diag::err_asm_invalid_type_in_input)
            << OutExpr->getType() << OutputConstraint;
      }

      // Update largest vector width for any vector types.
      if (auto *VT = dyn_cast<llvm::VectorType>(ResultRegTypes.back()))
        LargestVectorWidth =
            std::max((uint64_t)LargestVectorWidth,
                     VT->getPrimitiveSizeInBits().getKnownMinSize());
    } else {
      llvm::Type *DestAddrTy = Dest.getAddress(*this).getType();
      llvm::Value *DestPtr = Dest.getPointer(*this);
      // Matrix types in memory are represented by arrays, but accessed through
      // vector pointers, with the alignment specified on the access operation.
      // For inline assembly, update pointer arguments to use vector pointers.
      // Otherwise there will be a mis-match if the matrix is also an
      // input-argument which is represented as vector.
      if (isa<MatrixType>(OutExpr->getType().getCanonicalType())) {
        DestAddrTy = llvm::PointerType::get(
            ConvertType(OutExpr->getType()),
            cast<llvm::PointerType>(DestAddrTy)->getAddressSpace());
        DestPtr = Builder.CreateBitCast(DestPtr, DestAddrTy);
      }
      ArgTypes.push_back(DestAddrTy);
      Args.push_back(DestPtr);
      Constraints += "=*";
      Constraints += OutputConstraint;
      ReadOnly = ReadNone = false;
    }

    if (Info.isReadWrite()) {
      InOutConstraints += ',';

      const Expr *InputExpr = S.getOutputExpr(i);
      llvm::Value *Arg = EmitAsmInputLValue(Info, Dest, InputExpr->getType(),
                                            InOutConstraints,
                                            InputExpr->getExprLoc());

      if (llvm::Type* AdjTy =
          getTargetHooks().adjustInlineAsmType(*this, OutputConstraint,
                                               Arg->getType()))
        Arg = Builder.CreateBitCast(Arg, AdjTy);

      // Update largest vector width for any vector types.
      if (auto *VT = dyn_cast<llvm::VectorType>(Arg->getType()))
        LargestVectorWidth =
            std::max((uint64_t)LargestVectorWidth,
                     VT->getPrimitiveSizeInBits().getKnownMinSize());
      // Only tie earlyclobber physregs.
      if (Info.allowsRegister() && (GCCReg.empty() || Info.earlyClobber()))
        InOutConstraints += llvm::utostr(i);
      else
        InOutConstraints += OutputConstraint;

      InOutArgTypes.push_back(Arg->getType());
      InOutArgs.push_back(Arg);
    }
  }

  // If this is a Microsoft-style asm blob, store the return registers (EAX:EDX)
  // to the return value slot. Only do this when returning in registers.
  if (isa<MSAsmStmt>(&S)) {
    const ABIArgInfo &RetAI = CurFnInfo->getReturnInfo();
    if (RetAI.isDirect() || RetAI.isExtend()) {
      // Make a fake lvalue for the return value slot.
      LValue ReturnSlot = MakeAddrLValue(ReturnValue, FnRetTy);
      CGM.getTargetCodeGenInfo().addReturnRegisterOutputs(
          *this, ReturnSlot, Constraints, ResultRegTypes, ResultTruncRegTypes,
          ResultRegDests, AsmString, S.getNumOutputs());
      SawAsmBlock = true;
    }
  }

  for (unsigned i = 0, e = S.getNumInputs(); i != e; i++) {
    const Expr *InputExpr = S.getInputExpr(i);

    TargetInfo::ConstraintInfo &Info = InputConstraintInfos[i];

    if (Info.allowsMemory())
      ReadNone = false;

    if (!Constraints.empty())
      Constraints += ',';

    // Simplify the input constraint.
    std::string InputConstraint(S.getInputConstraint(i));
    InputConstraint = SimplifyConstraint(InputConstraint.c_str(), getTarget(),
                                         &OutputConstraintInfos);

    InputConstraint = AddVariableConstraints(
        InputConstraint, *InputExpr->IgnoreParenNoopCasts(getContext()),
        getTarget(), CGM, S, false /* No EarlyClobber */);

    std::string ReplaceConstraint (InputConstraint);
    llvm::Value *Arg = EmitAsmInput(Info, InputExpr, Constraints);

    // If this input argument is tied to a larger output result, extend the
    // input to be the same size as the output.  The LLVM backend wants to see
    // the input and output of a matching constraint be the same size.  Note
    // that GCC does not define what the top bits are here.  We use zext because
    // that is usually cheaper, but LLVM IR should really get an anyext someday.
    if (Info.hasTiedOperand()) {
      unsigned Output = Info.getTiedOperand();
      QualType OutputType = S.getOutputExpr(Output)->getType();
      QualType InputTy = InputExpr->getType();

      if (getContext().getTypeSize(OutputType) >
          getContext().getTypeSize(InputTy)) {
        // Use ptrtoint as appropriate so that we can do our extension.
        if (isa<llvm::PointerType>(Arg->getType()))
          Arg = Builder.CreatePtrToInt(Arg, IntPtrTy);
        llvm::Type *OutputTy = ConvertType(OutputType);
        if (isa<llvm::IntegerType>(OutputTy))
          Arg = Builder.CreateZExt(Arg, OutputTy);
        else if (isa<llvm::PointerType>(OutputTy))
          Arg = Builder.CreateZExt(Arg, IntPtrTy);
        else {
          assert(OutputTy->isFloatingPointTy() && "Unexpected output type");
          Arg = Builder.CreateFPExt(Arg, OutputTy);
        }
      }
      // Deal with the tied operands' constraint code in adjustInlineAsmType.
      ReplaceConstraint = OutputConstraints[Output];
    }
    if (llvm::Type* AdjTy =
          getTargetHooks().adjustInlineAsmType(*this, ReplaceConstraint,
                                                   Arg->getType()))
      Arg = Builder.CreateBitCast(Arg, AdjTy);
    else
      CGM.getDiags().Report(S.getAsmLoc(), diag::err_asm_invalid_type_in_input)
          << InputExpr->getType() << InputConstraint;

    // Update largest vector width for any vector types.
    if (auto *VT = dyn_cast<llvm::VectorType>(Arg->getType()))
      LargestVectorWidth =
          std::max((uint64_t)LargestVectorWidth,
                   VT->getPrimitiveSizeInBits().getKnownMinSize());

    ArgTypes.push_back(Arg->getType());
    Args.push_back(Arg);
    Constraints += InputConstraint;
  }

  // Labels
  SmallVector<llvm::BasicBlock *, 16> Transfer;
  llvm::BasicBlock *Fallthrough = nullptr;
  bool IsGCCAsmGoto = false;
  if (const auto *GS =  dyn_cast<GCCAsmStmt>(&S)) {
    IsGCCAsmGoto = GS->isAsmGoto();
    if (IsGCCAsmGoto) {
      for (const auto *E : GS->labels()) {
        JumpDest Dest = getJumpDestForLabel(E->getLabel());
        Transfer.push_back(Dest.getBlock());
        llvm::BlockAddress *BA =
            llvm::BlockAddress::get(CurFn, Dest.getBlock());
        Args.push_back(BA);
        ArgTypes.push_back(BA->getType());
        if (!Constraints.empty())
          Constraints += ',';
        Constraints += 'X';
      }
      Fallthrough = createBasicBlock("asm.fallthrough");
    }
  }

  // Append the "input" part of inout constraints last.
  for (unsigned i = 0, e = InOutArgs.size(); i != e; i++) {
    ArgTypes.push_back(InOutArgTypes[i]);
    Args.push_back(InOutArgs[i]);
  }
  Constraints += InOutConstraints;

  bool HasUnwindClobber = false;

  // Clobbers
  for (unsigned i = 0, e = S.getNumClobbers(); i != e; i++) {
    StringRef Clobber = S.getClobber(i);

    if (Clobber == "memory")
      ReadOnly = ReadNone = false;
    else if (Clobber == "unwind") {
      HasUnwindClobber = true;
      continue;
    } else if (Clobber != "cc") {
      Clobber = getTarget().getNormalizedGCCRegisterName(Clobber);
      if (CGM.getCodeGenOpts().StackClashProtector &&
          getTarget().isSPRegName(Clobber)) {
        CGM.getDiags().Report(S.getAsmLoc(),
                              diag::warn_stack_clash_protection_inline_asm);
      }
    }

    if (isa<MSAsmStmt>(&S)) {
      if (Clobber == "eax" || Clobber == "edx") {
        if (Constraints.find("=&A") != std::string::npos)
          continue;
        std::string::size_type position1 =
            Constraints.find("={" + Clobber.str() + "}");
        if (position1 != std::string::npos) {
          Constraints.insert(position1 + 1, "&");
          continue;
        }
        std::string::size_type position2 = Constraints.find("=A");
        if (position2 != std::string::npos) {
          Constraints.insert(position2 + 1, "&");
          continue;
        }
      }
    }
    if (!Constraints.empty())
      Constraints += ',';

    Constraints += "~{";
    Constraints += Clobber;
    Constraints += '}';
  }

  assert(!(HasUnwindClobber && IsGCCAsmGoto) &&
         "unwind clobber can't be used with asm goto");

  // Add machine specific clobbers
  std::string MachineClobbers = getTarget().getClobbers();
  if (!MachineClobbers.empty()) {
    if (!Constraints.empty())
      Constraints += ',';
    Constraints += MachineClobbers;
  }

  llvm::Type *ResultType;
  if (ResultRegTypes.empty())
    ResultType = VoidTy;
  else if (ResultRegTypes.size() == 1)
    ResultType = ResultRegTypes[0];
  else
    ResultType = llvm::StructType::get(getLLVMContext(), ResultRegTypes);

  llvm::FunctionType *FTy =
    llvm::FunctionType::get(ResultType, ArgTypes, false);

  bool HasSideEffect = S.isVolatile() || S.getNumOutputs() == 0;
  llvm::InlineAsm::AsmDialect AsmDialect = isa<MSAsmStmt>(&S) ?
    llvm::InlineAsm::AD_Intel : llvm::InlineAsm::AD_ATT;
  llvm::InlineAsm *IA = llvm::InlineAsm::get(
      FTy, AsmString, Constraints, HasSideEffect,
      /* IsAlignStack */ false, AsmDialect, HasUnwindClobber);
  std::vector<llvm::Value*> RegResults;
  if (IsGCCAsmGoto) {
    llvm::CallBrInst *Result =
        Builder.CreateCallBr(IA, Fallthrough, Transfer, Args);
    EmitBlock(Fallthrough);
<<<<<<< HEAD
    UpdateAsmCallInst(cast<llvm::CallBase>(*Result), HasSideEffect, ReadOnly,
                      ReadNone, InNoMergeAttributedStmt, InLeafAttributedStmt, S, ResultRegTypes,
                      *this, RegResults);
  } else {
    llvm::CallInst *Result =
        Builder.CreateCall(IA, Args, getBundlesForFunclet(IA));
    UpdateAsmCallInst(cast<llvm::CallBase>(*Result), HasSideEffect, ReadOnly,
                      ReadNone, InNoMergeAttributedStmt, InLeafAttributedStmt, S, ResultRegTypes,
                      *this, RegResults);
=======
    UpdateAsmCallInst(cast<llvm::CallBase>(*Result), HasSideEffect, false,
                      ReadOnly, ReadNone, InNoMergeAttributedStmt, S,
                      ResultRegTypes, *this, RegResults);
  } else if (HasUnwindClobber) {
    llvm::CallBase *Result = EmitCallOrInvoke(IA, Args, "");
    UpdateAsmCallInst(*Result, HasSideEffect, true, ReadOnly, ReadNone,
                      InNoMergeAttributedStmt, S, ResultRegTypes, *this,
                      RegResults);
  } else {
    llvm::CallInst *Result =
        Builder.CreateCall(IA, Args, getBundlesForFunclet(IA));
    UpdateAsmCallInst(cast<llvm::CallBase>(*Result), HasSideEffect, false,
                      ReadOnly, ReadNone, InNoMergeAttributedStmt, S,
                      ResultRegTypes, *this, RegResults);
>>>>>>> 64eaffb6
  }

  assert(RegResults.size() == ResultRegTypes.size());
  assert(RegResults.size() == ResultTruncRegTypes.size());
  assert(RegResults.size() == ResultRegDests.size());
  // ResultRegDests can be also populated by addReturnRegisterOutputs() above,
  // in which case its size may grow.
  assert(ResultTypeRequiresCast.size() <= ResultRegDests.size());
  for (unsigned i = 0, e = RegResults.size(); i != e; ++i) {
    llvm::Value *Tmp = RegResults[i];
    llvm::Type *TruncTy = ResultTruncRegTypes[i];

    // If the result type of the LLVM IR asm doesn't match the result type of
    // the expression, do the conversion.
    if (ResultRegTypes[i] != ResultTruncRegTypes[i]) {

      // Truncate the integer result to the right size, note that TruncTy can be
      // a pointer.
      if (TruncTy->isFloatingPointTy())
        Tmp = Builder.CreateFPTrunc(Tmp, TruncTy);
      else if (TruncTy->isPointerTy() && Tmp->getType()->isIntegerTy()) {
        uint64_t ResSize = CGM.getDataLayout().getTypeSizeInBits(TruncTy);
        Tmp = Builder.CreateTrunc(Tmp,
                   llvm::IntegerType::get(getLLVMContext(), (unsigned)ResSize));
        Tmp = Builder.CreateIntToPtr(Tmp, TruncTy);
      } else if (Tmp->getType()->isPointerTy() && TruncTy->isIntegerTy()) {
        uint64_t TmpSize =CGM.getDataLayout().getTypeSizeInBits(Tmp->getType());
        Tmp = Builder.CreatePtrToInt(Tmp,
                   llvm::IntegerType::get(getLLVMContext(), (unsigned)TmpSize));
        Tmp = Builder.CreateTrunc(Tmp, TruncTy);
      } else if (TruncTy->isIntegerTy()) {
        Tmp = Builder.CreateZExtOrTrunc(Tmp, TruncTy);
      } else if (TruncTy->isVectorTy()) {
        Tmp = Builder.CreateBitCast(Tmp, TruncTy);
      }
    }

    LValue Dest = ResultRegDests[i];
    // ResultTypeRequiresCast elements correspond to the first
    // ResultTypeRequiresCast.size() elements of RegResults.
    if ((i < ResultTypeRequiresCast.size()) && ResultTypeRequiresCast[i]) {
      unsigned Size = getContext().getTypeSize(ResultRegQualTys[i]);
      Address A = Builder.CreateBitCast(Dest.getAddress(*this),
                                        ResultRegTypes[i]->getPointerTo());
      if (getTargetHooks().isScalarizableAsmOperand(*this, TruncTy)) {
        Builder.CreateStore(Tmp, A);
        continue;
      }

      QualType Ty = getContext().getIntTypeForBitwidth(Size, /*Signed*/ false);
      if (Ty.isNull()) {
        const Expr *OutExpr = S.getOutputExpr(i);
        CGM.Error(
            OutExpr->getExprLoc(),
            "impossible constraint in asm: can't store value into a register");
        return;
      }
      Dest = MakeAddrLValue(A, Ty);
    }
    EmitStoreThroughLValue(RValue::get(Tmp), Dest);
  }
}

LValue CodeGenFunction::InitCapturedStruct(const CapturedStmt &S) {
  const RecordDecl *RD = S.getCapturedRecordDecl();
  QualType RecordTy = getContext().getRecordType(RD);

  // Initialize the captured struct.
  LValue SlotLV =
    MakeAddrLValue(CreateMemTemp(RecordTy, "agg.captured"), RecordTy);

  RecordDecl::field_iterator CurField = RD->field_begin();
  for (CapturedStmt::const_capture_init_iterator I = S.capture_init_begin(),
                                                 E = S.capture_init_end();
       I != E; ++I, ++CurField) {
    LValue LV = EmitLValueForFieldInitialization(SlotLV, *CurField);
    if (CurField->hasCapturedVLAType()) {
      EmitLambdaVLACapture(CurField->getCapturedVLAType(), LV);
    } else {
      EmitInitializerForField(*CurField, LV, *I);
    }
  }

  return SlotLV;
}

/// Generate an outlined function for the body of a CapturedStmt, store any
/// captured variables into the captured struct, and call the outlined function.
llvm::Function *
CodeGenFunction::EmitCapturedStmt(const CapturedStmt &S, CapturedRegionKind K) {
  LValue CapStruct = InitCapturedStruct(S);

  // Emit the CapturedDecl
  CodeGenFunction CGF(CGM, true);
  CGCapturedStmtRAII CapInfoRAII(CGF, new CGCapturedStmtInfo(S, K));
  llvm::Function *F = CGF.GenerateCapturedStmtFunction(S);
  delete CGF.CapturedStmtInfo;

  // Emit call to the helper function.
  EmitCallOrInvoke(F, CapStruct.getPointer(*this));

  return F;
}

Address CodeGenFunction::GenerateCapturedStmtArgument(const CapturedStmt &S) {
  LValue CapStruct = InitCapturedStruct(S);
  return CapStruct.getAddress(*this);
}

/// Creates the outlined function for a CapturedStmt.
llvm::Function *
CodeGenFunction::GenerateCapturedStmtFunction(const CapturedStmt &S) {
  assert(CapturedStmtInfo &&
    "CapturedStmtInfo should be set when generating the captured function");
  const CapturedDecl *CD = S.getCapturedDecl();
  const RecordDecl *RD = S.getCapturedRecordDecl();
  SourceLocation Loc = S.getBeginLoc();
  assert(CD->hasBody() && "missing CapturedDecl body");

  // Build the argument list.
  ASTContext &Ctx = CGM.getContext();
  FunctionArgList Args;
  Args.append(CD->param_begin(), CD->param_end());

  // Create the function declaration.
  const CGFunctionInfo &FuncInfo =
    CGM.getTypes().arrangeBuiltinFunctionDeclaration(Ctx.VoidTy, Args);
  llvm::FunctionType *FuncLLVMTy = CGM.getTypes().GetFunctionType(FuncInfo);

  llvm::Function *F =
    llvm::Function::Create(FuncLLVMTy, llvm::GlobalValue::InternalLinkage,
                           CapturedStmtInfo->getHelperName(), &CGM.getModule());
  CGM.SetInternalFunctionAttributes(CD, F, FuncInfo);
  if (CD->isNothrow())
    F->addFnAttr(llvm::Attribute::NoUnwind);

  // Generate the function.
  StartFunction(CD, Ctx.VoidTy, F, FuncInfo, Args, CD->getLocation(),
                CD->getBody()->getBeginLoc());
  // Set the context parameter in CapturedStmtInfo.
  Address DeclPtr = GetAddrOfLocalVar(CD->getContextParam());
  CapturedStmtInfo->setContextValue(Builder.CreateLoad(DeclPtr));

  // Initialize variable-length arrays.
  LValue Base = MakeNaturalAlignAddrLValue(CapturedStmtInfo->getContextValue(),
                                           Ctx.getTagDeclType(RD));
  for (auto *FD : RD->fields()) {
    if (FD->hasCapturedVLAType()) {
      auto *ExprArg =
          EmitLoadOfLValue(EmitLValueForField(Base, FD), S.getBeginLoc())
              .getScalarVal();
      auto VAT = FD->getCapturedVLAType();
      VLASizeMap[VAT->getSizeExpr()] = ExprArg;
    }
  }

  // If 'this' is captured, load it into CXXThisValue.
  if (CapturedStmtInfo->isCXXThisExprCaptured()) {
    FieldDecl *FD = CapturedStmtInfo->getThisFieldDecl();
    LValue ThisLValue = EmitLValueForField(Base, FD);
    CXXThisValue = EmitLoadOfLValue(ThisLValue, Loc).getScalarVal();
  }

  PGO.assignRegionCounters(GlobalDecl(CD), F);
  CapturedStmtInfo->EmitBody(*this, CD->getBody());
  FinishFunction(CD->getBodyRBrace());

  return F;
}<|MERGE_RESOLUTION|>--- conflicted
+++ resolved
@@ -664,7 +664,7 @@
 
 void CodeGenFunction::EmitAttributedStmt(const AttributedStmt &S) {
   bool nomerge = false;
-<<<<<<< HEAD
+  const CallExpr *musttail = nullptr;
   bool leaf = false;
 
   for (const auto *A : S.getAttrs()) {
@@ -674,29 +674,20 @@
     case attr::NoMerge:
       nomerge = true;
       break;
+    case attr::MustTail: {
+      const Stmt *Sub = S.getSubStmt();
+      const ReturnStmt *R = cast<ReturnStmt>(Sub);
+      musttail = cast<CallExpr>(R->getRetValue()->IgnoreParens());
+      break;
+    }
     case attr::Leaf:
       leaf = true;
       break;
     }
   }
   SaveAndRestore<bool> save_nomerge(InNoMergeAttributedStmt, nomerge);
+  SaveAndRestore<const CallExpr *> save_musttail(MustTailCall, musttail);
   SaveAndRestore<bool> save_leaf(InLeafAttributedStmt, leaf);
-=======
-  const CallExpr *musttail = nullptr;
-
-  for (const auto *A : S.getAttrs()) {
-    if (A->getKind() == attr::NoMerge) {
-      nomerge = true;
-    }
-    if (A->getKind() == attr::MustTail) {
-      const Stmt *Sub = S.getSubStmt();
-      const ReturnStmt *R = cast<ReturnStmt>(Sub);
-      musttail = cast<CallExpr>(R->getRetValue()->IgnoreParens());
-    }
-  }
-  SaveAndRestore<bool> save_nomerge(InNoMergeAttributedStmt, nomerge);
-  SaveAndRestore<const CallExpr *> save_musttail(MustTailCall, musttail);
->>>>>>> 64eaffb6
   EmitStmt(S.getSubStmt(), S.getAttrs());
 }
 
@@ -2222,32 +2213,20 @@
   return llvm::MDNode::get(CGF.getLLVMContext(), Locs);
 }
 
-<<<<<<< HEAD
-static void UpdateAsmCallInst(llvm::CallBase &Result, bool HasSideEffect, bool
-                              ReadOnly, bool ReadNone, bool NoMerge, bool Leaf,
-                              const AsmStmt &S, const std::vector<llvm::Type *>
-                              &ResultRegTypes, CodeGenFunction &CGF,
-=======
 static void UpdateAsmCallInst(llvm::CallBase &Result, bool HasSideEffect,
                               bool HasUnwindClobber, bool ReadOnly,
-                              bool ReadNone, bool NoMerge, const AsmStmt &S,
+                              bool ReadNone, bool NoMerge, bool Leaf,
+                              const AsmStmt &S,
                               const std::vector<llvm::Type *> &ResultRegTypes,
                               CodeGenFunction &CGF,
->>>>>>> 64eaffb6
                               std::vector<llvm::Value *> &RegResults) {
   if (!HasUnwindClobber)
     Result.addFnAttr(llvm::Attribute::NoUnwind);
 
   if (NoMerge)
-<<<<<<< HEAD
-    Result.addAttribute(llvm::AttributeList::FunctionIndex,
-                        llvm::Attribute::NoMerge);
+    Result.addFnAttr(llvm::Attribute::NoMerge);
   if (Leaf)
-    Result.addAttribute(llvm::AttributeList::FunctionIndex,
-                        llvm::Attribute::NoCallback);
-=======
-    Result.addFnAttr(llvm::Attribute::NoMerge);
->>>>>>> 64eaffb6
+    Result.addFnAttr(llvm::Attribute::NoCallback);
   // Attach readnone and readonly attributes.
   if (!HasSideEffect) {
     if (ReadNone)
@@ -2685,32 +2664,22 @@
     llvm::CallBrInst *Result =
         Builder.CreateCallBr(IA, Fallthrough, Transfer, Args);
     EmitBlock(Fallthrough);
-<<<<<<< HEAD
-    UpdateAsmCallInst(cast<llvm::CallBase>(*Result), HasSideEffect, ReadOnly,
-                      ReadNone, InNoMergeAttributedStmt, InLeafAttributedStmt, S, ResultRegTypes,
-                      *this, RegResults);
-  } else {
-    llvm::CallInst *Result =
-        Builder.CreateCall(IA, Args, getBundlesForFunclet(IA));
-    UpdateAsmCallInst(cast<llvm::CallBase>(*Result), HasSideEffect, ReadOnly,
-                      ReadNone, InNoMergeAttributedStmt, InLeafAttributedStmt, S, ResultRegTypes,
-                      *this, RegResults);
-=======
     UpdateAsmCallInst(cast<llvm::CallBase>(*Result), HasSideEffect, false,
-                      ReadOnly, ReadNone, InNoMergeAttributedStmt, S,
-                      ResultRegTypes, *this, RegResults);
+                      ReadOnly, ReadNone, InNoMergeAttributedStmt,
+                      InLeafAttributedStmt, S, ResultRegTypes, *this,
+                      RegResults);
   } else if (HasUnwindClobber) {
     llvm::CallBase *Result = EmitCallOrInvoke(IA, Args, "");
     UpdateAsmCallInst(*Result, HasSideEffect, true, ReadOnly, ReadNone,
-                      InNoMergeAttributedStmt, S, ResultRegTypes, *this,
-                      RegResults);
+                      InNoMergeAttributedStmt, InLeafAttributedStmt, S,
+                      ResultRegTypes, *this, RegResults);
   } else {
     llvm::CallInst *Result =
         Builder.CreateCall(IA, Args, getBundlesForFunclet(IA));
     UpdateAsmCallInst(cast<llvm::CallBase>(*Result), HasSideEffect, false,
-                      ReadOnly, ReadNone, InNoMergeAttributedStmt, S,
-                      ResultRegTypes, *this, RegResults);
->>>>>>> 64eaffb6
+                      ReadOnly, ReadNone, InNoMergeAttributedStmt,
+                      InLeafAttributedStmt, S, ResultRegTypes, *this,
+                      RegResults);
   }
 
   assert(RegResults.size() == ResultRegTypes.size());
