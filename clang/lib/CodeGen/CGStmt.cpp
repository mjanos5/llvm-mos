//===--- CGStmt.cpp - Emit LLVM Code from Statements ----------------------===//
//
// Part of the LLVM Project, under the Apache License v2.0 with LLVM Exceptions.
// See https://llvm.org/LICENSE.txt for license information.
// SPDX-License-Identifier: Apache-2.0 WITH LLVM-exception
//
//===----------------------------------------------------------------------===//
//
// This contains code to emit Stmt nodes as LLVM code.
//
//===----------------------------------------------------------------------===//


#include "CGDebugInfo.h"
#include "CGOpenMPRuntime.h"
#include "CodeGenFunction.h"
#include "CodeGenModule.h"
#include "TargetInfo.h"
#include "clang/AST/Attr.h"
#include "clang/AST/Expr.h"
#include "clang/AST/Stmt.h"
#include "clang/AST/StmtVisitor.h"
#include "clang/Basic/Builtins.h"
#include "clang/Basic/DiagnosticSema.h"
#include "clang/Basic/PrettyStackTrace.h"
#include "clang/Basic/SourceManager.h"
#include "clang/Basic/TargetInfo.h"
#include "llvm/ADT/SmallSet.h"
#include "llvm/ADT/StringExtras.h"
#include "llvm/IR/Assumptions.h"
#include "llvm/IR/DataLayout.h"
#include "llvm/IR/InlineAsm.h"
#include "llvm/IR/Intrinsics.h"
#include "llvm/IR/MDBuilder.h"
#include "llvm/Support/SaveAndRestore.h"

using namespace clang;
using namespace CodeGen;

//===----------------------------------------------------------------------===//
//                              Statement Emission
//===----------------------------------------------------------------------===//

void CodeGenFunction::EmitStopPoint(const Stmt *S) {
  if (CGDebugInfo *DI = getDebugInfo()) {
    SourceLocation Loc;
    Loc = S->getBeginLoc();
    DI->EmitLocation(Builder, Loc);

    LastStopPoint = Loc;
  }
}

void CodeGenFunction::EmitStmt(const Stmt *S, ArrayRef<const Attr *> Attrs) {
  assert(S && "Null statement?");
  PGO.setCurrentStmt(S);

  // These statements have their own debug info handling.
  if (EmitSimpleStmt(S, Attrs))
    return;

  // Check if we are generating unreachable code.
  if (!HaveInsertPoint()) {
    // If so, and the statement doesn't contain a label, then we do not need to
    // generate actual code. This is safe because (1) the current point is
    // unreachable, so we don't need to execute the code, and (2) we've already
    // handled the statements which update internal data structures (like the
    // local variable map) which could be used by subsequent statements.
    if (!ContainsLabel(S)) {
      // Verify that any decl statements were handled as simple, they may be in
      // scope of subsequent reachable statements.
      assert(!isa<DeclStmt>(*S) && "Unexpected DeclStmt!");
      return;
    }

    // Otherwise, make a new block to hold the code.
    EnsureInsertPoint();
  }

  // Generate a stoppoint if we are emitting debug info.
  EmitStopPoint(S);

  // Ignore all OpenMP directives except for simd if OpenMP with Simd is
  // enabled.
  if (getLangOpts().OpenMP && getLangOpts().OpenMPSimd) {
    if (const auto *D = dyn_cast<OMPExecutableDirective>(S)) {
      EmitSimpleOMPExecutableDirective(*D);
      return;
    }
  }

  switch (S->getStmtClass()) {
  case Stmt::NoStmtClass:
  case Stmt::CXXCatchStmtClass:
  case Stmt::SEHExceptStmtClass:
  case Stmt::SEHFinallyStmtClass:
  case Stmt::MSDependentExistsStmtClass:
    llvm_unreachable("invalid statement class to emit generically");
  case Stmt::NullStmtClass:
  case Stmt::CompoundStmtClass:
  case Stmt::DeclStmtClass:
  case Stmt::LabelStmtClass:
  case Stmt::AttributedStmtClass:
  case Stmt::GotoStmtClass:
  case Stmt::BreakStmtClass:
  case Stmt::ContinueStmtClass:
  case Stmt::DefaultStmtClass:
  case Stmt::CaseStmtClass:
  case Stmt::SEHLeaveStmtClass:
    llvm_unreachable("should have emitted these statements as simple");

#define STMT(Type, Base)
#define ABSTRACT_STMT(Op)
#define EXPR(Type, Base) \
  case Stmt::Type##Class:
#include "clang/AST/StmtNodes.inc"
  {
    // Remember the block we came in on.
    llvm::BasicBlock *incoming = Builder.GetInsertBlock();
    assert(incoming && "expression emission must have an insertion point");

    EmitIgnoredExpr(cast<Expr>(S));

    llvm::BasicBlock *outgoing = Builder.GetInsertBlock();
    assert(outgoing && "expression emission cleared block!");

    // The expression emitters assume (reasonably!) that the insertion
    // point is always set.  To maintain that, the call-emission code
    // for noreturn functions has to enter a new block with no
    // predecessors.  We want to kill that block and mark the current
    // insertion point unreachable in the common case of a call like
    // "exit();".  Since expression emission doesn't otherwise create
    // blocks with no predecessors, we can just test for that.
    // However, we must be careful not to do this to our incoming
    // block, because *statement* emission does sometimes create
    // reachable blocks which will have no predecessors until later in
    // the function.  This occurs with, e.g., labels that are not
    // reachable by fallthrough.
    if (incoming != outgoing && outgoing->use_empty()) {
      outgoing->eraseFromParent();
      Builder.ClearInsertionPoint();
    }
    break;
  }

  case Stmt::IndirectGotoStmtClass:
    EmitIndirectGotoStmt(cast<IndirectGotoStmt>(*S)); break;

  case Stmt::IfStmtClass:      EmitIfStmt(cast<IfStmt>(*S));              break;
  case Stmt::WhileStmtClass:   EmitWhileStmt(cast<WhileStmt>(*S), Attrs); break;
  case Stmt::DoStmtClass:      EmitDoStmt(cast<DoStmt>(*S), Attrs);       break;
  case Stmt::ForStmtClass:     EmitForStmt(cast<ForStmt>(*S), Attrs);     break;

  case Stmt::ReturnStmtClass:  EmitReturnStmt(cast<ReturnStmt>(*S));      break;

  case Stmt::SwitchStmtClass:  EmitSwitchStmt(cast<SwitchStmt>(*S));      break;
  case Stmt::GCCAsmStmtClass:  // Intentional fall-through.
  case Stmt::MSAsmStmtClass:   EmitAsmStmt(cast<AsmStmt>(*S));            break;
  case Stmt::CoroutineBodyStmtClass:
    EmitCoroutineBody(cast<CoroutineBodyStmt>(*S));
    break;
  case Stmt::CoreturnStmtClass:
    EmitCoreturnStmt(cast<CoreturnStmt>(*S));
    break;
  case Stmt::CapturedStmtClass: {
    const CapturedStmt *CS = cast<CapturedStmt>(S);
    EmitCapturedStmt(*CS, CS->getCapturedRegionKind());
    }
    break;
  case Stmt::ObjCAtTryStmtClass:
    EmitObjCAtTryStmt(cast<ObjCAtTryStmt>(*S));
    break;
  case Stmt::ObjCAtCatchStmtClass:
    llvm_unreachable(
                    "@catch statements should be handled by EmitObjCAtTryStmt");
  case Stmt::ObjCAtFinallyStmtClass:
    llvm_unreachable(
                  "@finally statements should be handled by EmitObjCAtTryStmt");
  case Stmt::ObjCAtThrowStmtClass:
    EmitObjCAtThrowStmt(cast<ObjCAtThrowStmt>(*S));
    break;
  case Stmt::ObjCAtSynchronizedStmtClass:
    EmitObjCAtSynchronizedStmt(cast<ObjCAtSynchronizedStmt>(*S));
    break;
  case Stmt::ObjCForCollectionStmtClass:
    EmitObjCForCollectionStmt(cast<ObjCForCollectionStmt>(*S));
    break;
  case Stmt::ObjCAutoreleasePoolStmtClass:
    EmitObjCAutoreleasePoolStmt(cast<ObjCAutoreleasePoolStmt>(*S));
    break;

  case Stmt::CXXTryStmtClass:
    EmitCXXTryStmt(cast<CXXTryStmt>(*S));
    break;
  case Stmt::CXXForRangeStmtClass:
    EmitCXXForRangeStmt(cast<CXXForRangeStmt>(*S), Attrs);
    break;
  case Stmt::SEHTryStmtClass:
    EmitSEHTryStmt(cast<SEHTryStmt>(*S));
    break;
  case Stmt::OMPMetaDirectiveClass:
    EmitOMPMetaDirective(cast<OMPMetaDirective>(*S));
    break;
  case Stmt::OMPCanonicalLoopClass:
    EmitOMPCanonicalLoop(cast<OMPCanonicalLoop>(S));
    break;
  case Stmt::OMPParallelDirectiveClass:
    EmitOMPParallelDirective(cast<OMPParallelDirective>(*S));
    break;
  case Stmt::OMPSimdDirectiveClass:
    EmitOMPSimdDirective(cast<OMPSimdDirective>(*S));
    break;
  case Stmt::OMPTileDirectiveClass:
    EmitOMPTileDirective(cast<OMPTileDirective>(*S));
    break;
  case Stmt::OMPUnrollDirectiveClass:
    EmitOMPUnrollDirective(cast<OMPUnrollDirective>(*S));
    break;
  case Stmt::OMPForDirectiveClass:
    EmitOMPForDirective(cast<OMPForDirective>(*S));
    break;
  case Stmt::OMPForSimdDirectiveClass:
    EmitOMPForSimdDirective(cast<OMPForSimdDirective>(*S));
    break;
  case Stmt::OMPSectionsDirectiveClass:
    EmitOMPSectionsDirective(cast<OMPSectionsDirective>(*S));
    break;
  case Stmt::OMPSectionDirectiveClass:
    EmitOMPSectionDirective(cast<OMPSectionDirective>(*S));
    break;
  case Stmt::OMPSingleDirectiveClass:
    EmitOMPSingleDirective(cast<OMPSingleDirective>(*S));
    break;
  case Stmt::OMPMasterDirectiveClass:
    EmitOMPMasterDirective(cast<OMPMasterDirective>(*S));
    break;
  case Stmt::OMPCriticalDirectiveClass:
    EmitOMPCriticalDirective(cast<OMPCriticalDirective>(*S));
    break;
  case Stmt::OMPParallelForDirectiveClass:
    EmitOMPParallelForDirective(cast<OMPParallelForDirective>(*S));
    break;
  case Stmt::OMPParallelForSimdDirectiveClass:
    EmitOMPParallelForSimdDirective(cast<OMPParallelForSimdDirective>(*S));
    break;
  case Stmt::OMPParallelMasterDirectiveClass:
    EmitOMPParallelMasterDirective(cast<OMPParallelMasterDirective>(*S));
    break;
  case Stmt::OMPParallelSectionsDirectiveClass:
    EmitOMPParallelSectionsDirective(cast<OMPParallelSectionsDirective>(*S));
    break;
  case Stmt::OMPTaskDirectiveClass:
    EmitOMPTaskDirective(cast<OMPTaskDirective>(*S));
    break;
  case Stmt::OMPTaskyieldDirectiveClass:
    EmitOMPTaskyieldDirective(cast<OMPTaskyieldDirective>(*S));
    break;
  case Stmt::OMPErrorDirectiveClass:
    EmitOMPErrorDirective(cast<OMPErrorDirective>(*S));
    break;
  case Stmt::OMPBarrierDirectiveClass:
    EmitOMPBarrierDirective(cast<OMPBarrierDirective>(*S));
    break;
  case Stmt::OMPTaskwaitDirectiveClass:
    EmitOMPTaskwaitDirective(cast<OMPTaskwaitDirective>(*S));
    break;
  case Stmt::OMPTaskgroupDirectiveClass:
    EmitOMPTaskgroupDirective(cast<OMPTaskgroupDirective>(*S));
    break;
  case Stmt::OMPFlushDirectiveClass:
    EmitOMPFlushDirective(cast<OMPFlushDirective>(*S));
    break;
  case Stmt::OMPDepobjDirectiveClass:
    EmitOMPDepobjDirective(cast<OMPDepobjDirective>(*S));
    break;
  case Stmt::OMPScanDirectiveClass:
    EmitOMPScanDirective(cast<OMPScanDirective>(*S));
    break;
  case Stmt::OMPOrderedDirectiveClass:
    EmitOMPOrderedDirective(cast<OMPOrderedDirective>(*S));
    break;
  case Stmt::OMPAtomicDirectiveClass:
    EmitOMPAtomicDirective(cast<OMPAtomicDirective>(*S));
    break;
  case Stmt::OMPTargetDirectiveClass:
    EmitOMPTargetDirective(cast<OMPTargetDirective>(*S));
    break;
  case Stmt::OMPTeamsDirectiveClass:
    EmitOMPTeamsDirective(cast<OMPTeamsDirective>(*S));
    break;
  case Stmt::OMPCancellationPointDirectiveClass:
    EmitOMPCancellationPointDirective(cast<OMPCancellationPointDirective>(*S));
    break;
  case Stmt::OMPCancelDirectiveClass:
    EmitOMPCancelDirective(cast<OMPCancelDirective>(*S));
    break;
  case Stmt::OMPTargetDataDirectiveClass:
    EmitOMPTargetDataDirective(cast<OMPTargetDataDirective>(*S));
    break;
  case Stmt::OMPTargetEnterDataDirectiveClass:
    EmitOMPTargetEnterDataDirective(cast<OMPTargetEnterDataDirective>(*S));
    break;
  case Stmt::OMPTargetExitDataDirectiveClass:
    EmitOMPTargetExitDataDirective(cast<OMPTargetExitDataDirective>(*S));
    break;
  case Stmt::OMPTargetParallelDirectiveClass:
    EmitOMPTargetParallelDirective(cast<OMPTargetParallelDirective>(*S));
    break;
  case Stmt::OMPTargetParallelForDirectiveClass:
    EmitOMPTargetParallelForDirective(cast<OMPTargetParallelForDirective>(*S));
    break;
  case Stmt::OMPTaskLoopDirectiveClass:
    EmitOMPTaskLoopDirective(cast<OMPTaskLoopDirective>(*S));
    break;
  case Stmt::OMPTaskLoopSimdDirectiveClass:
    EmitOMPTaskLoopSimdDirective(cast<OMPTaskLoopSimdDirective>(*S));
    break;
  case Stmt::OMPMasterTaskLoopDirectiveClass:
    EmitOMPMasterTaskLoopDirective(cast<OMPMasterTaskLoopDirective>(*S));
    break;
  case Stmt::OMPMaskedTaskLoopDirectiveClass:
    llvm_unreachable("masked taskloop directive not supported yet.");
    break;
  case Stmt::OMPMasterTaskLoopSimdDirectiveClass:
    EmitOMPMasterTaskLoopSimdDirective(
        cast<OMPMasterTaskLoopSimdDirective>(*S));
    break;
  case Stmt::OMPMaskedTaskLoopSimdDirectiveClass:
    llvm_unreachable("masked taskloop simd directive not supported yet.");
    break;
  case Stmt::OMPParallelMasterTaskLoopDirectiveClass:
    EmitOMPParallelMasterTaskLoopDirective(
        cast<OMPParallelMasterTaskLoopDirective>(*S));
    break;
  case Stmt::OMPParallelMaskedTaskLoopDirectiveClass:
    llvm_unreachable("parallel masked taskloop directive not supported yet.");
    break;
  case Stmt::OMPParallelMasterTaskLoopSimdDirectiveClass:
    EmitOMPParallelMasterTaskLoopSimdDirective(
        cast<OMPParallelMasterTaskLoopSimdDirective>(*S));
    break;
  case Stmt::OMPParallelMaskedTaskLoopSimdDirectiveClass:
    llvm_unreachable(
        "parallel masked taskloop simd directive not supported yet.");
    break;
  case Stmt::OMPDistributeDirectiveClass:
    EmitOMPDistributeDirective(cast<OMPDistributeDirective>(*S));
    break;
  case Stmt::OMPTargetUpdateDirectiveClass:
    EmitOMPTargetUpdateDirective(cast<OMPTargetUpdateDirective>(*S));
    break;
  case Stmt::OMPDistributeParallelForDirectiveClass:
    EmitOMPDistributeParallelForDirective(
        cast<OMPDistributeParallelForDirective>(*S));
    break;
  case Stmt::OMPDistributeParallelForSimdDirectiveClass:
    EmitOMPDistributeParallelForSimdDirective(
        cast<OMPDistributeParallelForSimdDirective>(*S));
    break;
  case Stmt::OMPDistributeSimdDirectiveClass:
    EmitOMPDistributeSimdDirective(cast<OMPDistributeSimdDirective>(*S));
    break;
  case Stmt::OMPTargetParallelForSimdDirectiveClass:
    EmitOMPTargetParallelForSimdDirective(
        cast<OMPTargetParallelForSimdDirective>(*S));
    break;
  case Stmt::OMPTargetSimdDirectiveClass:
    EmitOMPTargetSimdDirective(cast<OMPTargetSimdDirective>(*S));
    break;
  case Stmt::OMPTeamsDistributeDirectiveClass:
    EmitOMPTeamsDistributeDirective(cast<OMPTeamsDistributeDirective>(*S));
    break;
  case Stmt::OMPTeamsDistributeSimdDirectiveClass:
    EmitOMPTeamsDistributeSimdDirective(
        cast<OMPTeamsDistributeSimdDirective>(*S));
    break;
  case Stmt::OMPTeamsDistributeParallelForSimdDirectiveClass:
    EmitOMPTeamsDistributeParallelForSimdDirective(
        cast<OMPTeamsDistributeParallelForSimdDirective>(*S));
    break;
  case Stmt::OMPTeamsDistributeParallelForDirectiveClass:
    EmitOMPTeamsDistributeParallelForDirective(
        cast<OMPTeamsDistributeParallelForDirective>(*S));
    break;
  case Stmt::OMPTargetTeamsDirectiveClass:
    EmitOMPTargetTeamsDirective(cast<OMPTargetTeamsDirective>(*S));
    break;
  case Stmt::OMPTargetTeamsDistributeDirectiveClass:
    EmitOMPTargetTeamsDistributeDirective(
        cast<OMPTargetTeamsDistributeDirective>(*S));
    break;
  case Stmt::OMPTargetTeamsDistributeParallelForDirectiveClass:
    EmitOMPTargetTeamsDistributeParallelForDirective(
        cast<OMPTargetTeamsDistributeParallelForDirective>(*S));
    break;
  case Stmt::OMPTargetTeamsDistributeParallelForSimdDirectiveClass:
    EmitOMPTargetTeamsDistributeParallelForSimdDirective(
        cast<OMPTargetTeamsDistributeParallelForSimdDirective>(*S));
    break;
  case Stmt::OMPTargetTeamsDistributeSimdDirectiveClass:
    EmitOMPTargetTeamsDistributeSimdDirective(
        cast<OMPTargetTeamsDistributeSimdDirective>(*S));
    break;
  case Stmt::OMPInteropDirectiveClass:
    EmitOMPInteropDirective(cast<OMPInteropDirective>(*S));
    break;
  case Stmt::OMPDispatchDirectiveClass:
    llvm_unreachable("Dispatch directive not supported yet.");
    break;
  case Stmt::OMPMaskedDirectiveClass:
    EmitOMPMaskedDirective(cast<OMPMaskedDirective>(*S));
    break;
  case Stmt::OMPGenericLoopDirectiveClass:
    EmitOMPGenericLoopDirective(cast<OMPGenericLoopDirective>(*S));
    break;
  case Stmt::OMPTeamsGenericLoopDirectiveClass:
    llvm_unreachable("teams loop directive not supported yet.");
    break;
  case Stmt::OMPTargetTeamsGenericLoopDirectiveClass:
    llvm_unreachable("target teams loop directive not supported yet.");
    break;
  case Stmt::OMPParallelGenericLoopDirectiveClass:
    llvm_unreachable("parallel loop directive not supported yet.");
    break;
  case Stmt::OMPTargetParallelGenericLoopDirectiveClass:
    llvm_unreachable("target parallel loop directive not supported yet.");
    break;
  case Stmt::OMPParallelMaskedDirectiveClass:
    llvm_unreachable("parallel masked directive not supported yet.");
    break;
  }
}

bool CodeGenFunction::EmitSimpleStmt(const Stmt *S,
                                     ArrayRef<const Attr *> Attrs) {
  switch (S->getStmtClass()) {
  default:
    return false;
  case Stmt::NullStmtClass:
    break;
  case Stmt::CompoundStmtClass:
    EmitCompoundStmt(cast<CompoundStmt>(*S));
    break;
  case Stmt::DeclStmtClass:
    EmitDeclStmt(cast<DeclStmt>(*S));
    break;
  case Stmt::LabelStmtClass:
    EmitLabelStmt(cast<LabelStmt>(*S));
    break;
  case Stmt::AttributedStmtClass:
    EmitAttributedStmt(cast<AttributedStmt>(*S));
    break;
  case Stmt::GotoStmtClass:
    EmitGotoStmt(cast<GotoStmt>(*S));
    break;
  case Stmt::BreakStmtClass:
    EmitBreakStmt(cast<BreakStmt>(*S));
    break;
  case Stmt::ContinueStmtClass:
    EmitContinueStmt(cast<ContinueStmt>(*S));
    break;
  case Stmt::DefaultStmtClass:
    EmitDefaultStmt(cast<DefaultStmt>(*S), Attrs);
    break;
  case Stmt::CaseStmtClass:
    EmitCaseStmt(cast<CaseStmt>(*S), Attrs);
    break;
  case Stmt::SEHLeaveStmtClass:
    EmitSEHLeaveStmt(cast<SEHLeaveStmt>(*S));
    break;
  }
  return true;
}

/// EmitCompoundStmt - Emit a compound statement {..} node.  If GetLast is true,
/// this captures the expression result of the last sub-statement and returns it
/// (for use by the statement expression extension).
Address CodeGenFunction::EmitCompoundStmt(const CompoundStmt &S, bool GetLast,
                                          AggValueSlot AggSlot) {
  PrettyStackTraceLoc CrashInfo(getContext().getSourceManager(),S.getLBracLoc(),
                             "LLVM IR generation of compound statement ('{}')");

  // Keep track of the current cleanup stack depth, including debug scopes.
  LexicalScope Scope(*this, S.getSourceRange());

  return EmitCompoundStmtWithoutScope(S, GetLast, AggSlot);
}

Address
CodeGenFunction::EmitCompoundStmtWithoutScope(const CompoundStmt &S,
                                              bool GetLast,
                                              AggValueSlot AggSlot) {

  const Stmt *ExprResult = S.getStmtExprResult();
  assert((!GetLast || (GetLast && ExprResult)) &&
         "If GetLast is true then the CompoundStmt must have a StmtExprResult");

  Address RetAlloca = Address::invalid();

  for (auto *CurStmt : S.body()) {
    if (GetLast && ExprResult == CurStmt) {
      // We have to special case labels here.  They are statements, but when put
      // at the end of a statement expression, they yield the value of their
      // subexpression.  Handle this by walking through all labels we encounter,
      // emitting them before we evaluate the subexpr.
      // Similar issues arise for attributed statements.
      while (!isa<Expr>(ExprResult)) {
        if (const auto *LS = dyn_cast<LabelStmt>(ExprResult)) {
          EmitLabel(LS->getDecl());
          ExprResult = LS->getSubStmt();
        } else if (const auto *AS = dyn_cast<AttributedStmt>(ExprResult)) {
          // FIXME: Update this if we ever have attributes that affect the
          // semantics of an expression.
          ExprResult = AS->getSubStmt();
        } else {
          llvm_unreachable("unknown value statement");
        }
      }

      EnsureInsertPoint();

      const Expr *E = cast<Expr>(ExprResult);
      QualType ExprTy = E->getType();
      if (hasAggregateEvaluationKind(ExprTy)) {
        EmitAggExpr(E, AggSlot);
      } else {
        // We can't return an RValue here because there might be cleanups at
        // the end of the StmtExpr.  Because of that, we have to emit the result
        // here into a temporary alloca.
        RetAlloca = CreateMemTemp(ExprTy);
        EmitAnyExprToMem(E, RetAlloca, Qualifiers(),
                         /*IsInit*/ false);
      }
    } else {
      EmitStmt(CurStmt);
    }
  }

  return RetAlloca;
}

void CodeGenFunction::SimplifyForwardingBlocks(llvm::BasicBlock *BB) {
  llvm::BranchInst *BI = dyn_cast<llvm::BranchInst>(BB->getTerminator());

  // If there is a cleanup stack, then we it isn't worth trying to
  // simplify this block (we would need to remove it from the scope map
  // and cleanup entry).
  if (!EHStack.empty())
    return;

  // Can only simplify direct branches.
  if (!BI || !BI->isUnconditional())
    return;

  // Can only simplify empty blocks.
  if (BI->getIterator() != BB->begin())
    return;

  BB->replaceAllUsesWith(BI->getSuccessor(0));
  BI->eraseFromParent();
  BB->eraseFromParent();
}

void CodeGenFunction::EmitBlock(llvm::BasicBlock *BB, bool IsFinished) {
  llvm::BasicBlock *CurBB = Builder.GetInsertBlock();

  // Fall out of the current block (if necessary).
  EmitBranch(BB);

  if (IsFinished && BB->use_empty()) {
    delete BB;
    return;
  }

  // Place the block after the current block, if possible, or else at
  // the end of the function.
  if (CurBB && CurBB->getParent())
    CurFn->getBasicBlockList().insertAfter(CurBB->getIterator(), BB);
  else
    CurFn->getBasicBlockList().push_back(BB);
  Builder.SetInsertPoint(BB);
}

void CodeGenFunction::EmitBranch(llvm::BasicBlock *Target) {
  // Emit a branch from the current block to the target one if this
  // was a real block.  If this was just a fall-through block after a
  // terminator, don't emit it.
  llvm::BasicBlock *CurBB = Builder.GetInsertBlock();

  if (!CurBB || CurBB->getTerminator()) {
    // If there is no insert point or the previous block is already
    // terminated, don't touch it.
  } else {
    // Otherwise, create a fall-through branch.
    Builder.CreateBr(Target);
  }

  Builder.ClearInsertionPoint();
}

void CodeGenFunction::EmitBlockAfterUses(llvm::BasicBlock *block) {
  bool inserted = false;
  for (llvm::User *u : block->users()) {
    if (llvm::Instruction *insn = dyn_cast<llvm::Instruction>(u)) {
      CurFn->getBasicBlockList().insertAfter(insn->getParent()->getIterator(),
                                             block);
      inserted = true;
      break;
    }
  }

  if (!inserted)
    CurFn->getBasicBlockList().push_back(block);

  Builder.SetInsertPoint(block);
}

CodeGenFunction::JumpDest
CodeGenFunction::getJumpDestForLabel(const LabelDecl *D) {
  JumpDest &Dest = LabelMap[D];
  if (Dest.isValid()) return Dest;

  // Create, but don't insert, the new block.
  Dest = JumpDest(createBasicBlock(D->getName()),
                  EHScopeStack::stable_iterator::invalid(),
                  NextCleanupDestIndex++);
  return Dest;
}

void CodeGenFunction::EmitLabel(const LabelDecl *D) {
  // Add this label to the current lexical scope if we're within any
  // normal cleanups.  Jumps "in" to this label --- when permitted by
  // the language --- may need to be routed around such cleanups.
  if (EHStack.hasNormalCleanups() && CurLexicalScope)
    CurLexicalScope->addLabel(D);

  JumpDest &Dest = LabelMap[D];

  // If we didn't need a forward reference to this label, just go
  // ahead and create a destination at the current scope.
  if (!Dest.isValid()) {
    Dest = getJumpDestInCurrentScope(D->getName());

  // Otherwise, we need to give this label a target depth and remove
  // it from the branch-fixups list.
  } else {
    assert(!Dest.getScopeDepth().isValid() && "already emitted label!");
    Dest.setScopeDepth(EHStack.stable_begin());
    ResolveBranchFixups(Dest.getBlock());
  }

  EmitBlock(Dest.getBlock());

  // Emit debug info for labels.
  if (CGDebugInfo *DI = getDebugInfo()) {
    if (CGM.getCodeGenOpts().hasReducedDebugInfo()) {
      DI->setLocation(D->getLocation());
      DI->EmitLabel(D, Builder);
    }
  }

  incrementProfileCounter(D->getStmt());
}

/// Change the cleanup scope of the labels in this lexical scope to
/// match the scope of the enclosing context.
void CodeGenFunction::LexicalScope::rescopeLabels() {
  assert(!Labels.empty());
  EHScopeStack::stable_iterator innermostScope
    = CGF.EHStack.getInnermostNormalCleanup();

  // Change the scope depth of all the labels.
  for (SmallVectorImpl<const LabelDecl*>::const_iterator
         i = Labels.begin(), e = Labels.end(); i != e; ++i) {
    assert(CGF.LabelMap.count(*i));
    JumpDest &dest = CGF.LabelMap.find(*i)->second;
    assert(dest.getScopeDepth().isValid());
    assert(innermostScope.encloses(dest.getScopeDepth()));
    dest.setScopeDepth(innermostScope);
  }

  // Reparent the labels if the new scope also has cleanups.
  if (innermostScope != EHScopeStack::stable_end() && ParentScope) {
    ParentScope->Labels.append(Labels.begin(), Labels.end());
  }
}


void CodeGenFunction::EmitLabelStmt(const LabelStmt &S) {
  EmitLabel(S.getDecl());

  // IsEHa - emit eha.scope.begin if it's a side entry of a scope
  if (getLangOpts().EHAsynch && S.isSideEntry())
    EmitSehCppScopeBegin();

  EmitStmt(S.getSubStmt());
}

void CodeGenFunction::EmitAttributedStmt(const AttributedStmt &S) {
  bool nomerge = false;
  bool noinline = false;
  bool alwaysinline = false;
  const CallExpr *musttail = nullptr;
  bool leaf = false;

  for (const auto *A : S.getAttrs()) {
    switch (A->getKind()) {
    default:
      break;
    case attr::NoMerge:
      nomerge = true;
      break;
    case attr::NoInline:
      noinline = true;
      break;
    case attr::AlwaysInline:
      alwaysinline = true;
      break;
    case attr::MustTail: {
      const Stmt *Sub = S.getSubStmt();
      const ReturnStmt *R = cast<ReturnStmt>(Sub);
      musttail = cast<CallExpr>(R->getRetValue()->IgnoreParens());
      break;
    }
    case attr::Leaf:
      leaf = true;
      break;
    }
  }
<<<<<<< HEAD
  SaveAndRestore<bool> save_nomerge(InNoMergeAttributedStmt, nomerge);
  SaveAndRestore<bool> save_noinline(InNoInlineAttributedStmt, noinline);
  SaveAndRestore<bool> save_alwaysinline(InAlwaysInlineAttributedStmt,
                                         alwaysinline);
  SaveAndRestore<const CallExpr *> save_musttail(MustTailCall, musttail);
  SaveAndRestore<bool> save_leaf(InLeafAttributedStmt, leaf);
=======
  SaveAndRestore save_nomerge(InNoMergeAttributedStmt, nomerge);
  SaveAndRestore save_noinline(InNoInlineAttributedStmt, noinline);
  SaveAndRestore save_alwaysinline(InAlwaysInlineAttributedStmt, alwaysinline);
  SaveAndRestore save_musttail(MustTailCall, musttail);
>>>>>>> 8ff4d218
  EmitStmt(S.getSubStmt(), S.getAttrs());
}

void CodeGenFunction::EmitGotoStmt(const GotoStmt &S) {
  // If this code is reachable then emit a stop point (if generating
  // debug info). We have to do this ourselves because we are on the
  // "simple" statement path.
  if (HaveInsertPoint())
    EmitStopPoint(&S);

  EmitBranchThroughCleanup(getJumpDestForLabel(S.getLabel()));
}


void CodeGenFunction::EmitIndirectGotoStmt(const IndirectGotoStmt &S) {
  if (const LabelDecl *Target = S.getConstantTarget()) {
    EmitBranchThroughCleanup(getJumpDestForLabel(Target));
    return;
  }

  // Ensure that we have an i8* for our PHI node.
  llvm::Value *V = Builder.CreateBitCast(EmitScalarExpr(S.getTarget()),
                                         Int8PtrTy, "addr");
  llvm::BasicBlock *CurBB = Builder.GetInsertBlock();

  // Get the basic block for the indirect goto.
  llvm::BasicBlock *IndGotoBB = GetIndirectGotoBlock();

  // The first instruction in the block has to be the PHI for the switch dest,
  // add an entry for this branch.
  cast<llvm::PHINode>(IndGotoBB->begin())->addIncoming(V, CurBB);

  EmitBranch(IndGotoBB);
}

void CodeGenFunction::EmitIfStmt(const IfStmt &S) {
  // The else branch of a consteval if statement is always the only branch that
  // can be runtime evaluated.
  if (S.isConsteval()) {
    const Stmt *Executed = S.isNegatedConsteval() ? S.getThen() : S.getElse();
    if (Executed) {
      RunCleanupsScope ExecutedScope(*this);
      EmitStmt(Executed);
    }
    return;
  }

  // C99 6.8.4.1: The first substatement is executed if the expression compares
  // unequal to 0.  The condition must be a scalar type.
  LexicalScope ConditionScope(*this, S.getCond()->getSourceRange());

  if (S.getInit())
    EmitStmt(S.getInit());

  if (S.getConditionVariable())
    EmitDecl(*S.getConditionVariable());

  // If the condition constant folds and can be elided, try to avoid emitting
  // the condition and the dead arm of the if/else.
  bool CondConstant;
  if (ConstantFoldsToSimpleInteger(S.getCond(), CondConstant,
                                   S.isConstexpr())) {
    // Figure out which block (then or else) is executed.
    const Stmt *Executed = S.getThen();
    const Stmt *Skipped  = S.getElse();
    if (!CondConstant)  // Condition false?
      std::swap(Executed, Skipped);

    // If the skipped block has no labels in it, just emit the executed block.
    // This avoids emitting dead code and simplifies the CFG substantially.
    if (S.isConstexpr() || !ContainsLabel(Skipped)) {
      if (CondConstant)
        incrementProfileCounter(&S);
      if (Executed) {
        RunCleanupsScope ExecutedScope(*this);
        EmitStmt(Executed);
      }
      return;
    }
  }

  // Otherwise, the condition did not fold, or we couldn't elide it.  Just emit
  // the conditional branch.
  llvm::BasicBlock *ThenBlock = createBasicBlock("if.then");
  llvm::BasicBlock *ContBlock = createBasicBlock("if.end");
  llvm::BasicBlock *ElseBlock = ContBlock;
  if (S.getElse())
    ElseBlock = createBasicBlock("if.else");

  // Prefer the PGO based weights over the likelihood attribute.
  // When the build isn't optimized the metadata isn't used, so don't generate
  // it.
  // Also, differentiate between disabled PGO and a never executed branch with
  // PGO. Assuming PGO is in use:
  // - we want to ignore the [[likely]] attribute if the branch is never
  // executed,
  // - assuming the profile is poor, preserving the attribute may still be
  // beneficial.
  // As an approximation, preserve the attribute only if both the branch and the
  // parent context were not executed.
  Stmt::Likelihood LH = Stmt::LH_None;
  uint64_t ThenCount = getProfileCount(S.getThen());
  if (!ThenCount && !getCurrentProfileCount() &&
      CGM.getCodeGenOpts().OptimizationLevel)
    LH = Stmt::getLikelihood(S.getThen(), S.getElse());
  EmitBranchOnBoolExpr(S.getCond(), ThenBlock, ElseBlock, ThenCount, LH);

  // Emit the 'then' code.
  EmitBlock(ThenBlock);
  incrementProfileCounter(&S);
  {
    RunCleanupsScope ThenScope(*this);
    EmitStmt(S.getThen());
  }
  EmitBranch(ContBlock);

  // Emit the 'else' code if present.
  if (const Stmt *Else = S.getElse()) {
    {
      // There is no need to emit line number for an unconditional branch.
      auto NL = ApplyDebugLocation::CreateEmpty(*this);
      EmitBlock(ElseBlock);
    }
    {
      RunCleanupsScope ElseScope(*this);
      EmitStmt(Else);
    }
    {
      // There is no need to emit line number for an unconditional branch.
      auto NL = ApplyDebugLocation::CreateEmpty(*this);
      EmitBranch(ContBlock);
    }
  }

  // Emit the continuation block for code after the if.
  EmitBlock(ContBlock, true);
}

void CodeGenFunction::EmitWhileStmt(const WhileStmt &S,
                                    ArrayRef<const Attr *> WhileAttrs) {
  // Emit the header for the loop, which will also become
  // the continue target.
  JumpDest LoopHeader = getJumpDestInCurrentScope("while.cond");
  EmitBlock(LoopHeader.getBlock());

  // Create an exit block for when the condition fails, which will
  // also become the break target.
  JumpDest LoopExit = getJumpDestInCurrentScope("while.end");

  // Store the blocks to use for break and continue.
  BreakContinueStack.push_back(BreakContinue(LoopExit, LoopHeader));

  // C++ [stmt.while]p2:
  //   When the condition of a while statement is a declaration, the
  //   scope of the variable that is declared extends from its point
  //   of declaration (3.3.2) to the end of the while statement.
  //   [...]
  //   The object created in a condition is destroyed and created
  //   with each iteration of the loop.
  RunCleanupsScope ConditionScope(*this);

  if (S.getConditionVariable())
    EmitDecl(*S.getConditionVariable());

  // Evaluate the conditional in the while header.  C99 6.8.5.1: The
  // evaluation of the controlling expression takes place before each
  // execution of the loop body.
  llvm::Value *BoolCondVal = EvaluateExprAsBool(S.getCond());

  // while(1) is common, avoid extra exit blocks.  Be sure
  // to correctly handle break/continue though.
  llvm::ConstantInt *C = dyn_cast<llvm::ConstantInt>(BoolCondVal);
  bool CondIsConstInt = C != nullptr;
  bool EmitBoolCondBranch = !CondIsConstInt || !C->isOne();
  const SourceRange &R = S.getSourceRange();
  LoopStack.push(LoopHeader.getBlock(), CGM.getContext(), CGM.getCodeGenOpts(),
                 WhileAttrs, SourceLocToDebugLoc(R.getBegin()),
                 SourceLocToDebugLoc(R.getEnd()),
                 checkIfLoopMustProgress(CondIsConstInt));

  // As long as the condition is true, go to the loop body.
  llvm::BasicBlock *LoopBody = createBasicBlock("while.body");
  if (EmitBoolCondBranch) {
    llvm::BasicBlock *ExitBlock = LoopExit.getBlock();
    if (ConditionScope.requiresCleanups())
      ExitBlock = createBasicBlock("while.exit");
    llvm::MDNode *Weights =
        createProfileWeightsForLoop(S.getCond(), getProfileCount(S.getBody()));
    if (!Weights && CGM.getCodeGenOpts().OptimizationLevel)
      BoolCondVal = emitCondLikelihoodViaExpectIntrinsic(
          BoolCondVal, Stmt::getLikelihood(S.getBody()));
    Builder.CreateCondBr(BoolCondVal, LoopBody, ExitBlock, Weights);

    if (ExitBlock != LoopExit.getBlock()) {
      EmitBlock(ExitBlock);
      EmitBranchThroughCleanup(LoopExit);
    }
  } else if (const Attr *A = Stmt::getLikelihoodAttr(S.getBody())) {
    CGM.getDiags().Report(A->getLocation(),
                          diag::warn_attribute_has_no_effect_on_infinite_loop)
        << A << A->getRange();
    CGM.getDiags().Report(
        S.getWhileLoc(),
        diag::note_attribute_has_no_effect_on_infinite_loop_here)
        << SourceRange(S.getWhileLoc(), S.getRParenLoc());
  }

  // Emit the loop body.  We have to emit this in a cleanup scope
  // because it might be a singleton DeclStmt.
  {
    RunCleanupsScope BodyScope(*this);
    EmitBlock(LoopBody);
    incrementProfileCounter(&S);
    EmitStmt(S.getBody());
  }

  BreakContinueStack.pop_back();

  // Immediately force cleanup.
  ConditionScope.ForceCleanup();

  EmitStopPoint(&S);
  // Branch to the loop header again.
  EmitBranch(LoopHeader.getBlock());

  LoopStack.pop();

  // Emit the exit block.
  EmitBlock(LoopExit.getBlock(), true);

  // The LoopHeader typically is just a branch if we skipped emitting
  // a branch, try to erase it.
  if (!EmitBoolCondBranch)
    SimplifyForwardingBlocks(LoopHeader.getBlock());
}

void CodeGenFunction::EmitDoStmt(const DoStmt &S,
                                 ArrayRef<const Attr *> DoAttrs) {
  JumpDest LoopExit = getJumpDestInCurrentScope("do.end");
  JumpDest LoopCond = getJumpDestInCurrentScope("do.cond");

  uint64_t ParentCount = getCurrentProfileCount();

  // Store the blocks to use for break and continue.
  BreakContinueStack.push_back(BreakContinue(LoopExit, LoopCond));

  // Emit the body of the loop.
  llvm::BasicBlock *LoopBody = createBasicBlock("do.body");

  EmitBlockWithFallThrough(LoopBody, &S);
  {
    RunCleanupsScope BodyScope(*this);
    EmitStmt(S.getBody());
  }

  EmitBlock(LoopCond.getBlock());

  // C99 6.8.5.2: "The evaluation of the controlling expression takes place
  // after each execution of the loop body."

  // Evaluate the conditional in the while header.
  // C99 6.8.5p2/p4: The first substatement is executed if the expression
  // compares unequal to 0.  The condition must be a scalar type.
  llvm::Value *BoolCondVal = EvaluateExprAsBool(S.getCond());

  BreakContinueStack.pop_back();

  // "do {} while (0)" is common in macros, avoid extra blocks.  Be sure
  // to correctly handle break/continue though.
  llvm::ConstantInt *C = dyn_cast<llvm::ConstantInt>(BoolCondVal);
  bool CondIsConstInt = C;
  bool EmitBoolCondBranch = !C || !C->isZero();

  const SourceRange &R = S.getSourceRange();
  LoopStack.push(LoopBody, CGM.getContext(), CGM.getCodeGenOpts(), DoAttrs,
                 SourceLocToDebugLoc(R.getBegin()),
                 SourceLocToDebugLoc(R.getEnd()),
                 checkIfLoopMustProgress(CondIsConstInt));

  // As long as the condition is true, iterate the loop.
  if (EmitBoolCondBranch) {
    uint64_t BackedgeCount = getProfileCount(S.getBody()) - ParentCount;
    Builder.CreateCondBr(
        BoolCondVal, LoopBody, LoopExit.getBlock(),
        createProfileWeightsForLoop(S.getCond(), BackedgeCount));
  }

  LoopStack.pop();

  // Emit the exit block.
  EmitBlock(LoopExit.getBlock());

  // The DoCond block typically is just a branch if we skipped
  // emitting a branch, try to erase it.
  if (!EmitBoolCondBranch)
    SimplifyForwardingBlocks(LoopCond.getBlock());
}

void CodeGenFunction::EmitForStmt(const ForStmt &S,
                                  ArrayRef<const Attr *> ForAttrs) {
  JumpDest LoopExit = getJumpDestInCurrentScope("for.end");

  LexicalScope ForScope(*this, S.getSourceRange());

  // Evaluate the first part before the loop.
  if (S.getInit())
    EmitStmt(S.getInit());

  // Start the loop with a block that tests the condition.
  // If there's an increment, the continue scope will be overwritten
  // later.
  JumpDest CondDest = getJumpDestInCurrentScope("for.cond");
  llvm::BasicBlock *CondBlock = CondDest.getBlock();
  EmitBlock(CondBlock);

  Expr::EvalResult Result;
  bool CondIsConstInt =
      !S.getCond() || S.getCond()->EvaluateAsInt(Result, getContext());

  const SourceRange &R = S.getSourceRange();
  LoopStack.push(CondBlock, CGM.getContext(), CGM.getCodeGenOpts(), ForAttrs,
                 SourceLocToDebugLoc(R.getBegin()),
                 SourceLocToDebugLoc(R.getEnd()),
                 checkIfLoopMustProgress(CondIsConstInt));

  // Create a cleanup scope for the condition variable cleanups.
  LexicalScope ConditionScope(*this, S.getSourceRange());

  // If the for loop doesn't have an increment we can just use the condition as
  // the continue block. Otherwise, if there is no condition variable, we can
  // form the continue block now. If there is a condition variable, we can't
  // form the continue block until after we've emitted the condition, because
  // the condition is in scope in the increment, but Sema's jump diagnostics
  // ensure that there are no continues from the condition variable that jump
  // to the loop increment.
  JumpDest Continue;
  if (!S.getInc())
    Continue = CondDest;
  else if (!S.getConditionVariable())
    Continue = getJumpDestInCurrentScope("for.inc");
  BreakContinueStack.push_back(BreakContinue(LoopExit, Continue));

  if (S.getCond()) {
    // If the for statement has a condition scope, emit the local variable
    // declaration.
    if (S.getConditionVariable()) {
      EmitDecl(*S.getConditionVariable());

      // We have entered the condition variable's scope, so we're now able to
      // jump to the continue block.
      Continue = S.getInc() ? getJumpDestInCurrentScope("for.inc") : CondDest;
      BreakContinueStack.back().ContinueBlock = Continue;
    }

    llvm::BasicBlock *ExitBlock = LoopExit.getBlock();
    // If there are any cleanups between here and the loop-exit scope,
    // create a block to stage a loop exit along.
    if (ForScope.requiresCleanups())
      ExitBlock = createBasicBlock("for.cond.cleanup");

    // As long as the condition is true, iterate the loop.
    llvm::BasicBlock *ForBody = createBasicBlock("for.body");

    // C99 6.8.5p2/p4: The first substatement is executed if the expression
    // compares unequal to 0.  The condition must be a scalar type.
    llvm::Value *BoolCondVal = EvaluateExprAsBool(S.getCond());
    llvm::MDNode *Weights =
        createProfileWeightsForLoop(S.getCond(), getProfileCount(S.getBody()));
    if (!Weights && CGM.getCodeGenOpts().OptimizationLevel)
      BoolCondVal = emitCondLikelihoodViaExpectIntrinsic(
          BoolCondVal, Stmt::getLikelihood(S.getBody()));

    Builder.CreateCondBr(BoolCondVal, ForBody, ExitBlock, Weights);

    if (ExitBlock != LoopExit.getBlock()) {
      EmitBlock(ExitBlock);
      EmitBranchThroughCleanup(LoopExit);
    }

    EmitBlock(ForBody);
  } else {
    // Treat it as a non-zero constant.  Don't even create a new block for the
    // body, just fall into it.
  }
  incrementProfileCounter(&S);

  {
    // Create a separate cleanup scope for the body, in case it is not
    // a compound statement.
    RunCleanupsScope BodyScope(*this);
    EmitStmt(S.getBody());
  }

  // If there is an increment, emit it next.
  if (S.getInc()) {
    EmitBlock(Continue.getBlock());
    EmitStmt(S.getInc());
  }

  BreakContinueStack.pop_back();

  ConditionScope.ForceCleanup();

  EmitStopPoint(&S);
  EmitBranch(CondBlock);

  ForScope.ForceCleanup();

  LoopStack.pop();

  // Emit the fall-through block.
  EmitBlock(LoopExit.getBlock(), true);
}

void
CodeGenFunction::EmitCXXForRangeStmt(const CXXForRangeStmt &S,
                                     ArrayRef<const Attr *> ForAttrs) {
  JumpDest LoopExit = getJumpDestInCurrentScope("for.end");

  LexicalScope ForScope(*this, S.getSourceRange());

  // Evaluate the first pieces before the loop.
  if (S.getInit())
    EmitStmt(S.getInit());
  EmitStmt(S.getRangeStmt());
  EmitStmt(S.getBeginStmt());
  EmitStmt(S.getEndStmt());

  // Start the loop with a block that tests the condition.
  // If there's an increment, the continue scope will be overwritten
  // later.
  llvm::BasicBlock *CondBlock = createBasicBlock("for.cond");
  EmitBlock(CondBlock);

  const SourceRange &R = S.getSourceRange();
  LoopStack.push(CondBlock, CGM.getContext(), CGM.getCodeGenOpts(), ForAttrs,
                 SourceLocToDebugLoc(R.getBegin()),
                 SourceLocToDebugLoc(R.getEnd()));

  // If there are any cleanups between here and the loop-exit scope,
  // create a block to stage a loop exit along.
  llvm::BasicBlock *ExitBlock = LoopExit.getBlock();
  if (ForScope.requiresCleanups())
    ExitBlock = createBasicBlock("for.cond.cleanup");

  // The loop body, consisting of the specified body and the loop variable.
  llvm::BasicBlock *ForBody = createBasicBlock("for.body");

  // The body is executed if the expression, contextually converted
  // to bool, is true.
  llvm::Value *BoolCondVal = EvaluateExprAsBool(S.getCond());
  llvm::MDNode *Weights =
      createProfileWeightsForLoop(S.getCond(), getProfileCount(S.getBody()));
  if (!Weights && CGM.getCodeGenOpts().OptimizationLevel)
    BoolCondVal = emitCondLikelihoodViaExpectIntrinsic(
        BoolCondVal, Stmt::getLikelihood(S.getBody()));
  Builder.CreateCondBr(BoolCondVal, ForBody, ExitBlock, Weights);

  if (ExitBlock != LoopExit.getBlock()) {
    EmitBlock(ExitBlock);
    EmitBranchThroughCleanup(LoopExit);
  }

  EmitBlock(ForBody);
  incrementProfileCounter(&S);

  // Create a block for the increment. In case of a 'continue', we jump there.
  JumpDest Continue = getJumpDestInCurrentScope("for.inc");

  // Store the blocks to use for break and continue.
  BreakContinueStack.push_back(BreakContinue(LoopExit, Continue));

  {
    // Create a separate cleanup scope for the loop variable and body.
    LexicalScope BodyScope(*this, S.getSourceRange());
    EmitStmt(S.getLoopVarStmt());
    EmitStmt(S.getBody());
  }

  EmitStopPoint(&S);
  // If there is an increment, emit it next.
  EmitBlock(Continue.getBlock());
  EmitStmt(S.getInc());

  BreakContinueStack.pop_back();

  EmitBranch(CondBlock);

  ForScope.ForceCleanup();

  LoopStack.pop();

  // Emit the fall-through block.
  EmitBlock(LoopExit.getBlock(), true);
}

void CodeGenFunction::EmitReturnOfRValue(RValue RV, QualType Ty) {
  if (RV.isScalar()) {
    Builder.CreateStore(RV.getScalarVal(), ReturnValue);
  } else if (RV.isAggregate()) {
    LValue Dest = MakeAddrLValue(ReturnValue, Ty);
    LValue Src = MakeAddrLValue(RV.getAggregateAddress(), Ty);
    EmitAggregateCopy(Dest, Src, Ty, getOverlapForReturnValue());
  } else {
    EmitStoreOfComplex(RV.getComplexVal(), MakeAddrLValue(ReturnValue, Ty),
                       /*init*/ true);
  }
  EmitBranchThroughCleanup(ReturnBlock);
}

namespace {
// RAII struct used to save and restore a return statment's result expression.
struct SaveRetExprRAII {
  SaveRetExprRAII(const Expr *RetExpr, CodeGenFunction &CGF)
      : OldRetExpr(CGF.RetExpr), CGF(CGF) {
    CGF.RetExpr = RetExpr;
  }
  ~SaveRetExprRAII() { CGF.RetExpr = OldRetExpr; }
  const Expr *OldRetExpr;
  CodeGenFunction &CGF;
};
} // namespace

/// If we have 'return f(...);', where both caller and callee are SwiftAsync,
/// codegen it as 'tail call ...; ret void;'.
static void makeTailCallIfSwiftAsync(const CallExpr *CE, CGBuilderTy &Builder,
                                     const CGFunctionInfo *CurFnInfo) {
  auto calleeQualType = CE->getCallee()->getType();
  const FunctionType *calleeType = nullptr;
  if (calleeQualType->isFunctionPointerType() ||
      calleeQualType->isFunctionReferenceType() ||
      calleeQualType->isBlockPointerType() ||
      calleeQualType->isMemberFunctionPointerType()) {
    calleeType = calleeQualType->getPointeeType()->castAs<FunctionType>();
  } else if (auto *ty = dyn_cast<FunctionType>(calleeQualType)) {
    calleeType = ty;
  } else if (auto CMCE = dyn_cast<CXXMemberCallExpr>(CE)) {
    if (auto methodDecl = CMCE->getMethodDecl()) {
      // getMethodDecl() doesn't handle member pointers at the moment.
      calleeType = methodDecl->getType()->castAs<FunctionType>();
    } else {
      return;
    }
  } else {
    return;
  }
  if (calleeType->getCallConv() == CallingConv::CC_SwiftAsync &&
      (CurFnInfo->getASTCallingConvention() == CallingConv::CC_SwiftAsync)) {
    auto CI = cast<llvm::CallInst>(&Builder.GetInsertBlock()->back());
    CI->setTailCallKind(llvm::CallInst::TCK_MustTail);
    Builder.CreateRetVoid();
    Builder.ClearInsertionPoint();
  }
}

/// EmitReturnStmt - Note that due to GCC extensions, this can have an operand
/// if the function returns void, or may be missing one if the function returns
/// non-void.  Fun stuff :).
void CodeGenFunction::EmitReturnStmt(const ReturnStmt &S) {
  if (requiresReturnValueCheck()) {
    llvm::Constant *SLoc = EmitCheckSourceLocation(S.getBeginLoc());
    auto *SLocPtr =
        new llvm::GlobalVariable(CGM.getModule(), SLoc->getType(), false,
                                 llvm::GlobalVariable::PrivateLinkage, SLoc);
    SLocPtr->setUnnamedAddr(llvm::GlobalValue::UnnamedAddr::Global);
    CGM.getSanitizerMetadata()->disableSanitizerForGlobal(SLocPtr);
    assert(ReturnLocation.isValid() && "No valid return location");
    Builder.CreateStore(Builder.CreateBitCast(SLocPtr, Int8PtrTy),
                        ReturnLocation);
  }

  // Returning from an outlined SEH helper is UB, and we already warn on it.
  if (IsOutlinedSEHHelper) {
    Builder.CreateUnreachable();
    Builder.ClearInsertionPoint();
  }

  // Emit the result value, even if unused, to evaluate the side effects.
  const Expr *RV = S.getRetValue();

  // Record the result expression of the return statement. The recorded
  // expression is used to determine whether a block capture's lifetime should
  // end at the end of the full expression as opposed to the end of the scope
  // enclosing the block expression.
  //
  // This permits a small, easily-implemented exception to our over-conservative
  // rules about not jumping to statements following block literals with
  // non-trivial cleanups.
  SaveRetExprRAII SaveRetExpr(RV, *this);

  RunCleanupsScope cleanupScope(*this);
  if (const auto *EWC = dyn_cast_or_null<ExprWithCleanups>(RV))
    RV = EWC->getSubExpr();
  // FIXME: Clean this up by using an LValue for ReturnTemp,
  // EmitStoreThroughLValue, and EmitAnyExpr.
  // Check if the NRVO candidate was not globalized in OpenMP mode.
  if (getLangOpts().ElideConstructors && S.getNRVOCandidate() &&
      S.getNRVOCandidate()->isNRVOVariable() &&
      (!getLangOpts().OpenMP ||
       !CGM.getOpenMPRuntime()
            .getAddressOfLocalVariable(*this, S.getNRVOCandidate())
            .isValid())) {
    // Apply the named return value optimization for this return statement,
    // which means doing nothing: the appropriate result has already been
    // constructed into the NRVO variable.

    // If there is an NRVO flag for this variable, set it to 1 into indicate
    // that the cleanup code should not destroy the variable.
    if (llvm::Value *NRVOFlag = NRVOFlags[S.getNRVOCandidate()])
      Builder.CreateFlagStore(Builder.getTrue(), NRVOFlag);
  } else if (!ReturnValue.isValid() || (RV && RV->getType()->isVoidType())) {
    // Make sure not to return anything, but evaluate the expression
    // for side effects.
    if (RV) {
      EmitAnyExpr(RV);
      if (auto *CE = dyn_cast<CallExpr>(RV))
        makeTailCallIfSwiftAsync(CE, Builder, CurFnInfo);
    }
  } else if (!RV) {
    // Do nothing (return value is left uninitialized)
  } else if (FnRetTy->isReferenceType()) {
    // If this function returns a reference, take the address of the expression
    // rather than the value.
    RValue Result = EmitReferenceBindingToExpr(RV);
    Builder.CreateStore(Result.getScalarVal(), ReturnValue);
  } else {
    switch (getEvaluationKind(RV->getType())) {
    case TEK_Scalar:
      Builder.CreateStore(EmitScalarExpr(RV), ReturnValue);
      break;
    case TEK_Complex:
      EmitComplexExprIntoLValue(RV, MakeAddrLValue(ReturnValue, RV->getType()),
                                /*isInit*/ true);
      break;
    case TEK_Aggregate:
      EmitAggExpr(RV, AggValueSlot::forAddr(
                          ReturnValue, Qualifiers(),
                          AggValueSlot::IsDestructed,
                          AggValueSlot::DoesNotNeedGCBarriers,
                          AggValueSlot::IsNotAliased,
                          getOverlapForReturnValue()));
      break;
    }
  }

  ++NumReturnExprs;
  if (!RV || RV->isEvaluatable(getContext()))
    ++NumSimpleReturnExprs;

  cleanupScope.ForceCleanup();
  EmitBranchThroughCleanup(ReturnBlock);
}

void CodeGenFunction::EmitDeclStmt(const DeclStmt &S) {
  // As long as debug info is modeled with instructions, we have to ensure we
  // have a place to insert here and write the stop point here.
  if (HaveInsertPoint())
    EmitStopPoint(&S);

  for (const auto *I : S.decls())
    EmitDecl(*I);
}

void CodeGenFunction::EmitBreakStmt(const BreakStmt &S) {
  assert(!BreakContinueStack.empty() && "break stmt not in a loop or switch!");

  // If this code is reachable then emit a stop point (if generating
  // debug info). We have to do this ourselves because we are on the
  // "simple" statement path.
  if (HaveInsertPoint())
    EmitStopPoint(&S);

  EmitBranchThroughCleanup(BreakContinueStack.back().BreakBlock);
}

void CodeGenFunction::EmitContinueStmt(const ContinueStmt &S) {
  assert(!BreakContinueStack.empty() && "continue stmt not in a loop!");

  // If this code is reachable then emit a stop point (if generating
  // debug info). We have to do this ourselves because we are on the
  // "simple" statement path.
  if (HaveInsertPoint())
    EmitStopPoint(&S);

  EmitBranchThroughCleanup(BreakContinueStack.back().ContinueBlock);
}

/// EmitCaseStmtRange - If case statement range is not too big then
/// add multiple cases to switch instruction, one for each value within
/// the range. If range is too big then emit "if" condition check.
void CodeGenFunction::EmitCaseStmtRange(const CaseStmt &S,
                                        ArrayRef<const Attr *> Attrs) {
  assert(S.getRHS() && "Expected RHS value in CaseStmt");

  llvm::APSInt LHS = S.getLHS()->EvaluateKnownConstInt(getContext());
  llvm::APSInt RHS = S.getRHS()->EvaluateKnownConstInt(getContext());

  // Emit the code for this case. We do this first to make sure it is
  // properly chained from our predecessor before generating the
  // switch machinery to enter this block.
  llvm::BasicBlock *CaseDest = createBasicBlock("sw.bb");
  EmitBlockWithFallThrough(CaseDest, &S);
  EmitStmt(S.getSubStmt());

  // If range is empty, do nothing.
  if (LHS.isSigned() ? RHS.slt(LHS) : RHS.ult(LHS))
    return;

  Stmt::Likelihood LH = Stmt::getLikelihood(Attrs);
  llvm::APInt Range = RHS - LHS;
  // FIXME: parameters such as this should not be hardcoded.
  if (Range.ult(llvm::APInt(Range.getBitWidth(), 64))) {
    // Range is small enough to add multiple switch instruction cases.
    uint64_t Total = getProfileCount(&S);
    unsigned NCases = Range.getZExtValue() + 1;
    // We only have one region counter for the entire set of cases here, so we
    // need to divide the weights evenly between the generated cases, ensuring
    // that the total weight is preserved. E.g., a weight of 5 over three cases
    // will be distributed as weights of 2, 2, and 1.
    uint64_t Weight = Total / NCases, Rem = Total % NCases;
    for (unsigned I = 0; I != NCases; ++I) {
      if (SwitchWeights)
        SwitchWeights->push_back(Weight + (Rem ? 1 : 0));
      else if (SwitchLikelihood)
        SwitchLikelihood->push_back(LH);

      if (Rem)
        Rem--;
      SwitchInsn->addCase(Builder.getInt(LHS), CaseDest);
      ++LHS;
    }
    return;
  }

  // The range is too big. Emit "if" condition into a new block,
  // making sure to save and restore the current insertion point.
  llvm::BasicBlock *RestoreBB = Builder.GetInsertBlock();

  // Push this test onto the chain of range checks (which terminates
  // in the default basic block). The switch's default will be changed
  // to the top of this chain after switch emission is complete.
  llvm::BasicBlock *FalseDest = CaseRangeBlock;
  CaseRangeBlock = createBasicBlock("sw.caserange");

  CurFn->getBasicBlockList().push_back(CaseRangeBlock);
  Builder.SetInsertPoint(CaseRangeBlock);

  // Emit range check.
  llvm::Value *Diff =
    Builder.CreateSub(SwitchInsn->getCondition(), Builder.getInt(LHS));
  llvm::Value *Cond =
    Builder.CreateICmpULE(Diff, Builder.getInt(Range), "inbounds");

  llvm::MDNode *Weights = nullptr;
  if (SwitchWeights) {
    uint64_t ThisCount = getProfileCount(&S);
    uint64_t DefaultCount = (*SwitchWeights)[0];
    Weights = createProfileWeights(ThisCount, DefaultCount);

    // Since we're chaining the switch default through each large case range, we
    // need to update the weight for the default, ie, the first case, to include
    // this case.
    (*SwitchWeights)[0] += ThisCount;
  } else if (SwitchLikelihood)
    Cond = emitCondLikelihoodViaExpectIntrinsic(Cond, LH);

  Builder.CreateCondBr(Cond, CaseDest, FalseDest, Weights);

  // Restore the appropriate insertion point.
  if (RestoreBB)
    Builder.SetInsertPoint(RestoreBB);
  else
    Builder.ClearInsertionPoint();
}

void CodeGenFunction::EmitCaseStmt(const CaseStmt &S,
                                   ArrayRef<const Attr *> Attrs) {
  // If there is no enclosing switch instance that we're aware of, then this
  // case statement and its block can be elided.  This situation only happens
  // when we've constant-folded the switch, are emitting the constant case,
  // and part of the constant case includes another case statement.  For
  // instance: switch (4) { case 4: do { case 5: } while (1); }
  if (!SwitchInsn) {
    EmitStmt(S.getSubStmt());
    return;
  }

  // Handle case ranges.
  if (S.getRHS()) {
    EmitCaseStmtRange(S, Attrs);
    return;
  }

  llvm::ConstantInt *CaseVal =
    Builder.getInt(S.getLHS()->EvaluateKnownConstInt(getContext()));

  // Emit debuginfo for the case value if it is an enum value.
  const ConstantExpr *CE;
  if (auto ICE = dyn_cast<ImplicitCastExpr>(S.getLHS()))
    CE = dyn_cast<ConstantExpr>(ICE->getSubExpr());
  else
    CE = dyn_cast<ConstantExpr>(S.getLHS());
  if (CE) {
    if (auto DE = dyn_cast<DeclRefExpr>(CE->getSubExpr()))
      if (CGDebugInfo *Dbg = getDebugInfo())
        if (CGM.getCodeGenOpts().hasReducedDebugInfo())
          Dbg->EmitGlobalVariable(DE->getDecl(),
              APValue(llvm::APSInt(CaseVal->getValue())));
  }

  if (SwitchLikelihood)
    SwitchLikelihood->push_back(Stmt::getLikelihood(Attrs));

  // If the body of the case is just a 'break', try to not emit an empty block.
  // If we're profiling or we're not optimizing, leave the block in for better
  // debug and coverage analysis.
  if (!CGM.getCodeGenOpts().hasProfileClangInstr() &&
      CGM.getCodeGenOpts().OptimizationLevel > 0 &&
      isa<BreakStmt>(S.getSubStmt())) {
    JumpDest Block = BreakContinueStack.back().BreakBlock;

    // Only do this optimization if there are no cleanups that need emitting.
    if (isObviouslyBranchWithoutCleanups(Block)) {
      if (SwitchWeights)
        SwitchWeights->push_back(getProfileCount(&S));
      SwitchInsn->addCase(CaseVal, Block.getBlock());

      // If there was a fallthrough into this case, make sure to redirect it to
      // the end of the switch as well.
      if (Builder.GetInsertBlock()) {
        Builder.CreateBr(Block.getBlock());
        Builder.ClearInsertionPoint();
      }
      return;
    }
  }

  llvm::BasicBlock *CaseDest = createBasicBlock("sw.bb");
  EmitBlockWithFallThrough(CaseDest, &S);
  if (SwitchWeights)
    SwitchWeights->push_back(getProfileCount(&S));
  SwitchInsn->addCase(CaseVal, CaseDest);

  // Recursively emitting the statement is acceptable, but is not wonderful for
  // code where we have many case statements nested together, i.e.:
  //  case 1:
  //    case 2:
  //      case 3: etc.
  // Handling this recursively will create a new block for each case statement
  // that falls through to the next case which is IR intensive.  It also causes
  // deep recursion which can run into stack depth limitations.  Handle
  // sequential non-range case statements specially.
  //
  // TODO When the next case has a likelihood attribute the code returns to the
  // recursive algorithm. Maybe improve this case if it becomes common practice
  // to use a lot of attributes.
  const CaseStmt *CurCase = &S;
  const CaseStmt *NextCase = dyn_cast<CaseStmt>(S.getSubStmt());

  // Otherwise, iteratively add consecutive cases to this switch stmt.
  while (NextCase && NextCase->getRHS() == nullptr) {
    CurCase = NextCase;
    llvm::ConstantInt *CaseVal =
      Builder.getInt(CurCase->getLHS()->EvaluateKnownConstInt(getContext()));

    if (SwitchWeights)
      SwitchWeights->push_back(getProfileCount(NextCase));
    if (CGM.getCodeGenOpts().hasProfileClangInstr()) {
      CaseDest = createBasicBlock("sw.bb");
      EmitBlockWithFallThrough(CaseDest, CurCase);
    }
    // Since this loop is only executed when the CaseStmt has no attributes
    // use a hard-coded value.
    if (SwitchLikelihood)
      SwitchLikelihood->push_back(Stmt::LH_None);

    SwitchInsn->addCase(CaseVal, CaseDest);
    NextCase = dyn_cast<CaseStmt>(CurCase->getSubStmt());
  }

  // Generate a stop point for debug info if the case statement is
  // followed by a default statement. A fallthrough case before a
  // default case gets its own branch target.
  if (CurCase->getSubStmt()->getStmtClass() == Stmt::DefaultStmtClass)
    EmitStopPoint(CurCase);

  // Normal default recursion for non-cases.
  EmitStmt(CurCase->getSubStmt());
}

void CodeGenFunction::EmitDefaultStmt(const DefaultStmt &S,
                                      ArrayRef<const Attr *> Attrs) {
  // If there is no enclosing switch instance that we're aware of, then this
  // default statement can be elided. This situation only happens when we've
  // constant-folded the switch.
  if (!SwitchInsn) {
    EmitStmt(S.getSubStmt());
    return;
  }

  llvm::BasicBlock *DefaultBlock = SwitchInsn->getDefaultDest();
  assert(DefaultBlock->empty() &&
         "EmitDefaultStmt: Default block already defined?");

  if (SwitchLikelihood)
    SwitchLikelihood->front() = Stmt::getLikelihood(Attrs);

  EmitBlockWithFallThrough(DefaultBlock, &S);

  EmitStmt(S.getSubStmt());
}

/// CollectStatementsForCase - Given the body of a 'switch' statement and a
/// constant value that is being switched on, see if we can dead code eliminate
/// the body of the switch to a simple series of statements to emit.  Basically,
/// on a switch (5) we want to find these statements:
///    case 5:
///      printf(...);    <--
///      ++i;            <--
///      break;
///
/// and add them to the ResultStmts vector.  If it is unsafe to do this
/// transformation (for example, one of the elided statements contains a label
/// that might be jumped to), return CSFC_Failure.  If we handled it and 'S'
/// should include statements after it (e.g. the printf() line is a substmt of
/// the case) then return CSFC_FallThrough.  If we handled it and found a break
/// statement, then return CSFC_Success.
///
/// If Case is non-null, then we are looking for the specified case, checking
/// that nothing we jump over contains labels.  If Case is null, then we found
/// the case and are looking for the break.
///
/// If the recursive walk actually finds our Case, then we set FoundCase to
/// true.
///
enum CSFC_Result { CSFC_Failure, CSFC_FallThrough, CSFC_Success };
static CSFC_Result CollectStatementsForCase(const Stmt *S,
                                            const SwitchCase *Case,
                                            bool &FoundCase,
                              SmallVectorImpl<const Stmt*> &ResultStmts) {
  // If this is a null statement, just succeed.
  if (!S)
    return Case ? CSFC_Success : CSFC_FallThrough;

  // If this is the switchcase (case 4: or default) that we're looking for, then
  // we're in business.  Just add the substatement.
  if (const SwitchCase *SC = dyn_cast<SwitchCase>(S)) {
    if (S == Case) {
      FoundCase = true;
      return CollectStatementsForCase(SC->getSubStmt(), nullptr, FoundCase,
                                      ResultStmts);
    }

    // Otherwise, this is some other case or default statement, just ignore it.
    return CollectStatementsForCase(SC->getSubStmt(), Case, FoundCase,
                                    ResultStmts);
  }

  // If we are in the live part of the code and we found our break statement,
  // return a success!
  if (!Case && isa<BreakStmt>(S))
    return CSFC_Success;

  // If this is a switch statement, then it might contain the SwitchCase, the
  // break, or neither.
  if (const CompoundStmt *CS = dyn_cast<CompoundStmt>(S)) {
    // Handle this as two cases: we might be looking for the SwitchCase (if so
    // the skipped statements must be skippable) or we might already have it.
    CompoundStmt::const_body_iterator I = CS->body_begin(), E = CS->body_end();
    bool StartedInLiveCode = FoundCase;
    unsigned StartSize = ResultStmts.size();

    // If we've not found the case yet, scan through looking for it.
    if (Case) {
      // Keep track of whether we see a skipped declaration.  The code could be
      // using the declaration even if it is skipped, so we can't optimize out
      // the decl if the kept statements might refer to it.
      bool HadSkippedDecl = false;

      // If we're looking for the case, just see if we can skip each of the
      // substatements.
      for (; Case && I != E; ++I) {
        HadSkippedDecl |= CodeGenFunction::mightAddDeclToScope(*I);

        switch (CollectStatementsForCase(*I, Case, FoundCase, ResultStmts)) {
        case CSFC_Failure: return CSFC_Failure;
        case CSFC_Success:
          // A successful result means that either 1) that the statement doesn't
          // have the case and is skippable, or 2) does contain the case value
          // and also contains the break to exit the switch.  In the later case,
          // we just verify the rest of the statements are elidable.
          if (FoundCase) {
            // If we found the case and skipped declarations, we can't do the
            // optimization.
            if (HadSkippedDecl)
              return CSFC_Failure;

            for (++I; I != E; ++I)
              if (CodeGenFunction::ContainsLabel(*I, true))
                return CSFC_Failure;
            return CSFC_Success;
          }
          break;
        case CSFC_FallThrough:
          // If we have a fallthrough condition, then we must have found the
          // case started to include statements.  Consider the rest of the
          // statements in the compound statement as candidates for inclusion.
          assert(FoundCase && "Didn't find case but returned fallthrough?");
          // We recursively found Case, so we're not looking for it anymore.
          Case = nullptr;

          // If we found the case and skipped declarations, we can't do the
          // optimization.
          if (HadSkippedDecl)
            return CSFC_Failure;
          break;
        }
      }

      if (!FoundCase)
        return CSFC_Success;

      assert(!HadSkippedDecl && "fallthrough after skipping decl");
    }

    // If we have statements in our range, then we know that the statements are
    // live and need to be added to the set of statements we're tracking.
    bool AnyDecls = false;
    for (; I != E; ++I) {
      AnyDecls |= CodeGenFunction::mightAddDeclToScope(*I);

      switch (CollectStatementsForCase(*I, nullptr, FoundCase, ResultStmts)) {
      case CSFC_Failure: return CSFC_Failure;
      case CSFC_FallThrough:
        // A fallthrough result means that the statement was simple and just
        // included in ResultStmt, keep adding them afterwards.
        break;
      case CSFC_Success:
        // A successful result means that we found the break statement and
        // stopped statement inclusion.  We just ensure that any leftover stmts
        // are skippable and return success ourselves.
        for (++I; I != E; ++I)
          if (CodeGenFunction::ContainsLabel(*I, true))
            return CSFC_Failure;
        return CSFC_Success;
      }
    }

    // If we're about to fall out of a scope without hitting a 'break;', we
    // can't perform the optimization if there were any decls in that scope
    // (we'd lose their end-of-lifetime).
    if (AnyDecls) {
      // If the entire compound statement was live, there's one more thing we
      // can try before giving up: emit the whole thing as a single statement.
      // We can do that unless the statement contains a 'break;'.
      // FIXME: Such a break must be at the end of a construct within this one.
      // We could emit this by just ignoring the BreakStmts entirely.
      if (StartedInLiveCode && !CodeGenFunction::containsBreak(S)) {
        ResultStmts.resize(StartSize);
        ResultStmts.push_back(S);
      } else {
        return CSFC_Failure;
      }
    }

    return CSFC_FallThrough;
  }

  // Okay, this is some other statement that we don't handle explicitly, like a
  // for statement or increment etc.  If we are skipping over this statement,
  // just verify it doesn't have labels, which would make it invalid to elide.
  if (Case) {
    if (CodeGenFunction::ContainsLabel(S, true))
      return CSFC_Failure;
    return CSFC_Success;
  }

  // Otherwise, we want to include this statement.  Everything is cool with that
  // so long as it doesn't contain a break out of the switch we're in.
  if (CodeGenFunction::containsBreak(S)) return CSFC_Failure;

  // Otherwise, everything is great.  Include the statement and tell the caller
  // that we fall through and include the next statement as well.
  ResultStmts.push_back(S);
  return CSFC_FallThrough;
}

/// FindCaseStatementsForValue - Find the case statement being jumped to and
/// then invoke CollectStatementsForCase to find the list of statements to emit
/// for a switch on constant.  See the comment above CollectStatementsForCase
/// for more details.
static bool FindCaseStatementsForValue(const SwitchStmt &S,
                                       const llvm::APSInt &ConstantCondValue,
                                SmallVectorImpl<const Stmt*> &ResultStmts,
                                       ASTContext &C,
                                       const SwitchCase *&ResultCase) {
  // First step, find the switch case that is being branched to.  We can do this
  // efficiently by scanning the SwitchCase list.
  const SwitchCase *Case = S.getSwitchCaseList();
  const DefaultStmt *DefaultCase = nullptr;

  for (; Case; Case = Case->getNextSwitchCase()) {
    // It's either a default or case.  Just remember the default statement in
    // case we're not jumping to any numbered cases.
    if (const DefaultStmt *DS = dyn_cast<DefaultStmt>(Case)) {
      DefaultCase = DS;
      continue;
    }

    // Check to see if this case is the one we're looking for.
    const CaseStmt *CS = cast<CaseStmt>(Case);
    // Don't handle case ranges yet.
    if (CS->getRHS()) return false;

    // If we found our case, remember it as 'case'.
    if (CS->getLHS()->EvaluateKnownConstInt(C) == ConstantCondValue)
      break;
  }

  // If we didn't find a matching case, we use a default if it exists, or we
  // elide the whole switch body!
  if (!Case) {
    // It is safe to elide the body of the switch if it doesn't contain labels
    // etc.  If it is safe, return successfully with an empty ResultStmts list.
    if (!DefaultCase)
      return !CodeGenFunction::ContainsLabel(&S);
    Case = DefaultCase;
  }

  // Ok, we know which case is being jumped to, try to collect all the
  // statements that follow it.  This can fail for a variety of reasons.  Also,
  // check to see that the recursive walk actually found our case statement.
  // Insane cases like this can fail to find it in the recursive walk since we
  // don't handle every stmt kind:
  // switch (4) {
  //   while (1) {
  //     case 4: ...
  bool FoundCase = false;
  ResultCase = Case;
  return CollectStatementsForCase(S.getBody(), Case, FoundCase,
                                  ResultStmts) != CSFC_Failure &&
         FoundCase;
}

static Optional<SmallVector<uint64_t, 16>>
getLikelihoodWeights(ArrayRef<Stmt::Likelihood> Likelihoods) {
  // Are there enough branches to weight them?
  if (Likelihoods.size() <= 1)
    return std::nullopt;

  uint64_t NumUnlikely = 0;
  uint64_t NumNone = 0;
  uint64_t NumLikely = 0;
  for (const auto LH : Likelihoods) {
    switch (LH) {
    case Stmt::LH_Unlikely:
      ++NumUnlikely;
      break;
    case Stmt::LH_None:
      ++NumNone;
      break;
    case Stmt::LH_Likely:
      ++NumLikely;
      break;
    }
  }

  // Is there a likelihood attribute used?
  if (NumUnlikely == 0 && NumLikely == 0)
    return std::nullopt;

  // When multiple cases share the same code they can be combined during
  // optimization. In that case the weights of the branch will be the sum of
  // the individual weights. Make sure the combined sum of all neutral cases
  // doesn't exceed the value of a single likely attribute.
  // The additions both avoid divisions by 0 and make sure the weights of None
  // don't exceed the weight of Likely.
  const uint64_t Likely = INT32_MAX / (NumLikely + 2);
  const uint64_t None = Likely / (NumNone + 1);
  const uint64_t Unlikely = 0;

  SmallVector<uint64_t, 16> Result;
  Result.reserve(Likelihoods.size());
  for (const auto LH : Likelihoods) {
    switch (LH) {
    case Stmt::LH_Unlikely:
      Result.push_back(Unlikely);
      break;
    case Stmt::LH_None:
      Result.push_back(None);
      break;
    case Stmt::LH_Likely:
      Result.push_back(Likely);
      break;
    }
  }

  return Result;
}

void CodeGenFunction::EmitSwitchStmt(const SwitchStmt &S) {
  // Handle nested switch statements.
  llvm::SwitchInst *SavedSwitchInsn = SwitchInsn;
  SmallVector<uint64_t, 16> *SavedSwitchWeights = SwitchWeights;
  SmallVector<Stmt::Likelihood, 16> *SavedSwitchLikelihood = SwitchLikelihood;
  llvm::BasicBlock *SavedCRBlock = CaseRangeBlock;

  // See if we can constant fold the condition of the switch and therefore only
  // emit the live case statement (if any) of the switch.
  llvm::APSInt ConstantCondValue;
  if (ConstantFoldsToSimpleInteger(S.getCond(), ConstantCondValue)) {
    SmallVector<const Stmt*, 4> CaseStmts;
    const SwitchCase *Case = nullptr;
    if (FindCaseStatementsForValue(S, ConstantCondValue, CaseStmts,
                                   getContext(), Case)) {
      if (Case)
        incrementProfileCounter(Case);
      RunCleanupsScope ExecutedScope(*this);

      if (S.getInit())
        EmitStmt(S.getInit());

      // Emit the condition variable if needed inside the entire cleanup scope
      // used by this special case for constant folded switches.
      if (S.getConditionVariable())
        EmitDecl(*S.getConditionVariable());

      // At this point, we are no longer "within" a switch instance, so
      // we can temporarily enforce this to ensure that any embedded case
      // statements are not emitted.
      SwitchInsn = nullptr;

      // Okay, we can dead code eliminate everything except this case.  Emit the
      // specified series of statements and we're good.
      for (unsigned i = 0, e = CaseStmts.size(); i != e; ++i)
        EmitStmt(CaseStmts[i]);
      incrementProfileCounter(&S);

      // Now we want to restore the saved switch instance so that nested
      // switches continue to function properly
      SwitchInsn = SavedSwitchInsn;

      return;
    }
  }

  JumpDest SwitchExit = getJumpDestInCurrentScope("sw.epilog");

  RunCleanupsScope ConditionScope(*this);

  if (S.getInit())
    EmitStmt(S.getInit());

  if (S.getConditionVariable())
    EmitDecl(*S.getConditionVariable());
  llvm::Value *CondV = EmitScalarExpr(S.getCond());

  // Create basic block to hold stuff that comes after switch
  // statement. We also need to create a default block now so that
  // explicit case ranges tests can have a place to jump to on
  // failure.
  llvm::BasicBlock *DefaultBlock = createBasicBlock("sw.default");
  SwitchInsn = Builder.CreateSwitch(CondV, DefaultBlock);
  if (PGO.haveRegionCounts()) {
    // Walk the SwitchCase list to find how many there are.
    uint64_t DefaultCount = 0;
    unsigned NumCases = 0;
    for (const SwitchCase *Case = S.getSwitchCaseList();
         Case;
         Case = Case->getNextSwitchCase()) {
      if (isa<DefaultStmt>(Case))
        DefaultCount = getProfileCount(Case);
      NumCases += 1;
    }
    SwitchWeights = new SmallVector<uint64_t, 16>();
    SwitchWeights->reserve(NumCases);
    // The default needs to be first. We store the edge count, so we already
    // know the right weight.
    SwitchWeights->push_back(DefaultCount);
  } else if (CGM.getCodeGenOpts().OptimizationLevel) {
    SwitchLikelihood = new SmallVector<Stmt::Likelihood, 16>();
    // Initialize the default case.
    SwitchLikelihood->push_back(Stmt::LH_None);
  }

  CaseRangeBlock = DefaultBlock;

  // Clear the insertion point to indicate we are in unreachable code.
  Builder.ClearInsertionPoint();

  // All break statements jump to NextBlock. If BreakContinueStack is non-empty
  // then reuse last ContinueBlock.
  JumpDest OuterContinue;
  if (!BreakContinueStack.empty())
    OuterContinue = BreakContinueStack.back().ContinueBlock;

  BreakContinueStack.push_back(BreakContinue(SwitchExit, OuterContinue));

  // Emit switch body.
  EmitStmt(S.getBody());

  BreakContinueStack.pop_back();

  // Update the default block in case explicit case range tests have
  // been chained on top.
  SwitchInsn->setDefaultDest(CaseRangeBlock);

  // If a default was never emitted:
  if (!DefaultBlock->getParent()) {
    // If we have cleanups, emit the default block so that there's a
    // place to jump through the cleanups from.
    if (ConditionScope.requiresCleanups()) {
      EmitBlock(DefaultBlock);

    // Otherwise, just forward the default block to the switch end.
    } else {
      DefaultBlock->replaceAllUsesWith(SwitchExit.getBlock());
      delete DefaultBlock;
    }
  }

  ConditionScope.ForceCleanup();

  // Emit continuation.
  EmitBlock(SwitchExit.getBlock(), true);
  incrementProfileCounter(&S);

  // If the switch has a condition wrapped by __builtin_unpredictable,
  // create metadata that specifies that the switch is unpredictable.
  // Don't bother if not optimizing because that metadata would not be used.
  auto *Call = dyn_cast<CallExpr>(S.getCond());
  if (Call && CGM.getCodeGenOpts().OptimizationLevel != 0) {
    auto *FD = dyn_cast_or_null<FunctionDecl>(Call->getCalleeDecl());
    if (FD && FD->getBuiltinID() == Builtin::BI__builtin_unpredictable) {
      llvm::MDBuilder MDHelper(getLLVMContext());
      SwitchInsn->setMetadata(llvm::LLVMContext::MD_unpredictable,
                              MDHelper.createUnpredictable());
    }
  }

  if (SwitchWeights) {
    assert(SwitchWeights->size() == 1 + SwitchInsn->getNumCases() &&
           "switch weights do not match switch cases");
    // If there's only one jump destination there's no sense weighting it.
    if (SwitchWeights->size() > 1)
      SwitchInsn->setMetadata(llvm::LLVMContext::MD_prof,
                              createProfileWeights(*SwitchWeights));
    delete SwitchWeights;
  } else if (SwitchLikelihood) {
    assert(SwitchLikelihood->size() == 1 + SwitchInsn->getNumCases() &&
           "switch likelihoods do not match switch cases");
    Optional<SmallVector<uint64_t, 16>> LHW =
        getLikelihoodWeights(*SwitchLikelihood);
    if (LHW) {
      llvm::MDBuilder MDHelper(CGM.getLLVMContext());
      SwitchInsn->setMetadata(llvm::LLVMContext::MD_prof,
                              createProfileWeights(*LHW));
    }
    delete SwitchLikelihood;
  }
  SwitchInsn = SavedSwitchInsn;
  SwitchWeights = SavedSwitchWeights;
  SwitchLikelihood = SavedSwitchLikelihood;
  CaseRangeBlock = SavedCRBlock;
}

static std::string
SimplifyConstraint(const char *Constraint, const TargetInfo &Target,
                 SmallVectorImpl<TargetInfo::ConstraintInfo> *OutCons=nullptr) {
  std::string Result;

  while (*Constraint) {
    switch (*Constraint) {
    default:
      Result += Target.convertConstraint(Constraint);
      break;
    // Ignore these
    case '*':
    case '?':
    case '!':
    case '=': // Will see this and the following in mult-alt constraints.
    case '+':
      break;
    case '#': // Ignore the rest of the constraint alternative.
      while (Constraint[1] && Constraint[1] != ',')
        Constraint++;
      break;
    case '&':
    case '%':
      Result += *Constraint;
      while (Constraint[1] && Constraint[1] == *Constraint)
        Constraint++;
      break;
    case ',':
      Result += "|";
      break;
    case 'g':
      Result += "imr";
      break;
    case '[': {
      assert(OutCons &&
             "Must pass output names to constraints with a symbolic name");
      unsigned Index;
      bool result = Target.resolveSymbolicName(Constraint, *OutCons, Index);
      assert(result && "Could not resolve symbolic name"); (void)result;
      Result += llvm::utostr(Index);
      break;
    }
    }

    Constraint++;
  }

  return Result;
}

/// AddVariableConstraints - Look at AsmExpr and if it is a variable declared
/// as using a particular register add that as a constraint that will be used
/// in this asm stmt.
static std::string
AddVariableConstraints(const std::string &Constraint, const Expr &AsmExpr,
                       const TargetInfo &Target, CodeGenModule &CGM,
                       const AsmStmt &Stmt, const bool EarlyClobber,
                       std::string *GCCReg = nullptr) {
  const DeclRefExpr *AsmDeclRef = dyn_cast<DeclRefExpr>(&AsmExpr);
  if (!AsmDeclRef)
    return Constraint;
  const ValueDecl &Value = *AsmDeclRef->getDecl();
  const VarDecl *Variable = dyn_cast<VarDecl>(&Value);
  if (!Variable)
    return Constraint;
  if (Variable->getStorageClass() != SC_Register)
    return Constraint;
  AsmLabelAttr *Attr = Variable->getAttr<AsmLabelAttr>();
  if (!Attr)
    return Constraint;
  StringRef Register = Attr->getLabel();
  assert(Target.isValidGCCRegisterName(Register));
  // We're using validateOutputConstraint here because we only care if
  // this is a register constraint.
  TargetInfo::ConstraintInfo Info(Constraint, "");
  if (Target.validateOutputConstraint(Info) &&
      !Info.allowsRegister()) {
    CGM.ErrorUnsupported(&Stmt, "__asm__");
    return Constraint;
  }
  // Canonicalize the register here before returning it.
  Register = Target.getNormalizedGCCRegisterName(Register);
  if (GCCReg != nullptr)
    *GCCReg = Register.str();
  return (EarlyClobber ? "&{" : "{") + Register.str() + "}";
}

std::pair<llvm::Value*, llvm::Type *> CodeGenFunction::EmitAsmInputLValue(
    const TargetInfo::ConstraintInfo &Info, LValue InputValue,
    QualType InputType, std::string &ConstraintStr, SourceLocation Loc) {
  if (Info.allowsRegister() || !Info.allowsMemory()) {
    if (CodeGenFunction::hasScalarEvaluationKind(InputType))
      return {EmitLoadOfLValue(InputValue, Loc).getScalarVal(), nullptr};

    llvm::Type *Ty = ConvertType(InputType);
    uint64_t Size = CGM.getDataLayout().getTypeSizeInBits(Ty);
    if ((Size <= 64 && llvm::isPowerOf2_64(Size)) ||
        getTargetHooks().isScalarizableAsmOperand(*this, Ty)) {
      Ty = llvm::IntegerType::get(getLLVMContext(), Size);

      return {Builder.CreateLoad(Builder.CreateElementBitCast(
                  InputValue.getAddress(*this), Ty)),
              nullptr};
    }
  }

  Address Addr = InputValue.getAddress(*this);
  ConstraintStr += '*';
  return {Addr.getPointer(), Addr.getElementType()};
}

std::pair<llvm::Value *, llvm::Type *>
CodeGenFunction::EmitAsmInput(const TargetInfo::ConstraintInfo &Info,
                              const Expr *InputExpr,
                              std::string &ConstraintStr) {
  // If this can't be a register or memory, i.e., has to be a constant
  // (immediate or symbolic), try to emit it as such.
  if (!Info.allowsRegister() && !Info.allowsMemory()) {
    if (Info.requiresImmediateConstant()) {
      Expr::EvalResult EVResult;
      InputExpr->EvaluateAsRValue(EVResult, getContext(), true);

      llvm::APSInt IntResult;
      if (EVResult.Val.toIntegralConstant(IntResult, InputExpr->getType(),
                                          getContext()))
        return {llvm::ConstantInt::get(getLLVMContext(), IntResult), nullptr};
    }

    Expr::EvalResult Result;
    if (InputExpr->EvaluateAsInt(Result, getContext()))
      return {llvm::ConstantInt::get(getLLVMContext(), Result.Val.getInt()),
              nullptr};
  }

  if (Info.allowsRegister() || !Info.allowsMemory())
    if (CodeGenFunction::hasScalarEvaluationKind(InputExpr->getType()))
      return {EmitScalarExpr(InputExpr), nullptr};
  if (InputExpr->getStmtClass() == Expr::CXXThisExprClass)
    return {EmitScalarExpr(InputExpr), nullptr};
  InputExpr = InputExpr->IgnoreParenNoopCasts(getContext());
  LValue Dest = EmitLValue(InputExpr);
  return EmitAsmInputLValue(Info, Dest, InputExpr->getType(), ConstraintStr,
                            InputExpr->getExprLoc());
}

/// getAsmSrcLocInfo - Return the !srcloc metadata node to attach to an inline
/// asm call instruction.  The !srcloc MDNode contains a list of constant
/// integers which are the source locations of the start of each line in the
/// asm.
static llvm::MDNode *getAsmSrcLocInfo(const StringLiteral *Str,
                                      CodeGenFunction &CGF) {
  SmallVector<llvm::Metadata *, 8> Locs;
  // Add the location of the first line to the MDNode.
  Locs.push_back(llvm::ConstantAsMetadata::get(llvm::ConstantInt::get(
      CGF.Int64Ty, Str->getBeginLoc().getRawEncoding())));
  StringRef StrVal = Str->getString();
  if (!StrVal.empty()) {
    const SourceManager &SM = CGF.CGM.getContext().getSourceManager();
    const LangOptions &LangOpts = CGF.CGM.getLangOpts();
    unsigned StartToken = 0;
    unsigned ByteOffset = 0;

    // Add the location of the start of each subsequent line of the asm to the
    // MDNode.
    for (unsigned i = 0, e = StrVal.size() - 1; i != e; ++i) {
      if (StrVal[i] != '\n') continue;
      SourceLocation LineLoc = Str->getLocationOfByte(
          i + 1, SM, LangOpts, CGF.getTarget(), &StartToken, &ByteOffset);
      Locs.push_back(llvm::ConstantAsMetadata::get(
          llvm::ConstantInt::get(CGF.Int64Ty, LineLoc.getRawEncoding())));
    }
  }

  return llvm::MDNode::get(CGF.getLLVMContext(), Locs);
}

static void UpdateAsmCallInst(llvm::CallBase &Result, bool HasSideEffect,
                              bool HasUnwindClobber, bool ReadOnly,
                              bool ReadNone, bool NoMerge, bool Leaf,
                              const AsmStmt &S,
                              const std::vector<llvm::Type *> &ResultRegTypes,
                              const std::vector<llvm::Type *> &ArgElemTypes,
                              CodeGenFunction &CGF,
                              std::vector<llvm::Value *> &RegResults) {
  if (!HasUnwindClobber)
    Result.addFnAttr(llvm::Attribute::NoUnwind);

  if (NoMerge)
    Result.addFnAttr(llvm::Attribute::NoMerge);
  if (Leaf)
    Result.addFnAttr(llvm::Attribute::NoCallback);
  // Attach readnone and readonly attributes.
  if (!HasSideEffect) {
    if (ReadNone)
      Result.setDoesNotAccessMemory();
    else if (ReadOnly)
      Result.setOnlyReadsMemory();
  }

  // Add elementtype attribute for indirect constraints.
  for (auto Pair : llvm::enumerate(ArgElemTypes)) {
    if (Pair.value()) {
      auto Attr = llvm::Attribute::get(
          CGF.getLLVMContext(), llvm::Attribute::ElementType, Pair.value());
      Result.addParamAttr(Pair.index(), Attr);
    }
  }

  // Slap the source location of the inline asm into a !srcloc metadata on the
  // call.
  if (const auto *gccAsmStmt = dyn_cast<GCCAsmStmt>(&S))
    Result.setMetadata("srcloc",
                       getAsmSrcLocInfo(gccAsmStmt->getAsmString(), CGF));
  else {
    // At least put the line number on MS inline asm blobs.
    llvm::Constant *Loc =
        llvm::ConstantInt::get(CGF.Int64Ty, S.getAsmLoc().getRawEncoding());
    Result.setMetadata("srcloc",
                       llvm::MDNode::get(CGF.getLLVMContext(),
                                         llvm::ConstantAsMetadata::get(Loc)));
  }

  if (CGF.getLangOpts().assumeFunctionsAreConvergent())
    // Conservatively, mark all inline asm blocks in CUDA or OpenCL as
    // convergent (meaning, they may call an intrinsically convergent op, such
    // as bar.sync, and so can't have certain optimizations applied around
    // them).
    Result.addFnAttr(llvm::Attribute::Convergent);
  // Extract all of the register value results from the asm.
  if (ResultRegTypes.size() == 1) {
    RegResults.push_back(&Result);
  } else {
    for (unsigned i = 0, e = ResultRegTypes.size(); i != e; ++i) {
      llvm::Value *Tmp = CGF.Builder.CreateExtractValue(&Result, i, "asmresult");
      RegResults.push_back(Tmp);
    }
  }
}

void CodeGenFunction::EmitAsmStmt(const AsmStmt &S) {
  // Pop all cleanup blocks at the end of the asm statement.
  CodeGenFunction::RunCleanupsScope Cleanups(*this);

  // Assemble the final asm string.
  std::string AsmString = S.generateAsmString(getContext());

  // Get all the output and input constraints together.
  SmallVector<TargetInfo::ConstraintInfo, 4> OutputConstraintInfos;
  SmallVector<TargetInfo::ConstraintInfo, 4> InputConstraintInfos;

  for (unsigned i = 0, e = S.getNumOutputs(); i != e; i++) {
    StringRef Name;
    if (const GCCAsmStmt *GAS = dyn_cast<GCCAsmStmt>(&S))
      Name = GAS->getOutputName(i);
    TargetInfo::ConstraintInfo Info(S.getOutputConstraint(i), Name);
    bool IsValid = getTarget().validateOutputConstraint(Info); (void)IsValid;
    assert(IsValid && "Failed to parse output constraint");
    OutputConstraintInfos.push_back(Info);
  }

  for (unsigned i = 0, e = S.getNumInputs(); i != e; i++) {
    StringRef Name;
    if (const GCCAsmStmt *GAS = dyn_cast<GCCAsmStmt>(&S))
      Name = GAS->getInputName(i);
    TargetInfo::ConstraintInfo Info(S.getInputConstraint(i), Name);
    bool IsValid =
      getTarget().validateInputConstraint(OutputConstraintInfos, Info);
    assert(IsValid && "Failed to parse input constraint"); (void)IsValid;
    InputConstraintInfos.push_back(Info);
  }

  std::string Constraints;

  std::vector<LValue> ResultRegDests;
  std::vector<QualType> ResultRegQualTys;
  std::vector<llvm::Type *> ResultRegTypes;
  std::vector<llvm::Type *> ResultTruncRegTypes;
  std::vector<llvm::Type *> ArgTypes;
  std::vector<llvm::Type *> ArgElemTypes;
  std::vector<llvm::Value*> Args;
  llvm::BitVector ResultTypeRequiresCast;
  llvm::BitVector ResultRegIsFlagReg;

  // Keep track of inout constraints.
  std::string InOutConstraints;
  std::vector<llvm::Value*> InOutArgs;
  std::vector<llvm::Type*> InOutArgTypes;
  std::vector<llvm::Type*> InOutArgElemTypes;

  // Keep track of out constraints for tied input operand.
  std::vector<std::string> OutputConstraints;

  // Keep track of defined physregs.
  llvm::SmallSet<std::string, 8> PhysRegOutputs;

  // An inline asm can be marked readonly if it meets the following conditions:
  //  - it doesn't have any sideeffects
  //  - it doesn't clobber memory
  //  - it doesn't return a value by-reference
  // It can be marked readnone if it doesn't have any input memory constraints
  // in addition to meeting the conditions listed above.
  bool ReadOnly = true, ReadNone = true;

  for (unsigned i = 0, e = S.getNumOutputs(); i != e; i++) {
    TargetInfo::ConstraintInfo &Info = OutputConstraintInfos[i];

    // Simplify the output constraint.
    std::string OutputConstraint(S.getOutputConstraint(i));
    OutputConstraint = SimplifyConstraint(OutputConstraint.c_str() + 1,
                                          getTarget(), &OutputConstraintInfos);

    const Expr *OutExpr = S.getOutputExpr(i);
    OutExpr = OutExpr->IgnoreParenNoopCasts(getContext());

    std::string GCCReg;
    OutputConstraint = AddVariableConstraints(OutputConstraint, *OutExpr,
                                              getTarget(), CGM, S,
                                              Info.earlyClobber(),
                                              &GCCReg);
    // Give an error on multiple outputs to same physreg.
    if (!GCCReg.empty() && !PhysRegOutputs.insert(GCCReg).second)
      CGM.Error(S.getAsmLoc(), "multiple outputs to hard register: " + GCCReg);

    OutputConstraints.push_back(OutputConstraint);
    LValue Dest = EmitLValue(OutExpr);
    if (!Constraints.empty())
      Constraints += ',';

    // If this is a register output, then make the inline asm return it
    // by-value.  If this is a memory result, return the value by-reference.
    QualType QTy = OutExpr->getType();
    const bool IsScalarOrAggregate = hasScalarEvaluationKind(QTy) ||
                                     hasAggregateEvaluationKind(QTy);
    if (!Info.allowsMemory() && IsScalarOrAggregate) {

      Constraints += "=" + OutputConstraint;
      ResultRegQualTys.push_back(QTy);
      ResultRegDests.push_back(Dest);

      bool IsFlagReg = llvm::StringRef(OutputConstraint).startswith("{@cc");
      ResultRegIsFlagReg.push_back(IsFlagReg);

      llvm::Type *Ty = ConvertTypeForMem(QTy);
      const bool RequiresCast = Info.allowsRegister() &&
          (getTargetHooks().isScalarizableAsmOperand(*this, Ty) ||
           Ty->isAggregateType());

      ResultTruncRegTypes.push_back(Ty);
      ResultTypeRequiresCast.push_back(RequiresCast);

      if (RequiresCast) {
        unsigned Size = getContext().getTypeSize(QTy);
        Ty = llvm::IntegerType::get(getLLVMContext(), Size);
      }
      ResultRegTypes.push_back(Ty);
      // If this output is tied to an input, and if the input is larger, then
      // we need to set the actual result type of the inline asm node to be the
      // same as the input type.
      if (Info.hasMatchingInput()) {
        unsigned InputNo;
        for (InputNo = 0; InputNo != S.getNumInputs(); ++InputNo) {
          TargetInfo::ConstraintInfo &Input = InputConstraintInfos[InputNo];
          if (Input.hasTiedOperand() && Input.getTiedOperand() == i)
            break;
        }
        assert(InputNo != S.getNumInputs() && "Didn't find matching input!");

        QualType InputTy = S.getInputExpr(InputNo)->getType();
        QualType OutputType = OutExpr->getType();

        uint64_t InputSize = getContext().getTypeSize(InputTy);
        if (getContext().getTypeSize(OutputType) < InputSize) {
          // Form the asm to return the value as a larger integer or fp type.
          ResultRegTypes.back() = ConvertType(InputTy);
        }
      }
      if (llvm::Type* AdjTy =
            getTargetHooks().adjustInlineAsmType(*this, OutputConstraint,
                                                 ResultRegTypes.back()))
        ResultRegTypes.back() = AdjTy;
      else {
        CGM.getDiags().Report(S.getAsmLoc(),
                              diag::err_asm_invalid_type_in_input)
            << OutExpr->getType() << OutputConstraint;
      }

      // Update largest vector width for any vector types.
      if (auto *VT = dyn_cast<llvm::VectorType>(ResultRegTypes.back()))
        LargestVectorWidth =
            std::max((uint64_t)LargestVectorWidth,
                     VT->getPrimitiveSizeInBits().getKnownMinSize());
    } else {
      Address DestAddr = Dest.getAddress(*this);
      // Matrix types in memory are represented by arrays, but accessed through
      // vector pointers, with the alignment specified on the access operation.
      // For inline assembly, update pointer arguments to use vector pointers.
      // Otherwise there will be a mis-match if the matrix is also an
      // input-argument which is represented as vector.
      if (isa<MatrixType>(OutExpr->getType().getCanonicalType()))
        DestAddr = Builder.CreateElementBitCast(
            DestAddr, ConvertType(OutExpr->getType()));

      ArgTypes.push_back(DestAddr.getType());
      ArgElemTypes.push_back(DestAddr.getElementType());
      Args.push_back(DestAddr.getPointer());
      Constraints += "=*";
      Constraints += OutputConstraint;
      ReadOnly = ReadNone = false;
    }

    if (Info.isReadWrite()) {
      InOutConstraints += ',';

      const Expr *InputExpr = S.getOutputExpr(i);
      llvm::Value *Arg;
      llvm::Type *ArgElemType;
      std::tie(Arg, ArgElemType) = EmitAsmInputLValue(
          Info, Dest, InputExpr->getType(), InOutConstraints,
          InputExpr->getExprLoc());

      if (llvm::Type* AdjTy =
          getTargetHooks().adjustInlineAsmType(*this, OutputConstraint,
                                               Arg->getType()))
        Arg = Builder.CreateBitCast(Arg, AdjTy);

      // Update largest vector width for any vector types.
      if (auto *VT = dyn_cast<llvm::VectorType>(Arg->getType()))
        LargestVectorWidth =
            std::max((uint64_t)LargestVectorWidth,
                     VT->getPrimitiveSizeInBits().getKnownMinSize());
      // Only tie earlyclobber physregs.
      if (Info.allowsRegister() && (GCCReg.empty() || Info.earlyClobber()))
        InOutConstraints += llvm::utostr(i);
      else
        InOutConstraints += OutputConstraint;

      InOutArgTypes.push_back(Arg->getType());
      InOutArgElemTypes.push_back(ArgElemType);
      InOutArgs.push_back(Arg);
    }
  }

  // If this is a Microsoft-style asm blob, store the return registers (EAX:EDX)
  // to the return value slot. Only do this when returning in registers.
  if (isa<MSAsmStmt>(&S)) {
    const ABIArgInfo &RetAI = CurFnInfo->getReturnInfo();
    if (RetAI.isDirect() || RetAI.isExtend()) {
      // Make a fake lvalue for the return value slot.
      LValue ReturnSlot = MakeAddrLValueWithoutTBAA(ReturnValue, FnRetTy);
      CGM.getTargetCodeGenInfo().addReturnRegisterOutputs(
          *this, ReturnSlot, Constraints, ResultRegTypes, ResultTruncRegTypes,
          ResultRegDests, AsmString, S.getNumOutputs());
      SawAsmBlock = true;
    }
  }

  for (unsigned i = 0, e = S.getNumInputs(); i != e; i++) {
    const Expr *InputExpr = S.getInputExpr(i);

    TargetInfo::ConstraintInfo &Info = InputConstraintInfos[i];

    if (Info.allowsMemory())
      ReadNone = false;

    if (!Constraints.empty())
      Constraints += ',';

    // Simplify the input constraint.
    std::string InputConstraint(S.getInputConstraint(i));
    InputConstraint = SimplifyConstraint(InputConstraint.c_str(), getTarget(),
                                         &OutputConstraintInfos);

    InputConstraint = AddVariableConstraints(
        InputConstraint, *InputExpr->IgnoreParenNoopCasts(getContext()),
        getTarget(), CGM, S, false /* No EarlyClobber */);

    std::string ReplaceConstraint (InputConstraint);
    llvm::Value *Arg;
    llvm::Type *ArgElemType;
    std::tie(Arg, ArgElemType) = EmitAsmInput(Info, InputExpr, Constraints);

    // If this input argument is tied to a larger output result, extend the
    // input to be the same size as the output.  The LLVM backend wants to see
    // the input and output of a matching constraint be the same size.  Note
    // that GCC does not define what the top bits are here.  We use zext because
    // that is usually cheaper, but LLVM IR should really get an anyext someday.
    if (Info.hasTiedOperand()) {
      unsigned Output = Info.getTiedOperand();
      QualType OutputType = S.getOutputExpr(Output)->getType();
      QualType InputTy = InputExpr->getType();

      if (getContext().getTypeSize(OutputType) >
          getContext().getTypeSize(InputTy)) {
        // Use ptrtoint as appropriate so that we can do our extension.
        if (isa<llvm::PointerType>(Arg->getType()))
          Arg = Builder.CreatePtrToInt(Arg, IntPtrTy);
        llvm::Type *OutputTy = ConvertType(OutputType);
        if (isa<llvm::IntegerType>(OutputTy))
          Arg = Builder.CreateZExt(Arg, OutputTy);
        else if (isa<llvm::PointerType>(OutputTy))
          Arg = Builder.CreateZExt(Arg, IntPtrTy);
        else if (OutputTy->isFloatingPointTy())
          Arg = Builder.CreateFPExt(Arg, OutputTy);
      }
      // Deal with the tied operands' constraint code in adjustInlineAsmType.
      ReplaceConstraint = OutputConstraints[Output];
    }
    if (llvm::Type* AdjTy =
          getTargetHooks().adjustInlineAsmType(*this, ReplaceConstraint,
                                                   Arg->getType()))
      Arg = Builder.CreateBitCast(Arg, AdjTy);
    else
      CGM.getDiags().Report(S.getAsmLoc(), diag::err_asm_invalid_type_in_input)
          << InputExpr->getType() << InputConstraint;

    // Update largest vector width for any vector types.
    if (auto *VT = dyn_cast<llvm::VectorType>(Arg->getType()))
      LargestVectorWidth =
          std::max((uint64_t)LargestVectorWidth,
                   VT->getPrimitiveSizeInBits().getKnownMinSize());

    ArgTypes.push_back(Arg->getType());
    ArgElemTypes.push_back(ArgElemType);
    Args.push_back(Arg);
    Constraints += InputConstraint;
  }

  // Append the "input" part of inout constraints.
  for (unsigned i = 0, e = InOutArgs.size(); i != e; i++) {
    ArgTypes.push_back(InOutArgTypes[i]);
    ArgElemTypes.push_back(InOutArgElemTypes[i]);
    Args.push_back(InOutArgs[i]);
  }
  Constraints += InOutConstraints;

  // Labels
  SmallVector<llvm::BasicBlock *, 16> Transfer;
  llvm::BasicBlock *Fallthrough = nullptr;
  bool IsGCCAsmGoto = false;
  if (const auto *GS =  dyn_cast<GCCAsmStmt>(&S)) {
    IsGCCAsmGoto = GS->isAsmGoto();
    if (IsGCCAsmGoto) {
      for (const auto *E : GS->labels()) {
        JumpDest Dest = getJumpDestForLabel(E->getLabel());
        Transfer.push_back(Dest.getBlock());
        if (!Constraints.empty())
          Constraints += ',';
        Constraints += "!i";
      }
      Fallthrough = createBasicBlock("asm.fallthrough");
    }
  }

  bool HasUnwindClobber = false;

  // Clobbers
  for (unsigned i = 0, e = S.getNumClobbers(); i != e; i++) {
    StringRef Clobber = S.getClobber(i);

    if (Clobber == "memory")
      ReadOnly = ReadNone = false;
    else if (Clobber == "unwind") {
      HasUnwindClobber = true;
      continue;
    } else if (Clobber != "cc") {
      Clobber = getTarget().getNormalizedGCCRegisterName(Clobber);
      if (CGM.getCodeGenOpts().StackClashProtector &&
          getTarget().isSPRegName(Clobber)) {
        CGM.getDiags().Report(S.getAsmLoc(),
                              diag::warn_stack_clash_protection_inline_asm);
      }
    }

    if (isa<MSAsmStmt>(&S)) {
      if (Clobber == "eax" || Clobber == "edx") {
        if (Constraints.find("=&A") != std::string::npos)
          continue;
        std::string::size_type position1 =
            Constraints.find("={" + Clobber.str() + "}");
        if (position1 != std::string::npos) {
          Constraints.insert(position1 + 1, "&");
          continue;
        }
        std::string::size_type position2 = Constraints.find("=A");
        if (position2 != std::string::npos) {
          Constraints.insert(position2 + 1, "&");
          continue;
        }
      }
    }
    if (!Constraints.empty())
      Constraints += ',';

    Constraints += "~{";
    Constraints += Clobber;
    Constraints += '}';
  }

  assert(!(HasUnwindClobber && IsGCCAsmGoto) &&
         "unwind clobber can't be used with asm goto");

  // Add machine specific clobbers
  std::string MachineClobbers = getTarget().getClobbers();
  if (!MachineClobbers.empty()) {
    if (!Constraints.empty())
      Constraints += ',';
    Constraints += MachineClobbers;
  }

  llvm::Type *ResultType;
  if (ResultRegTypes.empty())
    ResultType = VoidTy;
  else if (ResultRegTypes.size() == 1)
    ResultType = ResultRegTypes[0];
  else
    ResultType = llvm::StructType::get(getLLVMContext(), ResultRegTypes);

  llvm::FunctionType *FTy =
    llvm::FunctionType::get(ResultType, ArgTypes, false);

  bool HasSideEffect = S.isVolatile() || S.getNumOutputs() == 0;

  llvm::InlineAsm::AsmDialect GnuAsmDialect =
      CGM.getCodeGenOpts().getInlineAsmDialect() == CodeGenOptions::IAD_ATT
          ? llvm::InlineAsm::AD_ATT
          : llvm::InlineAsm::AD_Intel;
  llvm::InlineAsm::AsmDialect AsmDialect = isa<MSAsmStmt>(&S) ?
    llvm::InlineAsm::AD_Intel : GnuAsmDialect;

  llvm::InlineAsm *IA = llvm::InlineAsm::get(
      FTy, AsmString, Constraints, HasSideEffect,
      /* IsAlignStack */ false, AsmDialect, HasUnwindClobber);
  std::vector<llvm::Value*> RegResults;
  if (IsGCCAsmGoto) {
    llvm::CallBrInst *Result =
        Builder.CreateCallBr(IA, Fallthrough, Transfer, Args);
    EmitBlock(Fallthrough);
    UpdateAsmCallInst(cast<llvm::CallBase>(*Result), HasSideEffect, false,
                      ReadOnly, ReadNone, InNoMergeAttributedStmt,
                      InLeafAttributedStmt, S, ResultRegTypes, ArgElemTypes,
                      *this, RegResults);
  } else if (HasUnwindClobber) {
    llvm::CallBase *Result = EmitCallOrInvoke(IA, Args, "");
    UpdateAsmCallInst(*Result, HasSideEffect, true, ReadOnly, ReadNone,
                      InNoMergeAttributedStmt, InLeafAttributedStmt, S,
                      ResultRegTypes, ArgElemTypes, *this, RegResults);
  } else {
    llvm::CallInst *Result =
        Builder.CreateCall(IA, Args, getBundlesForFunclet(IA));
    UpdateAsmCallInst(cast<llvm::CallBase>(*Result), HasSideEffect, false,
                      ReadOnly, ReadNone, InNoMergeAttributedStmt,
                      InLeafAttributedStmt, S, ResultRegTypes, ArgElemTypes,
                      *this, RegResults);
  }

  assert(RegResults.size() == ResultRegTypes.size());
  assert(RegResults.size() == ResultTruncRegTypes.size());
  assert(RegResults.size() == ResultRegDests.size());
  // ResultRegDests can be also populated by addReturnRegisterOutputs() above,
  // in which case its size may grow.
  assert(ResultTypeRequiresCast.size() <= ResultRegDests.size());
  assert(ResultRegIsFlagReg.size() <= ResultRegDests.size());
  for (unsigned i = 0, e = RegResults.size(); i != e; ++i) {
    llvm::Value *Tmp = RegResults[i];
    llvm::Type *TruncTy = ResultTruncRegTypes[i];

    if ((i < ResultRegIsFlagReg.size()) && ResultRegIsFlagReg[i]) {
      // Target must guarantee the Value `Tmp` here is lowered to a boolean
      // value.
      llvm::Constant *Two = llvm::ConstantInt::get(Tmp->getType(), 2);
      llvm::Value *IsBooleanValue =
          Builder.CreateCmp(llvm::CmpInst::ICMP_ULT, Tmp, Two);
      llvm::Function *FnAssume = CGM.getIntrinsic(llvm::Intrinsic::assume);
      Builder.CreateCall(FnAssume, IsBooleanValue);
    }

    // If the result type of the LLVM IR asm doesn't match the result type of
    // the expression, do the conversion.
    if (ResultRegTypes[i] != ResultTruncRegTypes[i]) {

      // Truncate the integer result to the right size, note that TruncTy can be
      // a pointer.
      if (TruncTy->isFloatingPointTy())
        Tmp = Builder.CreateFPTrunc(Tmp, TruncTy);
      else if (TruncTy->isPointerTy() && Tmp->getType()->isIntegerTy()) {
        uint64_t ResSize = CGM.getDataLayout().getTypeSizeInBits(TruncTy);
        Tmp = Builder.CreateTrunc(Tmp,
                   llvm::IntegerType::get(getLLVMContext(), (unsigned)ResSize));
        Tmp = Builder.CreateIntToPtr(Tmp, TruncTy);
      } else if (Tmp->getType()->isPointerTy() && TruncTy->isIntegerTy()) {
        uint64_t TmpSize =CGM.getDataLayout().getTypeSizeInBits(Tmp->getType());
        Tmp = Builder.CreatePtrToInt(Tmp,
                   llvm::IntegerType::get(getLLVMContext(), (unsigned)TmpSize));
        Tmp = Builder.CreateTrunc(Tmp, TruncTy);
      } else if (TruncTy->isIntegerTy()) {
        Tmp = Builder.CreateZExtOrTrunc(Tmp, TruncTy);
      } else if (TruncTy->isVectorTy()) {
        Tmp = Builder.CreateBitCast(Tmp, TruncTy);
      }
    }

    LValue Dest = ResultRegDests[i];
    // ResultTypeRequiresCast elements correspond to the first
    // ResultTypeRequiresCast.size() elements of RegResults.
    if ((i < ResultTypeRequiresCast.size()) && ResultTypeRequiresCast[i]) {
      unsigned Size = getContext().getTypeSize(ResultRegQualTys[i]);
      Address A = Builder.CreateElementBitCast(Dest.getAddress(*this),
                                               ResultRegTypes[i]);
      if (getTargetHooks().isScalarizableAsmOperand(*this, TruncTy)) {
        Builder.CreateStore(Tmp, A);
        continue;
      }

      QualType Ty = getContext().getIntTypeForBitwidth(Size, /*Signed*/ false);
      if (Ty.isNull()) {
        const Expr *OutExpr = S.getOutputExpr(i);
        CGM.getDiags().Report(OutExpr->getExprLoc(),
                              diag::err_store_value_to_reg);
        return;
      }
      Dest = MakeAddrLValue(A, Ty);
    }
    EmitStoreThroughLValue(RValue::get(Tmp), Dest);
  }
}

LValue CodeGenFunction::InitCapturedStruct(const CapturedStmt &S) {
  const RecordDecl *RD = S.getCapturedRecordDecl();
  QualType RecordTy = getContext().getRecordType(RD);

  // Initialize the captured struct.
  LValue SlotLV =
    MakeAddrLValue(CreateMemTemp(RecordTy, "agg.captured"), RecordTy);

  RecordDecl::field_iterator CurField = RD->field_begin();
  for (CapturedStmt::const_capture_init_iterator I = S.capture_init_begin(),
                                                 E = S.capture_init_end();
       I != E; ++I, ++CurField) {
    LValue LV = EmitLValueForFieldInitialization(SlotLV, *CurField);
    if (CurField->hasCapturedVLAType()) {
      EmitLambdaVLACapture(CurField->getCapturedVLAType(), LV);
    } else {
      EmitInitializerForField(*CurField, LV, *I);
    }
  }

  return SlotLV;
}

/// Generate an outlined function for the body of a CapturedStmt, store any
/// captured variables into the captured struct, and call the outlined function.
llvm::Function *
CodeGenFunction::EmitCapturedStmt(const CapturedStmt &S, CapturedRegionKind K) {
  LValue CapStruct = InitCapturedStruct(S);

  // Emit the CapturedDecl
  CodeGenFunction CGF(CGM, true);
  CGCapturedStmtRAII CapInfoRAII(CGF, new CGCapturedStmtInfo(S, K));
  llvm::Function *F = CGF.GenerateCapturedStmtFunction(S);
  delete CGF.CapturedStmtInfo;

  // Emit call to the helper function.
  EmitCallOrInvoke(F, CapStruct.getPointer(*this));

  return F;
}

Address CodeGenFunction::GenerateCapturedStmtArgument(const CapturedStmt &S) {
  LValue CapStruct = InitCapturedStruct(S);
  return CapStruct.getAddress(*this);
}

/// Creates the outlined function for a CapturedStmt.
llvm::Function *
CodeGenFunction::GenerateCapturedStmtFunction(const CapturedStmt &S) {
  assert(CapturedStmtInfo &&
    "CapturedStmtInfo should be set when generating the captured function");
  const CapturedDecl *CD = S.getCapturedDecl();
  const RecordDecl *RD = S.getCapturedRecordDecl();
  SourceLocation Loc = S.getBeginLoc();
  assert(CD->hasBody() && "missing CapturedDecl body");

  // Build the argument list.
  ASTContext &Ctx = CGM.getContext();
  FunctionArgList Args;
  Args.append(CD->param_begin(), CD->param_end());

  // Create the function declaration.
  const CGFunctionInfo &FuncInfo =
    CGM.getTypes().arrangeBuiltinFunctionDeclaration(Ctx.VoidTy, Args);
  llvm::FunctionType *FuncLLVMTy = CGM.getTypes().GetFunctionType(FuncInfo);

  llvm::Function *F =
    llvm::Function::Create(FuncLLVMTy, llvm::GlobalValue::InternalLinkage,
                           CapturedStmtInfo->getHelperName(), &CGM.getModule());
  CGM.SetInternalFunctionAttributes(CD, F, FuncInfo);
  if (CD->isNothrow())
    F->addFnAttr(llvm::Attribute::NoUnwind);

  // Generate the function.
  StartFunction(CD, Ctx.VoidTy, F, FuncInfo, Args, CD->getLocation(),
                CD->getBody()->getBeginLoc());
  // Set the context parameter in CapturedStmtInfo.
  Address DeclPtr = GetAddrOfLocalVar(CD->getContextParam());
  CapturedStmtInfo->setContextValue(Builder.CreateLoad(DeclPtr));

  // Initialize variable-length arrays.
  LValue Base = MakeNaturalAlignAddrLValue(CapturedStmtInfo->getContextValue(),
                                           Ctx.getTagDeclType(RD));
  for (auto *FD : RD->fields()) {
    if (FD->hasCapturedVLAType()) {
      auto *ExprArg =
          EmitLoadOfLValue(EmitLValueForField(Base, FD), S.getBeginLoc())
              .getScalarVal();
      auto VAT = FD->getCapturedVLAType();
      VLASizeMap[VAT->getSizeExpr()] = ExprArg;
    }
  }

  // If 'this' is captured, load it into CXXThisValue.
  if (CapturedStmtInfo->isCXXThisExprCaptured()) {
    FieldDecl *FD = CapturedStmtInfo->getThisFieldDecl();
    LValue ThisLValue = EmitLValueForField(Base, FD);
    CXXThisValue = EmitLoadOfLValue(ThisLValue, Loc).getScalarVal();
  }

  PGO.assignRegionCounters(GlobalDecl(CD), F);
  CapturedStmtInfo->EmitBody(*this, CD->getBody());
  FinishFunction(CD->getBodyRBrace());

  return F;
}<|MERGE_RESOLUTION|>--- conflicted
+++ resolved
@@ -727,19 +727,11 @@
       break;
     }
   }
-<<<<<<< HEAD
-  SaveAndRestore<bool> save_nomerge(InNoMergeAttributedStmt, nomerge);
-  SaveAndRestore<bool> save_noinline(InNoInlineAttributedStmt, noinline);
-  SaveAndRestore<bool> save_alwaysinline(InAlwaysInlineAttributedStmt,
-                                         alwaysinline);
-  SaveAndRestore<const CallExpr *> save_musttail(MustTailCall, musttail);
-  SaveAndRestore<bool> save_leaf(InLeafAttributedStmt, leaf);
-=======
   SaveAndRestore save_nomerge(InNoMergeAttributedStmt, nomerge);
   SaveAndRestore save_noinline(InNoInlineAttributedStmt, noinline);
   SaveAndRestore save_alwaysinline(InAlwaysInlineAttributedStmt, alwaysinline);
   SaveAndRestore save_musttail(MustTailCall, musttail);
->>>>>>> 8ff4d218
+  SaveAndRestore save_leaf(InLeafAttributedStmt, leaf);
   EmitStmt(S.getSubStmt(), S.getAttrs());
 }
 
