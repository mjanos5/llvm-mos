//===-- CodeGenFunction.h - Per-Function state for LLVM CodeGen -*- C++ -*-===//
//
// Part of the LLVM Project, under the Apache License v2.0 with LLVM Exceptions.
// See https://llvm.org/LICENSE.txt for license information.
// SPDX-License-Identifier: Apache-2.0 WITH LLVM-exception
//
//===----------------------------------------------------------------------===//
//
// This is the internal per-function state used for llvm translation.
//
//===----------------------------------------------------------------------===//


#ifndef LLVM_CLANG_LIB_CODEGEN_CODEGENFUNCTION_H
#define LLVM_CLANG_LIB_CODEGEN_CODEGENFUNCTION_H

#include "CGBuilder.h"
#include "CGDebugInfo.h"
#include "CGLoopInfo.h"
#include "CGValue.h"
#include "CodeGenModule.h"
#include "CodeGenPGO.h"
#include "EHScopeStack.h"
#include "VarBypassDetector.h"
#include "clang/AST/CharUnits.h"
#include "clang/AST/CurrentSourceLocExprScope.h"
#include "clang/AST/ExprCXX.h"
#include "clang/AST/ExprObjC.h"
#include "clang/AST/ExprOpenMP.h"
#include "clang/AST/StmtOpenMP.h"
#include "clang/AST/Type.h"
#include "clang/Basic/ABI.h"
#include "clang/Basic/CapturedStmt.h"
#include "clang/Basic/CodeGenOptions.h"
#include "clang/Basic/OpenMPKinds.h"
#include "clang/Basic/TargetInfo.h"
#include "llvm/ADT/ArrayRef.h"
#include "llvm/ADT/DenseMap.h"
#include "llvm/ADT/MapVector.h"
#include "llvm/ADT/SmallVector.h"
#include "llvm/Frontend/OpenMP/OMPIRBuilder.h"
#include "llvm/IR/ValueHandle.h"
#include "llvm/Support/Debug.h"
#include "llvm/Transforms/Utils/SanitizerStats.h"

namespace llvm {
class BasicBlock;
class LLVMContext;
class MDNode;
class Module;
class SwitchInst;
class Twine;
class Value;
class CanonicalLoopInfo;
}

namespace clang {
class ASTContext;
class BlockDecl;
class CXXDestructorDecl;
class CXXForRangeStmt;
class CXXTryStmt;
class Decl;
class LabelDecl;
class EnumConstantDecl;
class FunctionDecl;
class FunctionProtoType;
class LabelStmt;
class ObjCContainerDecl;
class ObjCInterfaceDecl;
class ObjCIvarDecl;
class ObjCMethodDecl;
class ObjCImplementationDecl;
class ObjCPropertyImplDecl;
class TargetInfo;
class VarDecl;
class ObjCForCollectionStmt;
class ObjCAtTryStmt;
class ObjCAtThrowStmt;
class ObjCAtSynchronizedStmt;
class ObjCAutoreleasePoolStmt;
class OMPUseDevicePtrClause;
class OMPUseDeviceAddrClause;
class ReturnsNonNullAttr;
class SVETypeFlags;
class OMPExecutableDirective;

namespace analyze_os_log {
class OSLogBufferLayout;
}

namespace CodeGen {
class CodeGenTypes;
class CGCallee;
class CGFunctionInfo;
class CGRecordLayout;
class CGBlockInfo;
class CGCXXABI;
class BlockByrefHelpers;
class BlockByrefInfo;
class BlockFlags;
class BlockFieldFlags;
class RegionCodeGenTy;
class TargetCodeGenInfo;
struct OMPTaskDataTy;
struct CGCoroData;

/// The kind of evaluation to perform on values of a particular
/// type.  Basically, is the code in CGExprScalar, CGExprComplex, or
/// CGExprAgg?
///
/// TODO: should vectors maybe be split out into their own thing?
enum TypeEvaluationKind {
  TEK_Scalar,
  TEK_Complex,
  TEK_Aggregate
};

#define LIST_SANITIZER_CHECKS                                                  \
  SANITIZER_CHECK(AddOverflow, add_overflow, 0)                                \
  SANITIZER_CHECK(BuiltinUnreachable, builtin_unreachable, 0)                  \
  SANITIZER_CHECK(CFICheckFail, cfi_check_fail, 0)                             \
  SANITIZER_CHECK(DivremOverflow, divrem_overflow, 0)                          \
  SANITIZER_CHECK(DynamicTypeCacheMiss, dynamic_type_cache_miss, 0)            \
  SANITIZER_CHECK(FloatCastOverflow, float_cast_overflow, 0)                   \
  SANITIZER_CHECK(FunctionTypeMismatch, function_type_mismatch, 1)             \
  SANITIZER_CHECK(ImplicitConversion, implicit_conversion, 0)                  \
  SANITIZER_CHECK(InvalidBuiltin, invalid_builtin, 0)                          \
  SANITIZER_CHECK(InvalidObjCCast, invalid_objc_cast, 0)                       \
  SANITIZER_CHECK(LoadInvalidValue, load_invalid_value, 0)                     \
  SANITIZER_CHECK(MissingReturn, missing_return, 0)                            \
  SANITIZER_CHECK(MulOverflow, mul_overflow, 0)                                \
  SANITIZER_CHECK(NegateOverflow, negate_overflow, 0)                          \
  SANITIZER_CHECK(NullabilityArg, nullability_arg, 0)                          \
  SANITIZER_CHECK(NullabilityReturn, nullability_return, 1)                    \
  SANITIZER_CHECK(NonnullArg, nonnull_arg, 0)                                  \
  SANITIZER_CHECK(NonnullReturn, nonnull_return, 1)                            \
  SANITIZER_CHECK(OutOfBounds, out_of_bounds, 0)                               \
  SANITIZER_CHECK(PointerOverflow, pointer_overflow, 0)                        \
  SANITIZER_CHECK(ShiftOutOfBounds, shift_out_of_bounds, 0)                    \
  SANITIZER_CHECK(SubOverflow, sub_overflow, 0)                                \
  SANITIZER_CHECK(TypeMismatch, type_mismatch, 1)                              \
  SANITIZER_CHECK(AlignmentAssumption, alignment_assumption, 0)                \
  SANITIZER_CHECK(VLABoundNotPositive, vla_bound_not_positive, 0)

enum SanitizerHandler {
#define SANITIZER_CHECK(Enum, Name, Version) Enum,
  LIST_SANITIZER_CHECKS
#undef SANITIZER_CHECK
};

/// Helper class with most of the code for saving a value for a
/// conditional expression cleanup.
struct DominatingLLVMValue {
  typedef llvm::PointerIntPair<llvm::Value*, 1, bool> saved_type;

  /// Answer whether the given value needs extra work to be saved.
  static bool needsSaving(llvm::Value *value) {
    // If it's not an instruction, we don't need to save.
    if (!isa<llvm::Instruction>(value)) return false;

    // If it's an instruction in the entry block, we don't need to save.
    llvm::BasicBlock *block = cast<llvm::Instruction>(value)->getParent();
    return (block != &block->getParent()->getEntryBlock());
  }

  static saved_type save(CodeGenFunction &CGF, llvm::Value *value);
  static llvm::Value *restore(CodeGenFunction &CGF, saved_type value);
};

/// A partial specialization of DominatingValue for llvm::Values that
/// might be llvm::Instructions.
template <class T> struct DominatingPointer<T,true> : DominatingLLVMValue {
  typedef T *type;
  static type restore(CodeGenFunction &CGF, saved_type value) {
    return static_cast<T*>(DominatingLLVMValue::restore(CGF, value));
  }
};

/// A specialization of DominatingValue for Address.
template <> struct DominatingValue<Address> {
  typedef Address type;

  struct saved_type {
    DominatingLLVMValue::saved_type SavedValue;
    CharUnits Alignment;
  };

  static bool needsSaving(type value) {
    return DominatingLLVMValue::needsSaving(value.getPointer());
  }
  static saved_type save(CodeGenFunction &CGF, type value) {
    return { DominatingLLVMValue::save(CGF, value.getPointer()),
             value.getAlignment() };
  }
  static type restore(CodeGenFunction &CGF, saved_type value) {
    return Address(DominatingLLVMValue::restore(CGF, value.SavedValue),
                   value.Alignment);
  }
};

/// A specialization of DominatingValue for RValue.
template <> struct DominatingValue<RValue> {
  typedef RValue type;
  class saved_type {
    enum Kind { ScalarLiteral, ScalarAddress, AggregateLiteral,
                AggregateAddress, ComplexAddress };

    llvm::Value *Value;
    unsigned K : 3;
    unsigned Align : 29;
    saved_type(llvm::Value *v, Kind k, unsigned a = 0)
      : Value(v), K(k), Align(a) {}

  public:
    static bool needsSaving(RValue value);
    static saved_type save(CodeGenFunction &CGF, RValue value);
    RValue restore(CodeGenFunction &CGF);

    // implementations in CGCleanup.cpp
  };

  static bool needsSaving(type value) {
    return saved_type::needsSaving(value);
  }
  static saved_type save(CodeGenFunction &CGF, type value) {
    return saved_type::save(CGF, value);
  }
  static type restore(CodeGenFunction &CGF, saved_type value) {
    return value.restore(CGF);
  }
};

/// CodeGenFunction - This class organizes the per-function state that is used
/// while generating LLVM code.
class CodeGenFunction : public CodeGenTypeCache {
  CodeGenFunction(const CodeGenFunction &) = delete;
  void operator=(const CodeGenFunction &) = delete;

  friend class CGCXXABI;
public:
  /// A jump destination is an abstract label, branching to which may
  /// require a jump out through normal cleanups.
  struct JumpDest {
    JumpDest() : Block(nullptr), ScopeDepth(), Index(0) {}
    JumpDest(llvm::BasicBlock *Block,
             EHScopeStack::stable_iterator Depth,
             unsigned Index)
      : Block(Block), ScopeDepth(Depth), Index(Index) {}

    bool isValid() const { return Block != nullptr; }
    llvm::BasicBlock *getBlock() const { return Block; }
    EHScopeStack::stable_iterator getScopeDepth() const { return ScopeDepth; }
    unsigned getDestIndex() const { return Index; }

    // This should be used cautiously.
    void setScopeDepth(EHScopeStack::stable_iterator depth) {
      ScopeDepth = depth;
    }

  private:
    llvm::BasicBlock *Block;
    EHScopeStack::stable_iterator ScopeDepth;
    unsigned Index;
  };

  CodeGenModule &CGM;  // Per-module state.
  const TargetInfo &Target;

  // For EH/SEH outlined funclets, this field points to parent's CGF
  CodeGenFunction *ParentCGF = nullptr;

  typedef std::pair<llvm::Value *, llvm::Value *> ComplexPairTy;
  LoopInfoStack LoopStack;
  CGBuilderTy Builder;

  // Stores variables for which we can't generate correct lifetime markers
  // because of jumps.
  VarBypassDetector Bypasses;

  /// List of recently emitted OMPCanonicalLoops.
  ///
  /// Since OMPCanonicalLoops are nested inside other statements (in particular
  /// CapturedStmt generated by OMPExecutableDirective and non-perfectly nested
  /// loops), we cannot directly call OMPEmitOMPCanonicalLoop and receive its
  /// llvm::CanonicalLoopInfo. Instead, we call EmitStmt and any
  /// OMPEmitOMPCanonicalLoop called by it will add its CanonicalLoopInfo to
  /// this stack when done. Entering a new loop requires clearing this list; it
  /// either means we start parsing a new loop nest (in which case the previous
  /// loop nest goes out of scope) or a second loop in the same level in which
  /// case it would be ambiguous into which of the two (or more) loops the loop
  /// nest would extend.
  SmallVector<llvm::CanonicalLoopInfo *, 4> OMPLoopNestStack;

  /// Number of nested loop to be consumed by the last surrounding
  /// loop-associated directive.
  int ExpectedOMPLoopDepth = 0;

  // CodeGen lambda for loops and support for ordered clause
  typedef llvm::function_ref<void(CodeGenFunction &, const OMPLoopDirective &,
                                  JumpDest)>
      CodeGenLoopTy;
  typedef llvm::function_ref<void(CodeGenFunction &, SourceLocation,
                                  const unsigned, const bool)>
      CodeGenOrderedTy;

  // Codegen lambda for loop bounds in worksharing loop constructs
  typedef llvm::function_ref<std::pair<LValue, LValue>(
      CodeGenFunction &, const OMPExecutableDirective &S)>
      CodeGenLoopBoundsTy;

  // Codegen lambda for loop bounds in dispatch-based loop implementation
  typedef llvm::function_ref<std::pair<llvm::Value *, llvm::Value *>(
      CodeGenFunction &, const OMPExecutableDirective &S, Address LB,
      Address UB)>
      CodeGenDispatchBoundsTy;

  /// CGBuilder insert helper. This function is called after an
  /// instruction is created using Builder.
  void InsertHelper(llvm::Instruction *I, const llvm::Twine &Name,
                    llvm::BasicBlock *BB,
                    llvm::BasicBlock::iterator InsertPt) const;

  /// CurFuncDecl - Holds the Decl for the current outermost
  /// non-closure context.
  const Decl *CurFuncDecl;
  /// CurCodeDecl - This is the inner-most code context, which includes blocks.
  const Decl *CurCodeDecl;
  const CGFunctionInfo *CurFnInfo;
  QualType FnRetTy;
  llvm::Function *CurFn = nullptr;

  /// Save Parameter Decl for coroutine.
  llvm::SmallVector<const ParmVarDecl *, 4> FnArgs;

  // Holds coroutine data if the current function is a coroutine. We use a
  // wrapper to manage its lifetime, so that we don't have to define CGCoroData
  // in this header.
  struct CGCoroInfo {
    std::unique_ptr<CGCoroData> Data;
    CGCoroInfo();
    ~CGCoroInfo();
  };
  CGCoroInfo CurCoro;

  bool isCoroutine() const {
    return CurCoro.Data != nullptr;
  }

  /// CurGD - The GlobalDecl for the current function being compiled.
  GlobalDecl CurGD;

  /// PrologueCleanupDepth - The cleanup depth enclosing all the
  /// cleanups associated with the parameters.
  EHScopeStack::stable_iterator PrologueCleanupDepth;

  /// ReturnBlock - Unified return block.
  JumpDest ReturnBlock;

  /// ReturnValue - The temporary alloca to hold the return
  /// value. This is invalid iff the function has no return value.
  Address ReturnValue = Address::invalid();

  /// ReturnValuePointer - The temporary alloca to hold a pointer to sret.
  /// This is invalid if sret is not in use.
  Address ReturnValuePointer = Address::invalid();

  /// If a return statement is being visited, this holds the return statment's
  /// result expression.
  const Expr *RetExpr = nullptr;

  /// Return true if a label was seen in the current scope.
  bool hasLabelBeenSeenInCurrentScope() const {
    if (CurLexicalScope)
      return CurLexicalScope->hasLabels();
    return !LabelMap.empty();
  }

  /// AllocaInsertPoint - This is an instruction in the entry block before which
  /// we prefer to insert allocas.
  llvm::AssertingVH<llvm::Instruction> AllocaInsertPt;

  /// API for captured statement code generation.
  class CGCapturedStmtInfo {
  public:
    explicit CGCapturedStmtInfo(CapturedRegionKind K = CR_Default)
        : Kind(K), ThisValue(nullptr), CXXThisFieldDecl(nullptr) {}
    explicit CGCapturedStmtInfo(const CapturedStmt &S,
                                CapturedRegionKind K = CR_Default)
      : Kind(K), ThisValue(nullptr), CXXThisFieldDecl(nullptr) {

      RecordDecl::field_iterator Field =
        S.getCapturedRecordDecl()->field_begin();
      for (CapturedStmt::const_capture_iterator I = S.capture_begin(),
                                                E = S.capture_end();
           I != E; ++I, ++Field) {
        if (I->capturesThis())
          CXXThisFieldDecl = *Field;
        else if (I->capturesVariable())
          CaptureFields[I->getCapturedVar()->getCanonicalDecl()] = *Field;
        else if (I->capturesVariableByCopy())
          CaptureFields[I->getCapturedVar()->getCanonicalDecl()] = *Field;
      }
    }

    virtual ~CGCapturedStmtInfo();

    CapturedRegionKind getKind() const { return Kind; }

    virtual void setContextValue(llvm::Value *V) { ThisValue = V; }
    // Retrieve the value of the context parameter.
    virtual llvm::Value *getContextValue() const { return ThisValue; }

    /// Lookup the captured field decl for a variable.
    virtual const FieldDecl *lookup(const VarDecl *VD) const {
      return CaptureFields.lookup(VD->getCanonicalDecl());
    }

    bool isCXXThisExprCaptured() const { return getThisFieldDecl() != nullptr; }
    virtual FieldDecl *getThisFieldDecl() const { return CXXThisFieldDecl; }

    static bool classof(const CGCapturedStmtInfo *) {
      return true;
    }

    /// Emit the captured statement body.
    virtual void EmitBody(CodeGenFunction &CGF, const Stmt *S) {
      CGF.incrementProfileCounter(S);
      CGF.EmitStmt(S);
    }

    /// Get the name of the capture helper.
    virtual StringRef getHelperName() const { return "__captured_stmt"; }

  private:
    /// The kind of captured statement being generated.
    CapturedRegionKind Kind;

    /// Keep the map between VarDecl and FieldDecl.
    llvm::SmallDenseMap<const VarDecl *, FieldDecl *> CaptureFields;

    /// The base address of the captured record, passed in as the first
    /// argument of the parallel region function.
    llvm::Value *ThisValue;

    /// Captured 'this' type.
    FieldDecl *CXXThisFieldDecl;
  };
  CGCapturedStmtInfo *CapturedStmtInfo = nullptr;

  /// RAII for correct setting/restoring of CapturedStmtInfo.
  class CGCapturedStmtRAII {
  private:
    CodeGenFunction &CGF;
    CGCapturedStmtInfo *PrevCapturedStmtInfo;
  public:
    CGCapturedStmtRAII(CodeGenFunction &CGF,
                       CGCapturedStmtInfo *NewCapturedStmtInfo)
        : CGF(CGF), PrevCapturedStmtInfo(CGF.CapturedStmtInfo) {
      CGF.CapturedStmtInfo = NewCapturedStmtInfo;
    }
    ~CGCapturedStmtRAII() { CGF.CapturedStmtInfo = PrevCapturedStmtInfo; }
  };

  /// An abstract representation of regular/ObjC call/message targets.
  class AbstractCallee {
    /// The function declaration of the callee.
    const Decl *CalleeDecl;

  public:
    AbstractCallee() : CalleeDecl(nullptr) {}
    AbstractCallee(const FunctionDecl *FD) : CalleeDecl(FD) {}
    AbstractCallee(const ObjCMethodDecl *OMD) : CalleeDecl(OMD) {}
    bool hasFunctionDecl() const {
      return dyn_cast_or_null<FunctionDecl>(CalleeDecl);
    }
    const Decl *getDecl() const { return CalleeDecl; }
    unsigned getNumParams() const {
      if (const auto *FD = dyn_cast<FunctionDecl>(CalleeDecl))
        return FD->getNumParams();
      return cast<ObjCMethodDecl>(CalleeDecl)->param_size();
    }
    const ParmVarDecl *getParamDecl(unsigned I) const {
      if (const auto *FD = dyn_cast<FunctionDecl>(CalleeDecl))
        return FD->getParamDecl(I);
      return *(cast<ObjCMethodDecl>(CalleeDecl)->param_begin() + I);
    }
  };

  /// Sanitizers enabled for this function.
  SanitizerSet SanOpts;

  /// True if CodeGen currently emits code implementing sanitizer checks.
  bool IsSanitizerScope = false;

  /// RAII object to set/unset CodeGenFunction::IsSanitizerScope.
  class SanitizerScope {
    CodeGenFunction *CGF;
  public:
    SanitizerScope(CodeGenFunction *CGF);
    ~SanitizerScope();
  };

  /// In C++, whether we are code generating a thunk.  This controls whether we
  /// should emit cleanups.
  bool CurFuncIsThunk = false;

  /// In ARC, whether we should autorelease the return value.
  bool AutoreleaseResult = false;

  /// Whether we processed a Microsoft-style asm block during CodeGen. These can
  /// potentially set the return value.
  bool SawAsmBlock = false;

  const NamedDecl *CurSEHParent = nullptr;

  /// True if the current function is an outlined SEH helper. This can be a
  /// finally block or filter expression.
  bool IsOutlinedSEHHelper = false;

  /// True if CodeGen currently emits code inside presereved access index
  /// region.
  bool IsInPreservedAIRegion = false;

  /// True if the current statement has nomerge attribute.
  bool InNoMergeAttributedStmt = false;

<<<<<<< HEAD
  /// True if the current statement has leaf attribute.
  bool InLeafAttributedStmt = false;

  /// True if the current function should be marked mustprogress.
  bool FnIsMustProgress = false;
=======
  // The CallExpr within the current statement that the musttail attribute
  // applies to.  nullptr if there is no 'musttail' on the current statement.
  const CallExpr *MustTailCall = nullptr;
>>>>>>> 64eaffb6

  /// Returns true if a function must make progress, which means the
  /// mustprogress attribute can be added.
  bool checkIfFunctionMustProgress() {
    if (CGM.getCodeGenOpts().getFiniteLoops() ==
        CodeGenOptions::FiniteLoopsKind::Never)
      return false;

    // C++11 and later guarantees that a thread eventually will do one of the
    // following (6.9.2.3.1 in C++11):
    // - terminate,
    //  - make a call to a library I/O function,
    //  - perform an access through a volatile glvalue, or
    //  - perform a synchronization operation or an atomic operation.
    //
    // Hence each function is 'mustprogress' in C++11 or later.
    return getLangOpts().CPlusPlus11;
  }

  /// Returns true if a loop must make progress, which means the mustprogress
  /// attribute can be added. \p HasConstantCond indicates whether the branch
  /// condition is a known constant.
  bool checkIfLoopMustProgress(bool HasConstantCond) {
    if (CGM.getCodeGenOpts().getFiniteLoops() ==
        CodeGenOptions::FiniteLoopsKind::Always)
      return true;
    if (CGM.getCodeGenOpts().getFiniteLoops() ==
        CodeGenOptions::FiniteLoopsKind::Never)
      return false;

    // If the containing function must make progress, loops also must make
    // progress (as in C++11 and later).
    if (checkIfFunctionMustProgress())
      return true;

    // Now apply rules for plain C (see  6.8.5.6 in C11).
    // Loops with constant conditions do not have to make progress in any C
    // version.
    if (HasConstantCond)
      return false;

    // Loops with non-constant conditions must make progress in C11 and later.
    return getLangOpts().C11;
  }

  const CodeGen::CGBlockInfo *BlockInfo = nullptr;
  llvm::Value *BlockPointer = nullptr;

  llvm::DenseMap<const VarDecl *, FieldDecl *> LambdaCaptureFields;
  FieldDecl *LambdaThisCaptureField = nullptr;

  /// A mapping from NRVO variables to the flags used to indicate
  /// when the NRVO has been applied to this variable.
  llvm::DenseMap<const VarDecl *, llvm::Value *> NRVOFlags;

  EHScopeStack EHStack;
  llvm::SmallVector<char, 256> LifetimeExtendedCleanupStack;
  llvm::SmallVector<const JumpDest *, 2> SEHTryEpilogueStack;

  llvm::Instruction *CurrentFuncletPad = nullptr;

  class CallLifetimeEnd final : public EHScopeStack::Cleanup {
    bool isRedundantBeforeReturn() override { return true; }

    llvm::Value *Addr;
    llvm::Value *Size;

  public:
    CallLifetimeEnd(Address addr, llvm::Value *size)
        : Addr(addr.getPointer()), Size(size) {}

    void Emit(CodeGenFunction &CGF, Flags flags) override {
      CGF.EmitLifetimeEnd(Size, Addr);
    }
  };

  /// Header for data within LifetimeExtendedCleanupStack.
  struct LifetimeExtendedCleanupHeader {
    /// The size of the following cleanup object.
    unsigned Size;
    /// The kind of cleanup to push: a value from the CleanupKind enumeration.
    unsigned Kind : 31;
    /// Whether this is a conditional cleanup.
    unsigned IsConditional : 1;

    size_t getSize() const { return Size; }
    CleanupKind getKind() const { return (CleanupKind)Kind; }
    bool isConditional() const { return IsConditional; }
  };

  /// i32s containing the indexes of the cleanup destinations.
  Address NormalCleanupDest = Address::invalid();

  unsigned NextCleanupDestIndex = 1;

  /// EHResumeBlock - Unified block containing a call to llvm.eh.resume.
  llvm::BasicBlock *EHResumeBlock = nullptr;

  /// The exception slot.  All landing pads write the current exception pointer
  /// into this alloca.
  llvm::Value *ExceptionSlot = nullptr;

  /// The selector slot.  Under the MandatoryCleanup model, all landing pads
  /// write the current selector value into this alloca.
  llvm::AllocaInst *EHSelectorSlot = nullptr;

  /// A stack of exception code slots. Entering an __except block pushes a slot
  /// on the stack and leaving pops one. The __exception_code() intrinsic loads
  /// a value from the top of the stack.
  SmallVector<Address, 1> SEHCodeSlotStack;

  /// Value returned by __exception_info intrinsic.
  llvm::Value *SEHInfo = nullptr;

  /// Emits a landing pad for the current EH stack.
  llvm::BasicBlock *EmitLandingPad();

  llvm::BasicBlock *getInvokeDestImpl();

  /// Parent loop-based directive for scan directive.
  const OMPExecutableDirective *OMPParentLoopDirectiveForScan = nullptr;
  llvm::BasicBlock *OMPBeforeScanBlock = nullptr;
  llvm::BasicBlock *OMPAfterScanBlock = nullptr;
  llvm::BasicBlock *OMPScanExitBlock = nullptr;
  llvm::BasicBlock *OMPScanDispatch = nullptr;
  bool OMPFirstScanLoop = false;

  /// Manages parent directive for scan directives.
  class ParentLoopDirectiveForScanRegion {
    CodeGenFunction &CGF;
    const OMPExecutableDirective *ParentLoopDirectiveForScan;

  public:
    ParentLoopDirectiveForScanRegion(
        CodeGenFunction &CGF,
        const OMPExecutableDirective &ParentLoopDirectiveForScan)
        : CGF(CGF),
          ParentLoopDirectiveForScan(CGF.OMPParentLoopDirectiveForScan) {
      CGF.OMPParentLoopDirectiveForScan = &ParentLoopDirectiveForScan;
    }
    ~ParentLoopDirectiveForScanRegion() {
      CGF.OMPParentLoopDirectiveForScan = ParentLoopDirectiveForScan;
    }
  };

  template <class T>
  typename DominatingValue<T>::saved_type saveValueInCond(T value) {
    return DominatingValue<T>::save(*this, value);
  }

  class CGFPOptionsRAII {
  public:
    CGFPOptionsRAII(CodeGenFunction &CGF, FPOptions FPFeatures);
    CGFPOptionsRAII(CodeGenFunction &CGF, const Expr *E);
    ~CGFPOptionsRAII();

  private:
    void ConstructorHelper(FPOptions FPFeatures);
    CodeGenFunction &CGF;
    FPOptions OldFPFeatures;
    llvm::fp::ExceptionBehavior OldExcept;
    llvm::RoundingMode OldRounding;
    Optional<CGBuilderTy::FastMathFlagGuard> FMFGuard;
  };
  FPOptions CurFPFeatures;

public:
  /// ObjCEHValueStack - Stack of Objective-C exception values, used for
  /// rethrows.
  SmallVector<llvm::Value*, 8> ObjCEHValueStack;

  /// A class controlling the emission of a finally block.
  class FinallyInfo {
    /// Where the catchall's edge through the cleanup should go.
    JumpDest RethrowDest;

    /// A function to call to enter the catch.
    llvm::FunctionCallee BeginCatchFn;

    /// An i1 variable indicating whether or not the @finally is
    /// running for an exception.
    llvm::AllocaInst *ForEHVar;

    /// An i8* variable into which the exception pointer to rethrow
    /// has been saved.
    llvm::AllocaInst *SavedExnVar;

  public:
    void enter(CodeGenFunction &CGF, const Stmt *Finally,
               llvm::FunctionCallee beginCatchFn,
               llvm::FunctionCallee endCatchFn, llvm::FunctionCallee rethrowFn);
    void exit(CodeGenFunction &CGF);
  };

  /// Returns true inside SEH __try blocks.
  bool isSEHTryScope() const { return !SEHTryEpilogueStack.empty(); }

  /// Returns true while emitting a cleanuppad.
  bool isCleanupPadScope() const {
    return CurrentFuncletPad && isa<llvm::CleanupPadInst>(CurrentFuncletPad);
  }

  /// pushFullExprCleanup - Push a cleanup to be run at the end of the
  /// current full-expression.  Safe against the possibility that
  /// we're currently inside a conditionally-evaluated expression.
  template <class T, class... As>
  void pushFullExprCleanup(CleanupKind kind, As... A) {
    // If we're not in a conditional branch, or if none of the
    // arguments requires saving, then use the unconditional cleanup.
    if (!isInConditionalBranch())
      return EHStack.pushCleanup<T>(kind, A...);

    // Stash values in a tuple so we can guarantee the order of saves.
    typedef std::tuple<typename DominatingValue<As>::saved_type...> SavedTuple;
    SavedTuple Saved{saveValueInCond(A)...};

    typedef EHScopeStack::ConditionalCleanup<T, As...> CleanupType;
    EHStack.pushCleanupTuple<CleanupType>(kind, Saved);
    initFullExprCleanup();
  }

  /// Queue a cleanup to be pushed after finishing the current full-expression,
  /// potentially with an active flag.
  template <class T, class... As>
  void pushCleanupAfterFullExpr(CleanupKind Kind, As... A) {
    if (!isInConditionalBranch())
      return pushCleanupAfterFullExprWithActiveFlag<T>(Kind, Address::invalid(),
                                                       A...);

    Address ActiveFlag = createCleanupActiveFlag();
    assert(!DominatingValue<Address>::needsSaving(ActiveFlag) &&
           "cleanup active flag should never need saving");

    typedef std::tuple<typename DominatingValue<As>::saved_type...> SavedTuple;
    SavedTuple Saved{saveValueInCond(A)...};

    typedef EHScopeStack::ConditionalCleanup<T, As...> CleanupType;
    pushCleanupAfterFullExprWithActiveFlag<CleanupType>(Kind, ActiveFlag, Saved);
  }

  template <class T, class... As>
  void pushCleanupAfterFullExprWithActiveFlag(CleanupKind Kind,
                                              Address ActiveFlag, As... A) {
    LifetimeExtendedCleanupHeader Header = {sizeof(T), Kind,
                                            ActiveFlag.isValid()};

    size_t OldSize = LifetimeExtendedCleanupStack.size();
    LifetimeExtendedCleanupStack.resize(
        LifetimeExtendedCleanupStack.size() + sizeof(Header) + Header.Size +
        (Header.IsConditional ? sizeof(ActiveFlag) : 0));

    static_assert(sizeof(Header) % alignof(T) == 0,
                  "Cleanup will be allocated on misaligned address");
    char *Buffer = &LifetimeExtendedCleanupStack[OldSize];
    new (Buffer) LifetimeExtendedCleanupHeader(Header);
    new (Buffer + sizeof(Header)) T(A...);
    if (Header.IsConditional)
      new (Buffer + sizeof(Header) + sizeof(T)) Address(ActiveFlag);
  }

  /// Set up the last cleanup that was pushed as a conditional
  /// full-expression cleanup.
  void initFullExprCleanup() {
    initFullExprCleanupWithFlag(createCleanupActiveFlag());
  }

  void initFullExprCleanupWithFlag(Address ActiveFlag);
  Address createCleanupActiveFlag();

  /// PushDestructorCleanup - Push a cleanup to call the
  /// complete-object destructor of an object of the given type at the
  /// given address.  Does nothing if T is not a C++ class type with a
  /// non-trivial destructor.
  void PushDestructorCleanup(QualType T, Address Addr);

  /// PushDestructorCleanup - Push a cleanup to call the
  /// complete-object variant of the given destructor on the object at
  /// the given address.
  void PushDestructorCleanup(const CXXDestructorDecl *Dtor, QualType T,
                             Address Addr);

  /// PopCleanupBlock - Will pop the cleanup entry on the stack and
  /// process all branch fixups.
  void PopCleanupBlock(bool FallThroughIsBranchThrough = false);

  /// DeactivateCleanupBlock - Deactivates the given cleanup block.
  /// The block cannot be reactivated.  Pops it if it's the top of the
  /// stack.
  ///
  /// \param DominatingIP - An instruction which is known to
  ///   dominate the current IP (if set) and which lies along
  ///   all paths of execution between the current IP and the
  ///   the point at which the cleanup comes into scope.
  void DeactivateCleanupBlock(EHScopeStack::stable_iterator Cleanup,
                              llvm::Instruction *DominatingIP);

  /// ActivateCleanupBlock - Activates an initially-inactive cleanup.
  /// Cannot be used to resurrect a deactivated cleanup.
  ///
  /// \param DominatingIP - An instruction which is known to
  ///   dominate the current IP (if set) and which lies along
  ///   all paths of execution between the current IP and the
  ///   the point at which the cleanup comes into scope.
  void ActivateCleanupBlock(EHScopeStack::stable_iterator Cleanup,
                            llvm::Instruction *DominatingIP);

  /// Enters a new scope for capturing cleanups, all of which
  /// will be executed once the scope is exited.
  class RunCleanupsScope {
    EHScopeStack::stable_iterator CleanupStackDepth, OldCleanupScopeDepth;
    size_t LifetimeExtendedCleanupStackSize;
    bool OldDidCallStackSave;
  protected:
    bool PerformCleanup;
  private:

    RunCleanupsScope(const RunCleanupsScope &) = delete;
    void operator=(const RunCleanupsScope &) = delete;

  protected:
    CodeGenFunction& CGF;

  public:
    /// Enter a new cleanup scope.
    explicit RunCleanupsScope(CodeGenFunction &CGF)
      : PerformCleanup(true), CGF(CGF)
    {
      CleanupStackDepth = CGF.EHStack.stable_begin();
      LifetimeExtendedCleanupStackSize =
          CGF.LifetimeExtendedCleanupStack.size();
      OldDidCallStackSave = CGF.DidCallStackSave;
      CGF.DidCallStackSave = false;
      OldCleanupScopeDepth = CGF.CurrentCleanupScopeDepth;
      CGF.CurrentCleanupScopeDepth = CleanupStackDepth;
    }

    /// Exit this cleanup scope, emitting any accumulated cleanups.
    ~RunCleanupsScope() {
      if (PerformCleanup)
        ForceCleanup();
    }

    /// Determine whether this scope requires any cleanups.
    bool requiresCleanups() const {
      return CGF.EHStack.stable_begin() != CleanupStackDepth;
    }

    /// Force the emission of cleanups now, instead of waiting
    /// until this object is destroyed.
    /// \param ValuesToReload - A list of values that need to be available at
    /// the insertion point after cleanup emission. If cleanup emission created
    /// a shared cleanup block, these value pointers will be rewritten.
    /// Otherwise, they not will be modified.
    void ForceCleanup(std::initializer_list<llvm::Value**> ValuesToReload = {}) {
      assert(PerformCleanup && "Already forced cleanup");
      CGF.DidCallStackSave = OldDidCallStackSave;
      CGF.PopCleanupBlocks(CleanupStackDepth, LifetimeExtendedCleanupStackSize,
                           ValuesToReload);
      PerformCleanup = false;
      CGF.CurrentCleanupScopeDepth = OldCleanupScopeDepth;
    }
  };

  // Cleanup stack depth of the RunCleanupsScope that was pushed most recently.
  EHScopeStack::stable_iterator CurrentCleanupScopeDepth =
      EHScopeStack::stable_end();

  class LexicalScope : public RunCleanupsScope {
    SourceRange Range;
    SmallVector<const LabelDecl*, 4> Labels;
    LexicalScope *ParentScope;

    LexicalScope(const LexicalScope &) = delete;
    void operator=(const LexicalScope &) = delete;

  public:
    /// Enter a new cleanup scope.
    explicit LexicalScope(CodeGenFunction &CGF, SourceRange Range)
      : RunCleanupsScope(CGF), Range(Range), ParentScope(CGF.CurLexicalScope) {
      CGF.CurLexicalScope = this;
      if (CGDebugInfo *DI = CGF.getDebugInfo())
        DI->EmitLexicalBlockStart(CGF.Builder, Range.getBegin());
    }

    void addLabel(const LabelDecl *label) {
      assert(PerformCleanup && "adding label to dead scope?");
      Labels.push_back(label);
    }

    /// Exit this cleanup scope, emitting any accumulated
    /// cleanups.
    ~LexicalScope() {
      if (CGDebugInfo *DI = CGF.getDebugInfo())
        DI->EmitLexicalBlockEnd(CGF.Builder, Range.getEnd());

      // If we should perform a cleanup, force them now.  Note that
      // this ends the cleanup scope before rescoping any labels.
      if (PerformCleanup) {
        ApplyDebugLocation DL(CGF, Range.getEnd());
        ForceCleanup();
      }
    }

    /// Force the emission of cleanups now, instead of waiting
    /// until this object is destroyed.
    void ForceCleanup() {
      CGF.CurLexicalScope = ParentScope;
      RunCleanupsScope::ForceCleanup();

      if (!Labels.empty())
        rescopeLabels();
    }

    bool hasLabels() const {
      return !Labels.empty();
    }

    void rescopeLabels();
  };

  typedef llvm::DenseMap<const Decl *, Address> DeclMapTy;

  /// The class used to assign some variables some temporarily addresses.
  class OMPMapVars {
    DeclMapTy SavedLocals;
    DeclMapTy SavedTempAddresses;
    OMPMapVars(const OMPMapVars &) = delete;
    void operator=(const OMPMapVars &) = delete;

  public:
    explicit OMPMapVars() = default;
    ~OMPMapVars() {
      assert(SavedLocals.empty() && "Did not restored original addresses.");
    };

    /// Sets the address of the variable \p LocalVD to be \p TempAddr in
    /// function \p CGF.
    /// \return true if at least one variable was set already, false otherwise.
    bool setVarAddr(CodeGenFunction &CGF, const VarDecl *LocalVD,
                    Address TempAddr) {
      LocalVD = LocalVD->getCanonicalDecl();
      // Only save it once.
      if (SavedLocals.count(LocalVD)) return false;

      // Copy the existing local entry to SavedLocals.
      auto it = CGF.LocalDeclMap.find(LocalVD);
      if (it != CGF.LocalDeclMap.end())
        SavedLocals.try_emplace(LocalVD, it->second);
      else
        SavedLocals.try_emplace(LocalVD, Address::invalid());

      // Generate the private entry.
      QualType VarTy = LocalVD->getType();
      if (VarTy->isReferenceType()) {
        Address Temp = CGF.CreateMemTemp(VarTy);
        CGF.Builder.CreateStore(TempAddr.getPointer(), Temp);
        TempAddr = Temp;
      }
      SavedTempAddresses.try_emplace(LocalVD, TempAddr);

      return true;
    }

    /// Applies new addresses to the list of the variables.
    /// \return true if at least one variable is using new address, false
    /// otherwise.
    bool apply(CodeGenFunction &CGF) {
      copyInto(SavedTempAddresses, CGF.LocalDeclMap);
      SavedTempAddresses.clear();
      return !SavedLocals.empty();
    }

    /// Restores original addresses of the variables.
    void restore(CodeGenFunction &CGF) {
      if (!SavedLocals.empty()) {
        copyInto(SavedLocals, CGF.LocalDeclMap);
        SavedLocals.clear();
      }
    }

  private:
    /// Copy all the entries in the source map over the corresponding
    /// entries in the destination, which must exist.
    static void copyInto(const DeclMapTy &Src, DeclMapTy &Dest) {
      for (auto &Pair : Src) {
        if (!Pair.second.isValid()) {
          Dest.erase(Pair.first);
          continue;
        }

        auto I = Dest.find(Pair.first);
        if (I != Dest.end())
          I->second = Pair.second;
        else
          Dest.insert(Pair);
      }
    }
  };

  /// The scope used to remap some variables as private in the OpenMP loop body
  /// (or other captured region emitted without outlining), and to restore old
  /// vars back on exit.
  class OMPPrivateScope : public RunCleanupsScope {
    OMPMapVars MappedVars;
    OMPPrivateScope(const OMPPrivateScope &) = delete;
    void operator=(const OMPPrivateScope &) = delete;

  public:
    /// Enter a new OpenMP private scope.
    explicit OMPPrivateScope(CodeGenFunction &CGF) : RunCleanupsScope(CGF) {}

    /// Registers \p LocalVD variable as a private and apply \p PrivateGen
    /// function for it to generate corresponding private variable. \p
    /// PrivateGen returns an address of the generated private variable.
    /// \return true if the variable is registered as private, false if it has
    /// been privatized already.
    bool addPrivate(const VarDecl *LocalVD,
                    const llvm::function_ref<Address()> PrivateGen) {
      assert(PerformCleanup && "adding private to dead scope");
      return MappedVars.setVarAddr(CGF, LocalVD, PrivateGen());
    }

    /// Privatizes local variables previously registered as private.
    /// Registration is separate from the actual privatization to allow
    /// initializers use values of the original variables, not the private one.
    /// This is important, for example, if the private variable is a class
    /// variable initialized by a constructor that references other private
    /// variables. But at initialization original variables must be used, not
    /// private copies.
    /// \return true if at least one variable was privatized, false otherwise.
    bool Privatize() { return MappedVars.apply(CGF); }

    void ForceCleanup() {
      RunCleanupsScope::ForceCleanup();
      MappedVars.restore(CGF);
    }

    /// Exit scope - all the mapped variables are restored.
    ~OMPPrivateScope() {
      if (PerformCleanup)
        ForceCleanup();
    }

    /// Checks if the global variable is captured in current function.
    bool isGlobalVarCaptured(const VarDecl *VD) const {
      VD = VD->getCanonicalDecl();
      return !VD->isLocalVarDeclOrParm() && CGF.LocalDeclMap.count(VD) > 0;
    }
  };

  /// Save/restore original map of previously emitted local vars in case when we
  /// need to duplicate emission of the same code several times in the same
  /// function for OpenMP code.
  class OMPLocalDeclMapRAII {
    CodeGenFunction &CGF;
    DeclMapTy SavedMap;

  public:
    OMPLocalDeclMapRAII(CodeGenFunction &CGF)
        : CGF(CGF), SavedMap(CGF.LocalDeclMap) {}
    ~OMPLocalDeclMapRAII() { SavedMap.swap(CGF.LocalDeclMap); }
  };

  /// Takes the old cleanup stack size and emits the cleanup blocks
  /// that have been added.
  void
  PopCleanupBlocks(EHScopeStack::stable_iterator OldCleanupStackSize,
                   std::initializer_list<llvm::Value **> ValuesToReload = {});

  /// Takes the old cleanup stack size and emits the cleanup blocks
  /// that have been added, then adds all lifetime-extended cleanups from
  /// the given position to the stack.
  void
  PopCleanupBlocks(EHScopeStack::stable_iterator OldCleanupStackSize,
                   size_t OldLifetimeExtendedStackSize,
                   std::initializer_list<llvm::Value **> ValuesToReload = {});

  void ResolveBranchFixups(llvm::BasicBlock *Target);

  /// The given basic block lies in the current EH scope, but may be a
  /// target of a potentially scope-crossing jump; get a stable handle
  /// to which we can perform this jump later.
  JumpDest getJumpDestInCurrentScope(llvm::BasicBlock *Target) {
    return JumpDest(Target,
                    EHStack.getInnermostNormalCleanup(),
                    NextCleanupDestIndex++);
  }

  /// The given basic block lies in the current EH scope, but may be a
  /// target of a potentially scope-crossing jump; get a stable handle
  /// to which we can perform this jump later.
  JumpDest getJumpDestInCurrentScope(StringRef Name = StringRef()) {
    return getJumpDestInCurrentScope(createBasicBlock(Name));
  }

  /// EmitBranchThroughCleanup - Emit a branch from the current insert
  /// block through the normal cleanup handling code (if any) and then
  /// on to \arg Dest.
  void EmitBranchThroughCleanup(JumpDest Dest);

  /// isObviouslyBranchWithoutCleanups - Return true if a branch to the
  /// specified destination obviously has no cleanups to run.  'false' is always
  /// a conservatively correct answer for this method.
  bool isObviouslyBranchWithoutCleanups(JumpDest Dest) const;

  /// popCatchScope - Pops the catch scope at the top of the EHScope
  /// stack, emitting any required code (other than the catch handlers
  /// themselves).
  void popCatchScope();

  llvm::BasicBlock *getEHResumeBlock(bool isCleanup);
  llvm::BasicBlock *getEHDispatchBlock(EHScopeStack::stable_iterator scope);
  llvm::BasicBlock *
  getFuncletEHDispatchBlock(EHScopeStack::stable_iterator scope);

  /// An object to manage conditionally-evaluated expressions.
  class ConditionalEvaluation {
    llvm::BasicBlock *StartBB;

  public:
    ConditionalEvaluation(CodeGenFunction &CGF)
      : StartBB(CGF.Builder.GetInsertBlock()) {}

    void begin(CodeGenFunction &CGF) {
      assert(CGF.OutermostConditional != this);
      if (!CGF.OutermostConditional)
        CGF.OutermostConditional = this;
    }

    void end(CodeGenFunction &CGF) {
      assert(CGF.OutermostConditional != nullptr);
      if (CGF.OutermostConditional == this)
        CGF.OutermostConditional = nullptr;
    }

    /// Returns a block which will be executed prior to each
    /// evaluation of the conditional code.
    llvm::BasicBlock *getStartingBlock() const {
      return StartBB;
    }
  };

  /// isInConditionalBranch - Return true if we're currently emitting
  /// one branch or the other of a conditional expression.
  bool isInConditionalBranch() const { return OutermostConditional != nullptr; }

  void setBeforeOutermostConditional(llvm::Value *value, Address addr) {
    assert(isInConditionalBranch());
    llvm::BasicBlock *block = OutermostConditional->getStartingBlock();
    auto store = new llvm::StoreInst(value, addr.getPointer(), &block->back());
    store->setAlignment(addr.getAlignment().getAsAlign());
  }

  /// An RAII object to record that we're evaluating a statement
  /// expression.
  class StmtExprEvaluation {
    CodeGenFunction &CGF;

    /// We have to save the outermost conditional: cleanups in a
    /// statement expression aren't conditional just because the
    /// StmtExpr is.
    ConditionalEvaluation *SavedOutermostConditional;

  public:
    StmtExprEvaluation(CodeGenFunction &CGF)
      : CGF(CGF), SavedOutermostConditional(CGF.OutermostConditional) {
      CGF.OutermostConditional = nullptr;
    }

    ~StmtExprEvaluation() {
      CGF.OutermostConditional = SavedOutermostConditional;
      CGF.EnsureInsertPoint();
    }
  };

  /// An object which temporarily prevents a value from being
  /// destroyed by aggressive peephole optimizations that assume that
  /// all uses of a value have been realized in the IR.
  class PeepholeProtection {
    llvm::Instruction *Inst;
    friend class CodeGenFunction;

  public:
    PeepholeProtection() : Inst(nullptr) {}
  };

  /// A non-RAII class containing all the information about a bound
  /// opaque value.  OpaqueValueMapping, below, is a RAII wrapper for
  /// this which makes individual mappings very simple; using this
  /// class directly is useful when you have a variable number of
  /// opaque values or don't want the RAII functionality for some
  /// reason.
  class OpaqueValueMappingData {
    const OpaqueValueExpr *OpaqueValue;
    bool BoundLValue;
    CodeGenFunction::PeepholeProtection Protection;

    OpaqueValueMappingData(const OpaqueValueExpr *ov,
                           bool boundLValue)
      : OpaqueValue(ov), BoundLValue(boundLValue) {}
  public:
    OpaqueValueMappingData() : OpaqueValue(nullptr) {}

    static bool shouldBindAsLValue(const Expr *expr) {
      // gl-values should be bound as l-values for obvious reasons.
      // Records should be bound as l-values because IR generation
      // always keeps them in memory.  Expressions of function type
      // act exactly like l-values but are formally required to be
      // r-values in C.
      return expr->isGLValue() ||
             expr->getType()->isFunctionType() ||
             hasAggregateEvaluationKind(expr->getType());
    }

    static OpaqueValueMappingData bind(CodeGenFunction &CGF,
                                       const OpaqueValueExpr *ov,
                                       const Expr *e) {
      if (shouldBindAsLValue(ov))
        return bind(CGF, ov, CGF.EmitLValue(e));
      return bind(CGF, ov, CGF.EmitAnyExpr(e));
    }

    static OpaqueValueMappingData bind(CodeGenFunction &CGF,
                                       const OpaqueValueExpr *ov,
                                       const LValue &lv) {
      assert(shouldBindAsLValue(ov));
      CGF.OpaqueLValues.insert(std::make_pair(ov, lv));
      return OpaqueValueMappingData(ov, true);
    }

    static OpaqueValueMappingData bind(CodeGenFunction &CGF,
                                       const OpaqueValueExpr *ov,
                                       const RValue &rv) {
      assert(!shouldBindAsLValue(ov));
      CGF.OpaqueRValues.insert(std::make_pair(ov, rv));

      OpaqueValueMappingData data(ov, false);

      // Work around an extremely aggressive peephole optimization in
      // EmitScalarConversion which assumes that all other uses of a
      // value are extant.
      data.Protection = CGF.protectFromPeepholes(rv);

      return data;
    }

    bool isValid() const { return OpaqueValue != nullptr; }
    void clear() { OpaqueValue = nullptr; }

    void unbind(CodeGenFunction &CGF) {
      assert(OpaqueValue && "no data to unbind!");

      if (BoundLValue) {
        CGF.OpaqueLValues.erase(OpaqueValue);
      } else {
        CGF.OpaqueRValues.erase(OpaqueValue);
        CGF.unprotectFromPeepholes(Protection);
      }
    }
  };

  /// An RAII object to set (and then clear) a mapping for an OpaqueValueExpr.
  class OpaqueValueMapping {
    CodeGenFunction &CGF;
    OpaqueValueMappingData Data;

  public:
    static bool shouldBindAsLValue(const Expr *expr) {
      return OpaqueValueMappingData::shouldBindAsLValue(expr);
    }

    /// Build the opaque value mapping for the given conditional
    /// operator if it's the GNU ?: extension.  This is a common
    /// enough pattern that the convenience operator is really
    /// helpful.
    ///
    OpaqueValueMapping(CodeGenFunction &CGF,
                       const AbstractConditionalOperator *op) : CGF(CGF) {
      if (isa<ConditionalOperator>(op))
        // Leave Data empty.
        return;

      const BinaryConditionalOperator *e = cast<BinaryConditionalOperator>(op);
      Data = OpaqueValueMappingData::bind(CGF, e->getOpaqueValue(),
                                          e->getCommon());
    }

    /// Build the opaque value mapping for an OpaqueValueExpr whose source
    /// expression is set to the expression the OVE represents.
    OpaqueValueMapping(CodeGenFunction &CGF, const OpaqueValueExpr *OV)
        : CGF(CGF) {
      if (OV) {
        assert(OV->getSourceExpr() && "wrong form of OpaqueValueMapping used "
                                      "for OVE with no source expression");
        Data = OpaqueValueMappingData::bind(CGF, OV, OV->getSourceExpr());
      }
    }

    OpaqueValueMapping(CodeGenFunction &CGF,
                       const OpaqueValueExpr *opaqueValue,
                       LValue lvalue)
      : CGF(CGF), Data(OpaqueValueMappingData::bind(CGF, opaqueValue, lvalue)) {
    }

    OpaqueValueMapping(CodeGenFunction &CGF,
                       const OpaqueValueExpr *opaqueValue,
                       RValue rvalue)
      : CGF(CGF), Data(OpaqueValueMappingData::bind(CGF, opaqueValue, rvalue)) {
    }

    void pop() {
      Data.unbind(CGF);
      Data.clear();
    }

    ~OpaqueValueMapping() {
      if (Data.isValid()) Data.unbind(CGF);
    }
  };

private:
  CGDebugInfo *DebugInfo;
  /// Used to create unique names for artificial VLA size debug info variables.
  unsigned VLAExprCounter = 0;
  bool DisableDebugInfo = false;

  /// DidCallStackSave - Whether llvm.stacksave has been called. Used to avoid
  /// calling llvm.stacksave for multiple VLAs in the same scope.
  bool DidCallStackSave = false;

  /// IndirectBranch - The first time an indirect goto is seen we create a block
  /// with an indirect branch.  Every time we see the address of a label taken,
  /// we add the label to the indirect goto.  Every subsequent indirect goto is
  /// codegen'd as a jump to the IndirectBranch's basic block.
  llvm::IndirectBrInst *IndirectBranch = nullptr;

  /// LocalDeclMap - This keeps track of the LLVM allocas or globals for local C
  /// decls.
  DeclMapTy LocalDeclMap;

  // Keep track of the cleanups for callee-destructed parameters pushed to the
  // cleanup stack so that they can be deactivated later.
  llvm::DenseMap<const ParmVarDecl *, EHScopeStack::stable_iterator>
      CalleeDestructedParamCleanups;

  /// SizeArguments - If a ParmVarDecl had the pass_object_size attribute, this
  /// will contain a mapping from said ParmVarDecl to its implicit "object_size"
  /// parameter.
  llvm::SmallDenseMap<const ParmVarDecl *, const ImplicitParamDecl *, 2>
      SizeArguments;

  /// Track escaped local variables with auto storage. Used during SEH
  /// outlining to produce a call to llvm.localescape.
  llvm::DenseMap<llvm::AllocaInst *, int> EscapedLocals;

  /// LabelMap - This keeps track of the LLVM basic block for each C label.
  llvm::DenseMap<const LabelDecl*, JumpDest> LabelMap;

  // BreakContinueStack - This keeps track of where break and continue
  // statements should jump to.
  struct BreakContinue {
    BreakContinue(JumpDest Break, JumpDest Continue)
      : BreakBlock(Break), ContinueBlock(Continue) {}

    JumpDest BreakBlock;
    JumpDest ContinueBlock;
  };
  SmallVector<BreakContinue, 8> BreakContinueStack;

  /// Handles cancellation exit points in OpenMP-related constructs.
  class OpenMPCancelExitStack {
    /// Tracks cancellation exit point and join point for cancel-related exit
    /// and normal exit.
    struct CancelExit {
      CancelExit() = default;
      CancelExit(OpenMPDirectiveKind Kind, JumpDest ExitBlock,
                 JumpDest ContBlock)
          : Kind(Kind), ExitBlock(ExitBlock), ContBlock(ContBlock) {}
      OpenMPDirectiveKind Kind = llvm::omp::OMPD_unknown;
      /// true if the exit block has been emitted already by the special
      /// emitExit() call, false if the default codegen is used.
      bool HasBeenEmitted = false;
      JumpDest ExitBlock;
      JumpDest ContBlock;
    };

    SmallVector<CancelExit, 8> Stack;

  public:
    OpenMPCancelExitStack() : Stack(1) {}
    ~OpenMPCancelExitStack() = default;
    /// Fetches the exit block for the current OpenMP construct.
    JumpDest getExitBlock() const { return Stack.back().ExitBlock; }
    /// Emits exit block with special codegen procedure specific for the related
    /// OpenMP construct + emits code for normal construct cleanup.
    void emitExit(CodeGenFunction &CGF, OpenMPDirectiveKind Kind,
                  const llvm::function_ref<void(CodeGenFunction &)> CodeGen) {
      if (Stack.back().Kind == Kind && getExitBlock().isValid()) {
        assert(CGF.getOMPCancelDestination(Kind).isValid());
        assert(CGF.HaveInsertPoint());
        assert(!Stack.back().HasBeenEmitted);
        auto IP = CGF.Builder.saveAndClearIP();
        CGF.EmitBlock(Stack.back().ExitBlock.getBlock());
        CodeGen(CGF);
        CGF.EmitBranch(Stack.back().ContBlock.getBlock());
        CGF.Builder.restoreIP(IP);
        Stack.back().HasBeenEmitted = true;
      }
      CodeGen(CGF);
    }
    /// Enter the cancel supporting \a Kind construct.
    /// \param Kind OpenMP directive that supports cancel constructs.
    /// \param HasCancel true, if the construct has inner cancel directive,
    /// false otherwise.
    void enter(CodeGenFunction &CGF, OpenMPDirectiveKind Kind, bool HasCancel) {
      Stack.push_back({Kind,
                       HasCancel ? CGF.getJumpDestInCurrentScope("cancel.exit")
                                 : JumpDest(),
                       HasCancel ? CGF.getJumpDestInCurrentScope("cancel.cont")
                                 : JumpDest()});
    }
    /// Emits default exit point for the cancel construct (if the special one
    /// has not be used) + join point for cancel/normal exits.
    void exit(CodeGenFunction &CGF) {
      if (getExitBlock().isValid()) {
        assert(CGF.getOMPCancelDestination(Stack.back().Kind).isValid());
        bool HaveIP = CGF.HaveInsertPoint();
        if (!Stack.back().HasBeenEmitted) {
          if (HaveIP)
            CGF.EmitBranchThroughCleanup(Stack.back().ContBlock);
          CGF.EmitBlock(Stack.back().ExitBlock.getBlock());
          CGF.EmitBranchThroughCleanup(Stack.back().ContBlock);
        }
        CGF.EmitBlock(Stack.back().ContBlock.getBlock());
        if (!HaveIP) {
          CGF.Builder.CreateUnreachable();
          CGF.Builder.ClearInsertionPoint();
        }
      }
      Stack.pop_back();
    }
  };
  OpenMPCancelExitStack OMPCancelStack;

  /// Lower the Likelihood knowledge about the \p Cond via llvm.expect intrin.
  llvm::Value *emitCondLikelihoodViaExpectIntrinsic(llvm::Value *Cond,
                                                    Stmt::Likelihood LH);

  CodeGenPGO PGO;

  /// Calculate branch weights appropriate for PGO data
  llvm::MDNode *createProfileWeights(uint64_t TrueCount,
                                     uint64_t FalseCount) const;
  llvm::MDNode *createProfileWeights(ArrayRef<uint64_t> Weights) const;
  llvm::MDNode *createProfileWeightsForLoop(const Stmt *Cond,
                                            uint64_t LoopCount) const;

public:
  /// Increment the profiler's counter for the given statement by \p StepV.
  /// If \p StepV is null, the default increment is 1.
  void incrementProfileCounter(const Stmt *S, llvm::Value *StepV = nullptr) {
    if (CGM.getCodeGenOpts().hasProfileClangInstr() &&
        !CurFn->hasFnAttribute(llvm::Attribute::NoProfile))
      PGO.emitCounterIncrement(Builder, S, StepV);
    PGO.setCurrentStmt(S);
  }

  /// Get the profiler's count for the given statement.
  uint64_t getProfileCount(const Stmt *S) {
    Optional<uint64_t> Count = PGO.getStmtCount(S);
    if (!Count.hasValue())
      return 0;
    return *Count;
  }

  /// Set the profiler's current count.
  void setCurrentProfileCount(uint64_t Count) {
    PGO.setCurrentRegionCount(Count);
  }

  /// Get the profiler's current count. This is generally the count for the most
  /// recently incremented counter.
  uint64_t getCurrentProfileCount() {
    return PGO.getCurrentRegionCount();
  }

private:

  /// SwitchInsn - This is nearest current switch instruction. It is null if
  /// current context is not in a switch.
  llvm::SwitchInst *SwitchInsn = nullptr;
  /// The branch weights of SwitchInsn when doing instrumentation based PGO.
  SmallVector<uint64_t, 16> *SwitchWeights = nullptr;

  /// The likelihood attributes of the SwitchCase.
  SmallVector<Stmt::Likelihood, 16> *SwitchLikelihood = nullptr;

  /// CaseRangeBlock - This block holds if condition check for last case
  /// statement range in current switch instruction.
  llvm::BasicBlock *CaseRangeBlock = nullptr;

  /// OpaqueLValues - Keeps track of the current set of opaque value
  /// expressions.
  llvm::DenseMap<const OpaqueValueExpr *, LValue> OpaqueLValues;
  llvm::DenseMap<const OpaqueValueExpr *, RValue> OpaqueRValues;

  // VLASizeMap - This keeps track of the associated size for each VLA type.
  // We track this by the size expression rather than the type itself because
  // in certain situations, like a const qualifier applied to an VLA typedef,
  // multiple VLA types can share the same size expression.
  // FIXME: Maybe this could be a stack of maps that is pushed/popped as we
  // enter/leave scopes.
  llvm::DenseMap<const Expr*, llvm::Value*> VLASizeMap;

  /// A block containing a single 'unreachable' instruction.  Created
  /// lazily by getUnreachableBlock().
  llvm::BasicBlock *UnreachableBlock = nullptr;

  /// Counts of the number return expressions in the function.
  unsigned NumReturnExprs = 0;

  /// Count the number of simple (constant) return expressions in the function.
  unsigned NumSimpleReturnExprs = 0;

  /// The last regular (non-return) debug location (breakpoint) in the function.
  SourceLocation LastStopPoint;

public:
  /// Source location information about the default argument or member
  /// initializer expression we're evaluating, if any.
  CurrentSourceLocExprScope CurSourceLocExprScope;
  using SourceLocExprScopeGuard =
      CurrentSourceLocExprScope::SourceLocExprScopeGuard;

  /// A scope within which we are constructing the fields of an object which
  /// might use a CXXDefaultInitExpr. This stashes away a 'this' value to use
  /// if we need to evaluate a CXXDefaultInitExpr within the evaluation.
  class FieldConstructionScope {
  public:
    FieldConstructionScope(CodeGenFunction &CGF, Address This)
        : CGF(CGF), OldCXXDefaultInitExprThis(CGF.CXXDefaultInitExprThis) {
      CGF.CXXDefaultInitExprThis = This;
    }
    ~FieldConstructionScope() {
      CGF.CXXDefaultInitExprThis = OldCXXDefaultInitExprThis;
    }

  private:
    CodeGenFunction &CGF;
    Address OldCXXDefaultInitExprThis;
  };

  /// The scope of a CXXDefaultInitExpr. Within this scope, the value of 'this'
  /// is overridden to be the object under construction.
  class CXXDefaultInitExprScope  {
  public:
    CXXDefaultInitExprScope(CodeGenFunction &CGF, const CXXDefaultInitExpr *E)
        : CGF(CGF), OldCXXThisValue(CGF.CXXThisValue),
          OldCXXThisAlignment(CGF.CXXThisAlignment),
          SourceLocScope(E, CGF.CurSourceLocExprScope) {
      CGF.CXXThisValue = CGF.CXXDefaultInitExprThis.getPointer();
      CGF.CXXThisAlignment = CGF.CXXDefaultInitExprThis.getAlignment();
    }
    ~CXXDefaultInitExprScope() {
      CGF.CXXThisValue = OldCXXThisValue;
      CGF.CXXThisAlignment = OldCXXThisAlignment;
    }

  public:
    CodeGenFunction &CGF;
    llvm::Value *OldCXXThisValue;
    CharUnits OldCXXThisAlignment;
    SourceLocExprScopeGuard SourceLocScope;
  };

  struct CXXDefaultArgExprScope : SourceLocExprScopeGuard {
    CXXDefaultArgExprScope(CodeGenFunction &CGF, const CXXDefaultArgExpr *E)
        : SourceLocExprScopeGuard(E, CGF.CurSourceLocExprScope) {}
  };

  /// The scope of an ArrayInitLoopExpr. Within this scope, the value of the
  /// current loop index is overridden.
  class ArrayInitLoopExprScope {
  public:
    ArrayInitLoopExprScope(CodeGenFunction &CGF, llvm::Value *Index)
      : CGF(CGF), OldArrayInitIndex(CGF.ArrayInitIndex) {
      CGF.ArrayInitIndex = Index;
    }
    ~ArrayInitLoopExprScope() {
      CGF.ArrayInitIndex = OldArrayInitIndex;
    }

  private:
    CodeGenFunction &CGF;
    llvm::Value *OldArrayInitIndex;
  };

  class InlinedInheritingConstructorScope {
  public:
    InlinedInheritingConstructorScope(CodeGenFunction &CGF, GlobalDecl GD)
        : CGF(CGF), OldCurGD(CGF.CurGD), OldCurFuncDecl(CGF.CurFuncDecl),
          OldCurCodeDecl(CGF.CurCodeDecl),
          OldCXXABIThisDecl(CGF.CXXABIThisDecl),
          OldCXXABIThisValue(CGF.CXXABIThisValue),
          OldCXXThisValue(CGF.CXXThisValue),
          OldCXXABIThisAlignment(CGF.CXXABIThisAlignment),
          OldCXXThisAlignment(CGF.CXXThisAlignment),
          OldReturnValue(CGF.ReturnValue), OldFnRetTy(CGF.FnRetTy),
          OldCXXInheritedCtorInitExprArgs(
              std::move(CGF.CXXInheritedCtorInitExprArgs)) {
      CGF.CurGD = GD;
      CGF.CurFuncDecl = CGF.CurCodeDecl =
          cast<CXXConstructorDecl>(GD.getDecl());
      CGF.CXXABIThisDecl = nullptr;
      CGF.CXXABIThisValue = nullptr;
      CGF.CXXThisValue = nullptr;
      CGF.CXXABIThisAlignment = CharUnits();
      CGF.CXXThisAlignment = CharUnits();
      CGF.ReturnValue = Address::invalid();
      CGF.FnRetTy = QualType();
      CGF.CXXInheritedCtorInitExprArgs.clear();
    }
    ~InlinedInheritingConstructorScope() {
      CGF.CurGD = OldCurGD;
      CGF.CurFuncDecl = OldCurFuncDecl;
      CGF.CurCodeDecl = OldCurCodeDecl;
      CGF.CXXABIThisDecl = OldCXXABIThisDecl;
      CGF.CXXABIThisValue = OldCXXABIThisValue;
      CGF.CXXThisValue = OldCXXThisValue;
      CGF.CXXABIThisAlignment = OldCXXABIThisAlignment;
      CGF.CXXThisAlignment = OldCXXThisAlignment;
      CGF.ReturnValue = OldReturnValue;
      CGF.FnRetTy = OldFnRetTy;
      CGF.CXXInheritedCtorInitExprArgs =
          std::move(OldCXXInheritedCtorInitExprArgs);
    }

  private:
    CodeGenFunction &CGF;
    GlobalDecl OldCurGD;
    const Decl *OldCurFuncDecl;
    const Decl *OldCurCodeDecl;
    ImplicitParamDecl *OldCXXABIThisDecl;
    llvm::Value *OldCXXABIThisValue;
    llvm::Value *OldCXXThisValue;
    CharUnits OldCXXABIThisAlignment;
    CharUnits OldCXXThisAlignment;
    Address OldReturnValue;
    QualType OldFnRetTy;
    CallArgList OldCXXInheritedCtorInitExprArgs;
  };

  // Helper class for the OpenMP IR Builder. Allows reusability of code used for
  // region body, and finalization codegen callbacks. This will class will also
  // contain privatization functions used by the privatization call backs
  //
  // TODO: this is temporary class for things that are being moved out of
  // CGOpenMPRuntime, new versions of current CodeGenFunction methods, or
  // utility function for use with the OMPBuilder. Once that move to use the
  // OMPBuilder is done, everything here will either become part of CodeGenFunc.
  // directly, or a new helper class that will contain functions used by both
  // this and the OMPBuilder

  struct OMPBuilderCBHelpers {

    OMPBuilderCBHelpers() = delete;
    OMPBuilderCBHelpers(const OMPBuilderCBHelpers &) = delete;
    OMPBuilderCBHelpers &operator=(const OMPBuilderCBHelpers &) = delete;

    using InsertPointTy = llvm::OpenMPIRBuilder::InsertPointTy;

    /// Cleanup action for allocate support.
    class OMPAllocateCleanupTy final : public EHScopeStack::Cleanup {

    private:
      llvm::CallInst *RTLFnCI;

    public:
      OMPAllocateCleanupTy(llvm::CallInst *RLFnCI) : RTLFnCI(RLFnCI) {
        RLFnCI->removeFromParent();
      }

      void Emit(CodeGenFunction &CGF, Flags /*flags*/) override {
        if (!CGF.HaveInsertPoint())
          return;
        CGF.Builder.Insert(RTLFnCI);
      }
    };

    /// Returns address of the threadprivate variable for the current
    /// thread. This Also create any necessary OMP runtime calls.
    ///
    /// \param VD VarDecl for Threadprivate variable.
    /// \param VDAddr Address of the Vardecl
    /// \param Loc  The location where the barrier directive was encountered
    static Address getAddrOfThreadPrivate(CodeGenFunction &CGF,
                                          const VarDecl *VD, Address VDAddr,
                                          SourceLocation Loc);

    /// Gets the OpenMP-specific address of the local variable /p VD.
    static Address getAddressOfLocalVariable(CodeGenFunction &CGF,
                                             const VarDecl *VD);
    /// Get the platform-specific name separator.
    /// \param Parts different parts of the final name that needs separation
    /// \param FirstSeparator First separator used between the initial two
    ///        parts of the name.
    /// \param Separator separator used between all of the rest consecutinve
    ///        parts of the name
    static std::string getNameWithSeparators(ArrayRef<StringRef> Parts,
                                             StringRef FirstSeparator = ".",
                                             StringRef Separator = ".");
    /// Emit the Finalization for an OMP region
    /// \param CGF	The Codegen function this belongs to
    /// \param IP	Insertion point for generating the finalization code.
    static void FinalizeOMPRegion(CodeGenFunction &CGF, InsertPointTy IP) {
      CGBuilderTy::InsertPointGuard IPG(CGF.Builder);
      assert(IP.getBlock()->end() != IP.getPoint() &&
             "OpenMP IR Builder should cause terminated block!");

      llvm::BasicBlock *IPBB = IP.getBlock();
      llvm::BasicBlock *DestBB = IPBB->getUniqueSuccessor();
      assert(DestBB && "Finalization block should have one successor!");

      // erase and replace with cleanup branch.
      IPBB->getTerminator()->eraseFromParent();
      CGF.Builder.SetInsertPoint(IPBB);
      CodeGenFunction::JumpDest Dest = CGF.getJumpDestInCurrentScope(DestBB);
      CGF.EmitBranchThroughCleanup(Dest);
    }

    /// Emit the body of an OMP region
    /// \param CGF	The Codegen function this belongs to
    /// \param RegionBodyStmt	The body statement for the OpenMP region being
    /// 			 generated
    /// \param CodeGenIP	Insertion point for generating the body code.
    /// \param FiniBB	The finalization basic block
    static void EmitOMPRegionBody(CodeGenFunction &CGF,
                                  const Stmt *RegionBodyStmt,
                                  InsertPointTy CodeGenIP,
                                  llvm::BasicBlock &FiniBB) {
      llvm::BasicBlock *CodeGenIPBB = CodeGenIP.getBlock();
      if (llvm::Instruction *CodeGenIPBBTI = CodeGenIPBB->getTerminator())
        CodeGenIPBBTI->eraseFromParent();

      CGF.Builder.SetInsertPoint(CodeGenIPBB);

      CGF.EmitStmt(RegionBodyStmt);

      if (CGF.Builder.saveIP().isSet())
        CGF.Builder.CreateBr(&FiniBB);
    }

    static void EmitCaptureStmt(CodeGenFunction &CGF, InsertPointTy CodeGenIP,
                                llvm::BasicBlock &FiniBB, llvm::Function *Fn,
                                ArrayRef<llvm::Value *> Args) {
      llvm::BasicBlock *CodeGenIPBB = CodeGenIP.getBlock();
      if (llvm::Instruction *CodeGenIPBBTI = CodeGenIPBB->getTerminator())
        CodeGenIPBBTI->eraseFromParent();

      CGF.Builder.SetInsertPoint(CodeGenIPBB);

      if (Fn->doesNotThrow())
        CGF.EmitNounwindRuntimeCall(Fn, Args);
      else
        CGF.EmitRuntimeCall(Fn, Args);

      if (CGF.Builder.saveIP().isSet())
        CGF.Builder.CreateBr(&FiniBB);
    }

    /// RAII for preserving necessary info during Outlined region body codegen.
    class OutlinedRegionBodyRAII {

      llvm::AssertingVH<llvm::Instruction> OldAllocaIP;
      CodeGenFunction::JumpDest OldReturnBlock;
      CGBuilderTy::InsertPoint IP;
      CodeGenFunction &CGF;

    public:
      OutlinedRegionBodyRAII(CodeGenFunction &cgf, InsertPointTy &AllocaIP,
                             llvm::BasicBlock &RetBB)
          : CGF(cgf) {
        assert(AllocaIP.isSet() &&
               "Must specify Insertion point for allocas of outlined function");
        OldAllocaIP = CGF.AllocaInsertPt;
        CGF.AllocaInsertPt = &*AllocaIP.getPoint();
        IP = CGF.Builder.saveIP();

        OldReturnBlock = CGF.ReturnBlock;
        CGF.ReturnBlock = CGF.getJumpDestInCurrentScope(&RetBB);
      }

      ~OutlinedRegionBodyRAII() {
        CGF.AllocaInsertPt = OldAllocaIP;
        CGF.ReturnBlock = OldReturnBlock;
        CGF.Builder.restoreIP(IP);
      }
    };

    /// RAII for preserving necessary info during inlined region body codegen.
    class InlinedRegionBodyRAII {

      llvm::AssertingVH<llvm::Instruction> OldAllocaIP;
      CodeGenFunction &CGF;

    public:
      InlinedRegionBodyRAII(CodeGenFunction &cgf, InsertPointTy &AllocaIP,
                            llvm::BasicBlock &FiniBB)
          : CGF(cgf) {
        // Alloca insertion block should be in the entry block of the containing
        // function so it expects an empty AllocaIP in which case will reuse the
        // old alloca insertion point, or a new AllocaIP in the same block as
        // the old one
        assert((!AllocaIP.isSet() ||
                CGF.AllocaInsertPt->getParent() == AllocaIP.getBlock()) &&
               "Insertion point should be in the entry block of containing "
               "function!");
        OldAllocaIP = CGF.AllocaInsertPt;
        if (AllocaIP.isSet())
          CGF.AllocaInsertPt = &*AllocaIP.getPoint();

        // TODO: Remove the call, after making sure the counter is not used by
        //       the EHStack.
        // Since this is an inlined region, it should not modify the
        // ReturnBlock, and should reuse the one for the enclosing outlined
        // region. So, the JumpDest being return by the function is discarded
        (void)CGF.getJumpDestInCurrentScope(&FiniBB);
      }

      ~InlinedRegionBodyRAII() { CGF.AllocaInsertPt = OldAllocaIP; }
    };
  };

private:
  /// CXXThisDecl - When generating code for a C++ member function,
  /// this will hold the implicit 'this' declaration.
  ImplicitParamDecl *CXXABIThisDecl = nullptr;
  llvm::Value *CXXABIThisValue = nullptr;
  llvm::Value *CXXThisValue = nullptr;
  CharUnits CXXABIThisAlignment;
  CharUnits CXXThisAlignment;

  /// The value of 'this' to use when evaluating CXXDefaultInitExprs within
  /// this expression.
  Address CXXDefaultInitExprThis = Address::invalid();

  /// The current array initialization index when evaluating an
  /// ArrayInitIndexExpr within an ArrayInitLoopExpr.
  llvm::Value *ArrayInitIndex = nullptr;

  /// The values of function arguments to use when evaluating
  /// CXXInheritedCtorInitExprs within this context.
  CallArgList CXXInheritedCtorInitExprArgs;

  /// CXXStructorImplicitParamDecl - When generating code for a constructor or
  /// destructor, this will hold the implicit argument (e.g. VTT).
  ImplicitParamDecl *CXXStructorImplicitParamDecl = nullptr;
  llvm::Value *CXXStructorImplicitParamValue = nullptr;

  /// OutermostConditional - Points to the outermost active
  /// conditional control.  This is used so that we know if a
  /// temporary should be destroyed conditionally.
  ConditionalEvaluation *OutermostConditional = nullptr;

  /// The current lexical scope.
  LexicalScope *CurLexicalScope = nullptr;

  /// The current source location that should be used for exception
  /// handling code.
  SourceLocation CurEHLocation;

  /// BlockByrefInfos - For each __block variable, contains
  /// information about the layout of the variable.
  llvm::DenseMap<const ValueDecl *, BlockByrefInfo> BlockByrefInfos;

  /// Used by -fsanitize=nullability-return to determine whether the return
  /// value can be checked.
  llvm::Value *RetValNullabilityPrecondition = nullptr;

  /// Check if -fsanitize=nullability-return instrumentation is required for
  /// this function.
  bool requiresReturnValueNullabilityCheck() const {
    return RetValNullabilityPrecondition;
  }

  /// Used to store precise source locations for return statements by the
  /// runtime return value checks.
  Address ReturnLocation = Address::invalid();

  /// Check if the return value of this function requires sanitization.
  bool requiresReturnValueCheck() const;

  llvm::BasicBlock *TerminateLandingPad = nullptr;
  llvm::BasicBlock *TerminateHandler = nullptr;
  llvm::SmallVector<llvm::BasicBlock *, 2> TrapBBs;

  /// Terminate funclets keyed by parent funclet pad.
  llvm::MapVector<llvm::Value *, llvm::BasicBlock *> TerminateFunclets;

  /// Largest vector width used in ths function. Will be used to create a
  /// function attribute.
  unsigned LargestVectorWidth = 0;

  /// True if we need emit the life-time markers. This is initially set in
  /// the constructor, but could be overwritten to true if this is a coroutine.
  bool ShouldEmitLifetimeMarkers;

  /// Add OpenCL kernel arg metadata and the kernel attribute metadata to
  /// the function metadata.
  void EmitOpenCLKernelMetadata(const FunctionDecl *FD,
                                llvm::Function *Fn);

public:
  CodeGenFunction(CodeGenModule &cgm, bool suppressNewContext=false);
  ~CodeGenFunction();

  CodeGenTypes &getTypes() const { return CGM.getTypes(); }
  ASTContext &getContext() const { return CGM.getContext(); }
  CGDebugInfo *getDebugInfo() {
    if (DisableDebugInfo)
      return nullptr;
    return DebugInfo;
  }
  void disableDebugInfo() { DisableDebugInfo = true; }
  void enableDebugInfo() { DisableDebugInfo = false; }

  bool shouldUseFusedARCCalls() {
    return CGM.getCodeGenOpts().OptimizationLevel == 0;
  }

  const LangOptions &getLangOpts() const { return CGM.getLangOpts(); }

  /// Returns a pointer to the function's exception object and selector slot,
  /// which is assigned in every landing pad.
  Address getExceptionSlot();
  Address getEHSelectorSlot();

  /// Returns the contents of the function's exception object and selector
  /// slots.
  llvm::Value *getExceptionFromSlot();
  llvm::Value *getSelectorFromSlot();

  Address getNormalCleanupDestSlot();

  llvm::BasicBlock *getUnreachableBlock() {
    if (!UnreachableBlock) {
      UnreachableBlock = createBasicBlock("unreachable");
      new llvm::UnreachableInst(getLLVMContext(), UnreachableBlock);
    }
    return UnreachableBlock;
  }

  llvm::BasicBlock *getInvokeDest() {
    if (!EHStack.requiresLandingPad()) return nullptr;
    return getInvokeDestImpl();
  }

  bool currentFunctionUsesSEHTry() const { return CurSEHParent != nullptr; }

  const TargetInfo &getTarget() const { return Target; }
  llvm::LLVMContext &getLLVMContext() { return CGM.getLLVMContext(); }
  const TargetCodeGenInfo &getTargetHooks() const {
    return CGM.getTargetCodeGenInfo();
  }

  //===--------------------------------------------------------------------===//
  //                                  Cleanups
  //===--------------------------------------------------------------------===//

  typedef void Destroyer(CodeGenFunction &CGF, Address addr, QualType ty);

  void pushIrregularPartialArrayCleanup(llvm::Value *arrayBegin,
                                        Address arrayEndPointer,
                                        QualType elementType,
                                        CharUnits elementAlignment,
                                        Destroyer *destroyer);
  void pushRegularPartialArrayCleanup(llvm::Value *arrayBegin,
                                      llvm::Value *arrayEnd,
                                      QualType elementType,
                                      CharUnits elementAlignment,
                                      Destroyer *destroyer);

  void pushDestroy(QualType::DestructionKind dtorKind,
                   Address addr, QualType type);
  void pushEHDestroy(QualType::DestructionKind dtorKind,
                     Address addr, QualType type);
  void pushDestroy(CleanupKind kind, Address addr, QualType type,
                   Destroyer *destroyer, bool useEHCleanupForArray);
  void pushLifetimeExtendedDestroy(CleanupKind kind, Address addr,
                                   QualType type, Destroyer *destroyer,
                                   bool useEHCleanupForArray);
  void pushCallObjectDeleteCleanup(const FunctionDecl *OperatorDelete,
                                   llvm::Value *CompletePtr,
                                   QualType ElementType);
  void pushStackRestore(CleanupKind kind, Address SPMem);
  void emitDestroy(Address addr, QualType type, Destroyer *destroyer,
                   bool useEHCleanupForArray);
  llvm::Function *generateDestroyHelper(Address addr, QualType type,
                                        Destroyer *destroyer,
                                        bool useEHCleanupForArray,
                                        const VarDecl *VD);
  void emitArrayDestroy(llvm::Value *begin, llvm::Value *end,
                        QualType elementType, CharUnits elementAlign,
                        Destroyer *destroyer,
                        bool checkZeroLength, bool useEHCleanup);

  Destroyer *getDestroyer(QualType::DestructionKind destructionKind);

  /// Determines whether an EH cleanup is required to destroy a type
  /// with the given destruction kind.
  bool needsEHCleanup(QualType::DestructionKind kind) {
    switch (kind) {
    case QualType::DK_none:
      return false;
    case QualType::DK_cxx_destructor:
    case QualType::DK_objc_weak_lifetime:
    case QualType::DK_nontrivial_c_struct:
      return getLangOpts().Exceptions;
    case QualType::DK_objc_strong_lifetime:
      return getLangOpts().Exceptions &&
             CGM.getCodeGenOpts().ObjCAutoRefCountExceptions;
    }
    llvm_unreachable("bad destruction kind");
  }

  CleanupKind getCleanupKind(QualType::DestructionKind kind) {
    return (needsEHCleanup(kind) ? NormalAndEHCleanup : NormalCleanup);
  }

  //===--------------------------------------------------------------------===//
  //                                  Objective-C
  //===--------------------------------------------------------------------===//

  void GenerateObjCMethod(const ObjCMethodDecl *OMD);

  void StartObjCMethod(const ObjCMethodDecl *MD, const ObjCContainerDecl *CD);

  /// GenerateObjCGetter - Synthesize an Objective-C property getter function.
  void GenerateObjCGetter(ObjCImplementationDecl *IMP,
                          const ObjCPropertyImplDecl *PID);
  void generateObjCGetterBody(const ObjCImplementationDecl *classImpl,
                              const ObjCPropertyImplDecl *propImpl,
                              const ObjCMethodDecl *GetterMothodDecl,
                              llvm::Constant *AtomicHelperFn);

  void GenerateObjCCtorDtorMethod(ObjCImplementationDecl *IMP,
                                  ObjCMethodDecl *MD, bool ctor);

  /// GenerateObjCSetter - Synthesize an Objective-C property setter function
  /// for the given property.
  void GenerateObjCSetter(ObjCImplementationDecl *IMP,
                          const ObjCPropertyImplDecl *PID);
  void generateObjCSetterBody(const ObjCImplementationDecl *classImpl,
                              const ObjCPropertyImplDecl *propImpl,
                              llvm::Constant *AtomicHelperFn);

  //===--------------------------------------------------------------------===//
  //                                  Block Bits
  //===--------------------------------------------------------------------===//

  /// Emit block literal.
  /// \return an LLVM value which is a pointer to a struct which contains
  /// information about the block, including the block invoke function, the
  /// captured variables, etc.
  llvm::Value *EmitBlockLiteral(const BlockExpr *);

  llvm::Function *GenerateBlockFunction(GlobalDecl GD,
                                        const CGBlockInfo &Info,
                                        const DeclMapTy &ldm,
                                        bool IsLambdaConversionToBlock,
                                        bool BuildGlobalBlock);

  /// Check if \p T is a C++ class that has a destructor that can throw.
  static bool cxxDestructorCanThrow(QualType T);

  llvm::Constant *GenerateCopyHelperFunction(const CGBlockInfo &blockInfo);
  llvm::Constant *GenerateDestroyHelperFunction(const CGBlockInfo &blockInfo);
  llvm::Constant *GenerateObjCAtomicSetterCopyHelperFunction(
                                             const ObjCPropertyImplDecl *PID);
  llvm::Constant *GenerateObjCAtomicGetterCopyHelperFunction(
                                             const ObjCPropertyImplDecl *PID);
  llvm::Value *EmitBlockCopyAndAutorelease(llvm::Value *Block, QualType Ty);

  void BuildBlockRelease(llvm::Value *DeclPtr, BlockFieldFlags flags,
                         bool CanThrow);

  class AutoVarEmission;

  void emitByrefStructureInit(const AutoVarEmission &emission);

  /// Enter a cleanup to destroy a __block variable.  Note that this
  /// cleanup should be a no-op if the variable hasn't left the stack
  /// yet; if a cleanup is required for the variable itself, that needs
  /// to be done externally.
  ///
  /// \param Kind Cleanup kind.
  ///
  /// \param Addr When \p LoadBlockVarAddr is false, the address of the __block
  /// structure that will be passed to _Block_object_dispose. When
  /// \p LoadBlockVarAddr is true, the address of the field of the block
  /// structure that holds the address of the __block structure.
  ///
  /// \param Flags The flag that will be passed to _Block_object_dispose.
  ///
  /// \param LoadBlockVarAddr Indicates whether we need to emit a load from
  /// \p Addr to get the address of the __block structure.
  void enterByrefCleanup(CleanupKind Kind, Address Addr, BlockFieldFlags Flags,
                         bool LoadBlockVarAddr, bool CanThrow);

  void setBlockContextParameter(const ImplicitParamDecl *D, unsigned argNum,
                                llvm::Value *ptr);

  Address LoadBlockStruct();
  Address GetAddrOfBlockDecl(const VarDecl *var);

  /// BuildBlockByrefAddress - Computes the location of the
  /// data in a variable which is declared as __block.
  Address emitBlockByrefAddress(Address baseAddr, const VarDecl *V,
                                bool followForward = true);
  Address emitBlockByrefAddress(Address baseAddr,
                                const BlockByrefInfo &info,
                                bool followForward,
                                const llvm::Twine &name);

  const BlockByrefInfo &getBlockByrefInfo(const VarDecl *var);

  QualType BuildFunctionArgList(GlobalDecl GD, FunctionArgList &Args);

  void GenerateCode(GlobalDecl GD, llvm::Function *Fn,
                    const CGFunctionInfo &FnInfo);

  /// Annotate the function with an attribute that disables TSan checking at
  /// runtime.
  void markAsIgnoreThreadCheckingAtRuntime(llvm::Function *Fn);

  /// Emit code for the start of a function.
  /// \param Loc       The location to be associated with the function.
  /// \param StartLoc  The location of the function body.
  void StartFunction(GlobalDecl GD,
                     QualType RetTy,
                     llvm::Function *Fn,
                     const CGFunctionInfo &FnInfo,
                     const FunctionArgList &Args,
                     SourceLocation Loc = SourceLocation(),
                     SourceLocation StartLoc = SourceLocation());

  static bool IsConstructorDelegationValid(const CXXConstructorDecl *Ctor);

  void EmitConstructorBody(FunctionArgList &Args);
  void EmitDestructorBody(FunctionArgList &Args);
  void emitImplicitAssignmentOperatorBody(FunctionArgList &Args);
  void EmitFunctionBody(const Stmt *Body);
  void EmitBlockWithFallThrough(llvm::BasicBlock *BB, const Stmt *S);

  void EmitForwardingCallToLambda(const CXXMethodDecl *LambdaCallOperator,
                                  CallArgList &CallArgs);
  void EmitLambdaBlockInvokeBody();
  void EmitLambdaDelegatingInvokeBody(const CXXMethodDecl *MD);
  void EmitLambdaStaticInvokeBody(const CXXMethodDecl *MD);
  void EmitLambdaVLACapture(const VariableArrayType *VAT, LValue LV) {
    EmitStoreThroughLValue(RValue::get(VLASizeMap[VAT->getSizeExpr()]), LV);
  }
  void EmitAsanPrologueOrEpilogue(bool Prologue);

  /// Emit the unified return block, trying to avoid its emission when
  /// possible.
  /// \return The debug location of the user written return statement if the
  /// return block is is avoided.
  llvm::DebugLoc EmitReturnBlock();

  /// FinishFunction - Complete IR generation of the current function. It is
  /// legal to call this function even if there is no current insertion point.
  void FinishFunction(SourceLocation EndLoc=SourceLocation());

  void StartThunk(llvm::Function *Fn, GlobalDecl GD,
                  const CGFunctionInfo &FnInfo, bool IsUnprototyped);

  void EmitCallAndReturnForThunk(llvm::FunctionCallee Callee,
                                 const ThunkInfo *Thunk, bool IsUnprototyped);

  void FinishThunk();

  /// Emit a musttail call for a thunk with a potentially adjusted this pointer.
  void EmitMustTailThunk(GlobalDecl GD, llvm::Value *AdjustedThisPtr,
                         llvm::FunctionCallee Callee);

  /// Generate a thunk for the given method.
  void generateThunk(llvm::Function *Fn, const CGFunctionInfo &FnInfo,
                     GlobalDecl GD, const ThunkInfo &Thunk,
                     bool IsUnprototyped);

  llvm::Function *GenerateVarArgsThunk(llvm::Function *Fn,
                                       const CGFunctionInfo &FnInfo,
                                       GlobalDecl GD, const ThunkInfo &Thunk);

  void EmitCtorPrologue(const CXXConstructorDecl *CD, CXXCtorType Type,
                        FunctionArgList &Args);

  void EmitInitializerForField(FieldDecl *Field, LValue LHS, Expr *Init);

  /// Struct with all information about dynamic [sub]class needed to set vptr.
  struct VPtr {
    BaseSubobject Base;
    const CXXRecordDecl *NearestVBase;
    CharUnits OffsetFromNearestVBase;
    const CXXRecordDecl *VTableClass;
  };

  /// Initialize the vtable pointer of the given subobject.
  void InitializeVTablePointer(const VPtr &vptr);

  typedef llvm::SmallVector<VPtr, 4> VPtrsVector;

  typedef llvm::SmallPtrSet<const CXXRecordDecl *, 4> VisitedVirtualBasesSetTy;
  VPtrsVector getVTablePointers(const CXXRecordDecl *VTableClass);

  void getVTablePointers(BaseSubobject Base, const CXXRecordDecl *NearestVBase,
                         CharUnits OffsetFromNearestVBase,
                         bool BaseIsNonVirtualPrimaryBase,
                         const CXXRecordDecl *VTableClass,
                         VisitedVirtualBasesSetTy &VBases, VPtrsVector &vptrs);

  void InitializeVTablePointers(const CXXRecordDecl *ClassDecl);

  /// GetVTablePtr - Return the Value of the vtable pointer member pointed
  /// to by This.
  llvm::Value *GetVTablePtr(Address This, llvm::Type *VTableTy,
                            const CXXRecordDecl *VTableClass);

  enum CFITypeCheckKind {
    CFITCK_VCall,
    CFITCK_NVCall,
    CFITCK_DerivedCast,
    CFITCK_UnrelatedCast,
    CFITCK_ICall,
    CFITCK_NVMFCall,
    CFITCK_VMFCall,
  };

  /// Derived is the presumed address of an object of type T after a
  /// cast. If T is a polymorphic class type, emit a check that the virtual
  /// table for Derived belongs to a class derived from T.
  void EmitVTablePtrCheckForCast(QualType T, llvm::Value *Derived,
                                 bool MayBeNull, CFITypeCheckKind TCK,
                                 SourceLocation Loc);

  /// EmitVTablePtrCheckForCall - Virtual method MD is being called via VTable.
  /// If vptr CFI is enabled, emit a check that VTable is valid.
  void EmitVTablePtrCheckForCall(const CXXRecordDecl *RD, llvm::Value *VTable,
                                 CFITypeCheckKind TCK, SourceLocation Loc);

  /// EmitVTablePtrCheck - Emit a check that VTable is a valid virtual table for
  /// RD using llvm.type.test.
  void EmitVTablePtrCheck(const CXXRecordDecl *RD, llvm::Value *VTable,
                          CFITypeCheckKind TCK, SourceLocation Loc);

  /// If whole-program virtual table optimization is enabled, emit an assumption
  /// that VTable is a member of RD's type identifier. Or, if vptr CFI is
  /// enabled, emit a check that VTable is a member of RD's type identifier.
  void EmitTypeMetadataCodeForVCall(const CXXRecordDecl *RD,
                                    llvm::Value *VTable, SourceLocation Loc);

  /// Returns whether we should perform a type checked load when loading a
  /// virtual function for virtual calls to members of RD. This is generally
  /// true when both vcall CFI and whole-program-vtables are enabled.
  bool ShouldEmitVTableTypeCheckedLoad(const CXXRecordDecl *RD);

  /// Emit a type checked load from the given vtable.
  llvm::Value *EmitVTableTypeCheckedLoad(const CXXRecordDecl *RD, llvm::Value *VTable,
                                         uint64_t VTableByteOffset);

  /// EnterDtorCleanups - Enter the cleanups necessary to complete the
  /// given phase of destruction for a destructor.  The end result
  /// should call destructors on members and base classes in reverse
  /// order of their construction.
  void EnterDtorCleanups(const CXXDestructorDecl *Dtor, CXXDtorType Type);

  /// ShouldInstrumentFunction - Return true if the current function should be
  /// instrumented with __cyg_profile_func_* calls
  bool ShouldInstrumentFunction();

  /// ShouldSkipSanitizerInstrumentation - Return true if the current function
  /// should not be instrumented with sanitizers.
  bool ShouldSkipSanitizerInstrumentation();

  /// ShouldXRayInstrument - Return true if the current function should be
  /// instrumented with XRay nop sleds.
  bool ShouldXRayInstrumentFunction() const;

  /// AlwaysEmitXRayCustomEvents - Return true if we must unconditionally emit
  /// XRay custom event handling calls.
  bool AlwaysEmitXRayCustomEvents() const;

  /// AlwaysEmitXRayTypedEvents - Return true if clang must unconditionally emit
  /// XRay typed event handling calls.
  bool AlwaysEmitXRayTypedEvents() const;

  /// Encode an address into a form suitable for use in a function prologue.
  llvm::Constant *EncodeAddrForUseInPrologue(llvm::Function *F,
                                             llvm::Constant *Addr);

  /// Decode an address used in a function prologue, encoded by \c
  /// EncodeAddrForUseInPrologue.
  llvm::Value *DecodeAddrUsedInPrologue(llvm::Value *F,
                                        llvm::Value *EncodedAddr);

  /// EmitFunctionProlog - Emit the target specific LLVM code to load the
  /// arguments for the given function. This is also responsible for naming the
  /// LLVM function arguments.
  void EmitFunctionProlog(const CGFunctionInfo &FI,
                          llvm::Function *Fn,
                          const FunctionArgList &Args);

  /// EmitFunctionEpilog - Emit the target specific LLVM code to return the
  /// given temporary.
  void EmitFunctionEpilog(const CGFunctionInfo &FI, bool EmitRetDbgLoc,
                          SourceLocation EndLoc);

  /// Emit a test that checks if the return value \p RV is nonnull.
  void EmitReturnValueCheck(llvm::Value *RV);

  /// EmitStartEHSpec - Emit the start of the exception spec.
  void EmitStartEHSpec(const Decl *D);

  /// EmitEndEHSpec - Emit the end of the exception spec.
  void EmitEndEHSpec(const Decl *D);

  /// getTerminateLandingPad - Return a landing pad that just calls terminate.
  llvm::BasicBlock *getTerminateLandingPad();

  /// getTerminateLandingPad - Return a cleanup funclet that just calls
  /// terminate.
  llvm::BasicBlock *getTerminateFunclet();

  /// getTerminateHandler - Return a handler (not a landing pad, just
  /// a catch handler) that just calls terminate.  This is used when
  /// a terminate scope encloses a try.
  llvm::BasicBlock *getTerminateHandler();

  llvm::Type *ConvertTypeForMem(QualType T);
  llvm::Type *ConvertType(QualType T);
  llvm::Type *ConvertType(const TypeDecl *T) {
    return ConvertType(getContext().getTypeDeclType(T));
  }

  /// LoadObjCSelf - Load the value of self. This function is only valid while
  /// generating code for an Objective-C method.
  llvm::Value *LoadObjCSelf();

  /// TypeOfSelfObject - Return type of object that this self represents.
  QualType TypeOfSelfObject();

  /// getEvaluationKind - Return the TypeEvaluationKind of QualType \c T.
  static TypeEvaluationKind getEvaluationKind(QualType T);

  static bool hasScalarEvaluationKind(QualType T) {
    return getEvaluationKind(T) == TEK_Scalar;
  }

  static bool hasAggregateEvaluationKind(QualType T) {
    return getEvaluationKind(T) == TEK_Aggregate;
  }

  /// createBasicBlock - Create an LLVM basic block.
  llvm::BasicBlock *createBasicBlock(const Twine &name = "",
                                     llvm::Function *parent = nullptr,
                                     llvm::BasicBlock *before = nullptr) {
    return llvm::BasicBlock::Create(getLLVMContext(), name, parent, before);
  }

  /// getBasicBlockForLabel - Return the LLVM basicblock that the specified
  /// label maps to.
  JumpDest getJumpDestForLabel(const LabelDecl *S);

  /// SimplifyForwardingBlocks - If the given basic block is only a branch to
  /// another basic block, simplify it. This assumes that no other code could
  /// potentially reference the basic block.
  void SimplifyForwardingBlocks(llvm::BasicBlock *BB);

  /// EmitBlock - Emit the given block \arg BB and set it as the insert point,
  /// adding a fall-through branch from the current insert block if
  /// necessary. It is legal to call this function even if there is no current
  /// insertion point.
  ///
  /// IsFinished - If true, indicates that the caller has finished emitting
  /// branches to the given block and does not expect to emit code into it. This
  /// means the block can be ignored if it is unreachable.
  void EmitBlock(llvm::BasicBlock *BB, bool IsFinished=false);

  /// EmitBlockAfterUses - Emit the given block somewhere hopefully
  /// near its uses, and leave the insertion point in it.
  void EmitBlockAfterUses(llvm::BasicBlock *BB);

  /// EmitBranch - Emit a branch to the specified basic block from the current
  /// insert block, taking care to avoid creation of branches from dummy
  /// blocks. It is legal to call this function even if there is no current
  /// insertion point.
  ///
  /// This function clears the current insertion point. The caller should follow
  /// calls to this function with calls to Emit*Block prior to generation new
  /// code.
  void EmitBranch(llvm::BasicBlock *Block);

  /// HaveInsertPoint - True if an insertion point is defined. If not, this
  /// indicates that the current code being emitted is unreachable.
  bool HaveInsertPoint() const {
    return Builder.GetInsertBlock() != nullptr;
  }

  /// EnsureInsertPoint - Ensure that an insertion point is defined so that
  /// emitted IR has a place to go. Note that by definition, if this function
  /// creates a block then that block is unreachable; callers may do better to
  /// detect when no insertion point is defined and simply skip IR generation.
  void EnsureInsertPoint() {
    if (!HaveInsertPoint())
      EmitBlock(createBasicBlock());
  }

  /// ErrorUnsupported - Print out an error that codegen doesn't support the
  /// specified stmt yet.
  void ErrorUnsupported(const Stmt *S, const char *Type);

  //===--------------------------------------------------------------------===//
  //                                  Helpers
  //===--------------------------------------------------------------------===//

  LValue MakeAddrLValue(Address Addr, QualType T,
                        AlignmentSource Source = AlignmentSource::Type) {
    return LValue::MakeAddr(Addr, T, getContext(), LValueBaseInfo(Source),
                            CGM.getTBAAAccessInfo(T));
  }

  LValue MakeAddrLValue(Address Addr, QualType T, LValueBaseInfo BaseInfo,
                        TBAAAccessInfo TBAAInfo) {
    return LValue::MakeAddr(Addr, T, getContext(), BaseInfo, TBAAInfo);
  }

  LValue MakeAddrLValue(llvm::Value *V, QualType T, CharUnits Alignment,
                        AlignmentSource Source = AlignmentSource::Type) {
    return LValue::MakeAddr(Address(V, Alignment), T, getContext(),
                            LValueBaseInfo(Source), CGM.getTBAAAccessInfo(T));
  }

  LValue MakeAddrLValue(llvm::Value *V, QualType T, CharUnits Alignment,
                        LValueBaseInfo BaseInfo, TBAAAccessInfo TBAAInfo) {
    return LValue::MakeAddr(Address(V, Alignment), T, getContext(),
                            BaseInfo, TBAAInfo);
  }

  LValue MakeNaturalAlignPointeeAddrLValue(llvm::Value *V, QualType T);
  LValue MakeNaturalAlignAddrLValue(llvm::Value *V, QualType T);

  Address EmitLoadOfReference(LValue RefLVal,
                              LValueBaseInfo *PointeeBaseInfo = nullptr,
                              TBAAAccessInfo *PointeeTBAAInfo = nullptr);
  LValue EmitLoadOfReferenceLValue(LValue RefLVal);
  LValue EmitLoadOfReferenceLValue(Address RefAddr, QualType RefTy,
                                   AlignmentSource Source =
                                       AlignmentSource::Type) {
    LValue RefLVal = MakeAddrLValue(RefAddr, RefTy, LValueBaseInfo(Source),
                                    CGM.getTBAAAccessInfo(RefTy));
    return EmitLoadOfReferenceLValue(RefLVal);
  }

  Address EmitLoadOfPointer(Address Ptr, const PointerType *PtrTy,
                            LValueBaseInfo *BaseInfo = nullptr,
                            TBAAAccessInfo *TBAAInfo = nullptr);
  LValue EmitLoadOfPointerLValue(Address Ptr, const PointerType *PtrTy);

  /// CreateTempAlloca - This creates an alloca and inserts it into the entry
  /// block if \p ArraySize is nullptr, otherwise inserts it at the current
  /// insertion point of the builder. The caller is responsible for setting an
  /// appropriate alignment on
  /// the alloca.
  ///
  /// \p ArraySize is the number of array elements to be allocated if it
  ///    is not nullptr.
  ///
  /// LangAS::Default is the address space of pointers to local variables and
  /// temporaries, as exposed in the source language. In certain
  /// configurations, this is not the same as the alloca address space, and a
  /// cast is needed to lift the pointer from the alloca AS into
  /// LangAS::Default. This can happen when the target uses a restricted
  /// address space for the stack but the source language requires
  /// LangAS::Default to be a generic address space. The latter condition is
  /// common for most programming languages; OpenCL is an exception in that
  /// LangAS::Default is the private address space, which naturally maps
  /// to the stack.
  ///
  /// Because the address of a temporary is often exposed to the program in
  /// various ways, this function will perform the cast. The original alloca
  /// instruction is returned through \p Alloca if it is not nullptr.
  ///
  /// The cast is not performaed in CreateTempAllocaWithoutCast. This is
  /// more efficient if the caller knows that the address will not be exposed.
  llvm::AllocaInst *CreateTempAlloca(llvm::Type *Ty, const Twine &Name = "tmp",
                                     llvm::Value *ArraySize = nullptr);
  Address CreateTempAlloca(llvm::Type *Ty, CharUnits align,
                           const Twine &Name = "tmp",
                           llvm::Value *ArraySize = nullptr,
                           Address *Alloca = nullptr);
  Address CreateTempAllocaWithoutCast(llvm::Type *Ty, CharUnits align,
                                      const Twine &Name = "tmp",
                                      llvm::Value *ArraySize = nullptr);

  /// CreateDefaultAlignedTempAlloca - This creates an alloca with the
  /// default ABI alignment of the given LLVM type.
  ///
  /// IMPORTANT NOTE: This is *not* generally the right alignment for
  /// any given AST type that happens to have been lowered to the
  /// given IR type.  This should only ever be used for function-local,
  /// IR-driven manipulations like saving and restoring a value.  Do
  /// not hand this address off to arbitrary IRGen routines, and especially
  /// do not pass it as an argument to a function that might expect a
  /// properly ABI-aligned value.
  Address CreateDefaultAlignTempAlloca(llvm::Type *Ty,
                                       const Twine &Name = "tmp");

  /// InitTempAlloca - Provide an initial value for the given alloca which
  /// will be observable at all locations in the function.
  ///
  /// The address should be something that was returned from one of
  /// the CreateTempAlloca or CreateMemTemp routines, and the
  /// initializer must be valid in the entry block (i.e. it must
  /// either be a constant or an argument value).
  void InitTempAlloca(Address Alloca, llvm::Value *Value);

  /// CreateIRTemp - Create a temporary IR object of the given type, with
  /// appropriate alignment. This routine should only be used when an temporary
  /// value needs to be stored into an alloca (for example, to avoid explicit
  /// PHI construction), but the type is the IR type, not the type appropriate
  /// for storing in memory.
  ///
  /// That is, this is exactly equivalent to CreateMemTemp, but calling
  /// ConvertType instead of ConvertTypeForMem.
  Address CreateIRTemp(QualType T, const Twine &Name = "tmp");

  /// CreateMemTemp - Create a temporary memory object of the given type, with
  /// appropriate alignmen and cast it to the default address space. Returns
  /// the original alloca instruction by \p Alloca if it is not nullptr.
  Address CreateMemTemp(QualType T, const Twine &Name = "tmp",
                        Address *Alloca = nullptr);
  Address CreateMemTemp(QualType T, CharUnits Align, const Twine &Name = "tmp",
                        Address *Alloca = nullptr);

  /// CreateMemTemp - Create a temporary memory object of the given type, with
  /// appropriate alignmen without casting it to the default address space.
  Address CreateMemTempWithoutCast(QualType T, const Twine &Name = "tmp");
  Address CreateMemTempWithoutCast(QualType T, CharUnits Align,
                                   const Twine &Name = "tmp");

  /// CreateAggTemp - Create a temporary memory object for the given
  /// aggregate type.
  AggValueSlot CreateAggTemp(QualType T, const Twine &Name = "tmp",
                             Address *Alloca = nullptr) {
    return AggValueSlot::forAddr(CreateMemTemp(T, Name, Alloca),
                                 T.getQualifiers(),
                                 AggValueSlot::IsNotDestructed,
                                 AggValueSlot::DoesNotNeedGCBarriers,
                                 AggValueSlot::IsNotAliased,
                                 AggValueSlot::DoesNotOverlap);
  }

  /// Emit a cast to void* in the appropriate address space.
  llvm::Value *EmitCastToVoidPtr(llvm::Value *value);

  /// EvaluateExprAsBool - Perform the usual unary conversions on the specified
  /// expression and compare the result against zero, returning an Int1Ty value.
  llvm::Value *EvaluateExprAsBool(const Expr *E);

  /// EmitIgnoredExpr - Emit an expression in a context which ignores the result.
  void EmitIgnoredExpr(const Expr *E);

  /// EmitAnyExpr - Emit code to compute the specified expression which can have
  /// any type.  The result is returned as an RValue struct.  If this is an
  /// aggregate expression, the aggloc/agglocvolatile arguments indicate where
  /// the result should be returned.
  ///
  /// \param ignoreResult True if the resulting value isn't used.
  RValue EmitAnyExpr(const Expr *E,
                     AggValueSlot aggSlot = AggValueSlot::ignored(),
                     bool ignoreResult = false);

  // EmitVAListRef - Emit a "reference" to a va_list; this is either the address
  // or the value of the expression, depending on how va_list is defined.
  Address EmitVAListRef(const Expr *E);

  /// Emit a "reference" to a __builtin_ms_va_list; this is
  /// always the value of the expression, because a __builtin_ms_va_list is a
  /// pointer to a char.
  Address EmitMSVAListRef(const Expr *E);

  /// EmitAnyExprToTemp - Similarly to EmitAnyExpr(), however, the result will
  /// always be accessible even if no aggregate location is provided.
  RValue EmitAnyExprToTemp(const Expr *E);

  /// EmitAnyExprToMem - Emits the code necessary to evaluate an
  /// arbitrary expression into the given memory location.
  void EmitAnyExprToMem(const Expr *E, Address Location,
                        Qualifiers Quals, bool IsInitializer);

  void EmitAnyExprToExn(const Expr *E, Address Addr);

  /// EmitExprAsInit - Emits the code necessary to initialize a
  /// location in memory with the given initializer.
  void EmitExprAsInit(const Expr *init, const ValueDecl *D, LValue lvalue,
                      bool capturedByInit);

  /// hasVolatileMember - returns true if aggregate type has a volatile
  /// member.
  bool hasVolatileMember(QualType T) {
    if (const RecordType *RT = T->getAs<RecordType>()) {
      const RecordDecl *RD = cast<RecordDecl>(RT->getDecl());
      return RD->hasVolatileMember();
    }
    return false;
  }

  /// Determine whether a return value slot may overlap some other object.
  AggValueSlot::Overlap_t getOverlapForReturnValue() {
    // FIXME: Assuming no overlap here breaks guaranteed copy elision for base
    // class subobjects. These cases may need to be revisited depending on the
    // resolution of the relevant core issue.
    return AggValueSlot::DoesNotOverlap;
  }

  /// Determine whether a field initialization may overlap some other object.
  AggValueSlot::Overlap_t getOverlapForFieldInit(const FieldDecl *FD);

  /// Determine whether a base class initialization may overlap some other
  /// object.
  AggValueSlot::Overlap_t getOverlapForBaseInit(const CXXRecordDecl *RD,
                                                const CXXRecordDecl *BaseRD,
                                                bool IsVirtual);

  /// Emit an aggregate assignment.
  void EmitAggregateAssign(LValue Dest, LValue Src, QualType EltTy) {
    bool IsVolatile = hasVolatileMember(EltTy);
    EmitAggregateCopy(Dest, Src, EltTy, AggValueSlot::MayOverlap, IsVolatile);
  }

  void EmitAggregateCopyCtor(LValue Dest, LValue Src,
                             AggValueSlot::Overlap_t MayOverlap) {
    EmitAggregateCopy(Dest, Src, Src.getType(), MayOverlap);
  }

  /// EmitAggregateCopy - Emit an aggregate copy.
  ///
  /// \param isVolatile \c true iff either the source or the destination is
  ///        volatile.
  /// \param MayOverlap Whether the tail padding of the destination might be
  ///        occupied by some other object. More efficient code can often be
  ///        generated if not.
  void EmitAggregateCopy(LValue Dest, LValue Src, QualType EltTy,
                         AggValueSlot::Overlap_t MayOverlap,
                         bool isVolatile = false);

  /// GetAddrOfLocalVar - Return the address of a local variable.
  Address GetAddrOfLocalVar(const VarDecl *VD) {
    auto it = LocalDeclMap.find(VD);
    assert(it != LocalDeclMap.end() &&
           "Invalid argument to GetAddrOfLocalVar(), no decl!");
    return it->second;
  }

  /// Given an opaque value expression, return its LValue mapping if it exists,
  /// otherwise create one.
  LValue getOrCreateOpaqueLValueMapping(const OpaqueValueExpr *e);

  /// Given an opaque value expression, return its RValue mapping if it exists,
  /// otherwise create one.
  RValue getOrCreateOpaqueRValueMapping(const OpaqueValueExpr *e);

  /// Get the index of the current ArrayInitLoopExpr, if any.
  llvm::Value *getArrayInitIndex() { return ArrayInitIndex; }

  /// getAccessedFieldNo - Given an encoded value and a result number, return
  /// the input field number being accessed.
  static unsigned getAccessedFieldNo(unsigned Idx, const llvm::Constant *Elts);

  llvm::BlockAddress *GetAddrOfLabel(const LabelDecl *L);
  llvm::BasicBlock *GetIndirectGotoBlock();

  /// Check if \p E is a C++ "this" pointer wrapped in value-preserving casts.
  static bool IsWrappedCXXThis(const Expr *E);

  /// EmitNullInitialization - Generate code to set a value of the given type to
  /// null, If the type contains data member pointers, they will be initialized
  /// to -1 in accordance with the Itanium C++ ABI.
  void EmitNullInitialization(Address DestPtr, QualType Ty);

  /// Emits a call to an LLVM variable-argument intrinsic, either
  /// \c llvm.va_start or \c llvm.va_end.
  /// \param ArgValue A reference to the \c va_list as emitted by either
  /// \c EmitVAListRef or \c EmitMSVAListRef.
  /// \param IsStart If \c true, emits a call to \c llvm.va_start; otherwise,
  /// calls \c llvm.va_end.
  llvm::Value *EmitVAStartEnd(llvm::Value *ArgValue, bool IsStart);

  /// Generate code to get an argument from the passed in pointer
  /// and update it accordingly.
  /// \param VE The \c VAArgExpr for which to generate code.
  /// \param VAListAddr Receives a reference to the \c va_list as emitted by
  /// either \c EmitVAListRef or \c EmitMSVAListRef.
  /// \returns A pointer to the argument.
  // FIXME: We should be able to get rid of this method and use the va_arg
  // instruction in LLVM instead once it works well enough.
  Address EmitVAArg(VAArgExpr *VE, Address &VAListAddr);

  /// emitArrayLength - Compute the length of an array, even if it's a
  /// VLA, and drill down to the base element type.
  llvm::Value *emitArrayLength(const ArrayType *arrayType,
                               QualType &baseType,
                               Address &addr);

  /// EmitVLASize - Capture all the sizes for the VLA expressions in
  /// the given variably-modified type and store them in the VLASizeMap.
  ///
  /// This function can be called with a null (unreachable) insert point.
  void EmitVariablyModifiedType(QualType Ty);

  struct VlaSizePair {
    llvm::Value *NumElts;
    QualType Type;

    VlaSizePair(llvm::Value *NE, QualType T) : NumElts(NE), Type(T) {}
  };

  /// Return the number of elements for a single dimension
  /// for the given array type.
  VlaSizePair getVLAElements1D(const VariableArrayType *vla);
  VlaSizePair getVLAElements1D(QualType vla);

  /// Returns an LLVM value that corresponds to the size,
  /// in non-variably-sized elements, of a variable length array type,
  /// plus that largest non-variably-sized element type.  Assumes that
  /// the type has already been emitted with EmitVariablyModifiedType.
  VlaSizePair getVLASize(const VariableArrayType *vla);
  VlaSizePair getVLASize(QualType vla);

  /// LoadCXXThis - Load the value of 'this'. This function is only valid while
  /// generating code for an C++ member function.
  llvm::Value *LoadCXXThis() {
    assert(CXXThisValue && "no 'this' value for this function");
    return CXXThisValue;
  }
  Address LoadCXXThisAddress();

  /// LoadCXXVTT - Load the VTT parameter to base constructors/destructors have
  /// virtual bases.
  // FIXME: Every place that calls LoadCXXVTT is something
  // that needs to be abstracted properly.
  llvm::Value *LoadCXXVTT() {
    assert(CXXStructorImplicitParamValue && "no VTT value for this function");
    return CXXStructorImplicitParamValue;
  }

  /// GetAddressOfBaseOfCompleteClass - Convert the given pointer to a
  /// complete class to the given direct base.
  Address
  GetAddressOfDirectBaseInCompleteClass(Address Value,
                                        const CXXRecordDecl *Derived,
                                        const CXXRecordDecl *Base,
                                        bool BaseIsVirtual);

  static bool ShouldNullCheckClassCastValue(const CastExpr *Cast);

  /// GetAddressOfBaseClass - This function will add the necessary delta to the
  /// load of 'this' and returns address of the base class.
  Address GetAddressOfBaseClass(Address Value,
                                const CXXRecordDecl *Derived,
                                CastExpr::path_const_iterator PathBegin,
                                CastExpr::path_const_iterator PathEnd,
                                bool NullCheckValue, SourceLocation Loc);

  Address GetAddressOfDerivedClass(Address Value,
                                   const CXXRecordDecl *Derived,
                                   CastExpr::path_const_iterator PathBegin,
                                   CastExpr::path_const_iterator PathEnd,
                                   bool NullCheckValue);

  /// GetVTTParameter - Return the VTT parameter that should be passed to a
  /// base constructor/destructor with virtual bases.
  /// FIXME: VTTs are Itanium ABI-specific, so the definition should move
  /// to ItaniumCXXABI.cpp together with all the references to VTT.
  llvm::Value *GetVTTParameter(GlobalDecl GD, bool ForVirtualBase,
                               bool Delegating);

  void EmitDelegateCXXConstructorCall(const CXXConstructorDecl *Ctor,
                                      CXXCtorType CtorType,
                                      const FunctionArgList &Args,
                                      SourceLocation Loc);
  // It's important not to confuse this and the previous function. Delegating
  // constructors are the C++0x feature. The constructor delegate optimization
  // is used to reduce duplication in the base and complete consturctors where
  // they are substantially the same.
  void EmitDelegatingCXXConstructorCall(const CXXConstructorDecl *Ctor,
                                        const FunctionArgList &Args);

  /// Emit a call to an inheriting constructor (that is, one that invokes a
  /// constructor inherited from a base class) by inlining its definition. This
  /// is necessary if the ABI does not support forwarding the arguments to the
  /// base class constructor (because they're variadic or similar).
  void EmitInlinedInheritingCXXConstructorCall(const CXXConstructorDecl *Ctor,
                                               CXXCtorType CtorType,
                                               bool ForVirtualBase,
                                               bool Delegating,
                                               CallArgList &Args);

  /// Emit a call to a constructor inherited from a base class, passing the
  /// current constructor's arguments along unmodified (without even making
  /// a copy).
  void EmitInheritedCXXConstructorCall(const CXXConstructorDecl *D,
                                       bool ForVirtualBase, Address This,
                                       bool InheritedFromVBase,
                                       const CXXInheritedCtorInitExpr *E);

  void EmitCXXConstructorCall(const CXXConstructorDecl *D, CXXCtorType Type,
                              bool ForVirtualBase, bool Delegating,
                              AggValueSlot ThisAVS, const CXXConstructExpr *E);

  void EmitCXXConstructorCall(const CXXConstructorDecl *D, CXXCtorType Type,
                              bool ForVirtualBase, bool Delegating,
                              Address This, CallArgList &Args,
                              AggValueSlot::Overlap_t Overlap,
                              SourceLocation Loc, bool NewPointerIsChecked);

  /// Emit assumption load for all bases. Requires to be be called only on
  /// most-derived class and not under construction of the object.
  void EmitVTableAssumptionLoads(const CXXRecordDecl *ClassDecl, Address This);

  /// Emit assumption that vptr load == global vtable.
  void EmitVTableAssumptionLoad(const VPtr &vptr, Address This);

  void EmitSynthesizedCXXCopyCtorCall(const CXXConstructorDecl *D,
                                      Address This, Address Src,
                                      const CXXConstructExpr *E);

  void EmitCXXAggrConstructorCall(const CXXConstructorDecl *D,
                                  const ArrayType *ArrayTy,
                                  Address ArrayPtr,
                                  const CXXConstructExpr *E,
                                  bool NewPointerIsChecked,
                                  bool ZeroInitialization = false);

  void EmitCXXAggrConstructorCall(const CXXConstructorDecl *D,
                                  llvm::Value *NumElements,
                                  Address ArrayPtr,
                                  const CXXConstructExpr *E,
                                  bool NewPointerIsChecked,
                                  bool ZeroInitialization = false);

  static Destroyer destroyCXXObject;

  void EmitCXXDestructorCall(const CXXDestructorDecl *D, CXXDtorType Type,
                             bool ForVirtualBase, bool Delegating, Address This,
                             QualType ThisTy);

  void EmitNewArrayInitializer(const CXXNewExpr *E, QualType elementType,
                               llvm::Type *ElementTy, Address NewPtr,
                               llvm::Value *NumElements,
                               llvm::Value *AllocSizeWithoutCookie);

  void EmitCXXTemporary(const CXXTemporary *Temporary, QualType TempType,
                        Address Ptr);

  void EmitSehCppScopeBegin();
  void EmitSehCppScopeEnd();
  void EmitSehTryScopeBegin();
  void EmitSehTryScopeEnd();

  llvm::Value *EmitLifetimeStart(llvm::TypeSize Size, llvm::Value *Addr);
  void EmitLifetimeEnd(llvm::Value *Size, llvm::Value *Addr);

  llvm::Value *EmitCXXNewExpr(const CXXNewExpr *E);
  void EmitCXXDeleteExpr(const CXXDeleteExpr *E);

  void EmitDeleteCall(const FunctionDecl *DeleteFD, llvm::Value *Ptr,
                      QualType DeleteTy, llvm::Value *NumElements = nullptr,
                      CharUnits CookieSize = CharUnits());

  RValue EmitBuiltinNewDeleteCall(const FunctionProtoType *Type,
                                  const CallExpr *TheCallExpr, bool IsDelete);

  llvm::Value *EmitCXXTypeidExpr(const CXXTypeidExpr *E);
  llvm::Value *EmitDynamicCast(Address V, const CXXDynamicCastExpr *DCE);
  Address EmitCXXUuidofExpr(const CXXUuidofExpr *E);

  /// Situations in which we might emit a check for the suitability of a
  /// pointer or glvalue. Needs to be kept in sync with ubsan_handlers.cpp in
  /// compiler-rt.
  enum TypeCheckKind {
    /// Checking the operand of a load. Must be suitably sized and aligned.
    TCK_Load,
    /// Checking the destination of a store. Must be suitably sized and aligned.
    TCK_Store,
    /// Checking the bound value in a reference binding. Must be suitably sized
    /// and aligned, but is not required to refer to an object (until the
    /// reference is used), per core issue 453.
    TCK_ReferenceBinding,
    /// Checking the object expression in a non-static data member access. Must
    /// be an object within its lifetime.
    TCK_MemberAccess,
    /// Checking the 'this' pointer for a call to a non-static member function.
    /// Must be an object within its lifetime.
    TCK_MemberCall,
    /// Checking the 'this' pointer for a constructor call.
    TCK_ConstructorCall,
    /// Checking the operand of a static_cast to a derived pointer type. Must be
    /// null or an object within its lifetime.
    TCK_DowncastPointer,
    /// Checking the operand of a static_cast to a derived reference type. Must
    /// be an object within its lifetime.
    TCK_DowncastReference,
    /// Checking the operand of a cast to a base object. Must be suitably sized
    /// and aligned.
    TCK_Upcast,
    /// Checking the operand of a cast to a virtual base object. Must be an
    /// object within its lifetime.
    TCK_UpcastToVirtualBase,
    /// Checking the value assigned to a _Nonnull pointer. Must not be null.
    TCK_NonnullAssign,
    /// Checking the operand of a dynamic_cast or a typeid expression.  Must be
    /// null or an object within its lifetime.
    TCK_DynamicOperation
  };

  /// Determine whether the pointer type check \p TCK permits null pointers.
  static bool isNullPointerAllowed(TypeCheckKind TCK);

  /// Determine whether the pointer type check \p TCK requires a vptr check.
  static bool isVptrCheckRequired(TypeCheckKind TCK, QualType Ty);

  /// Whether any type-checking sanitizers are enabled. If \c false,
  /// calls to EmitTypeCheck can be skipped.
  bool sanitizePerformTypeCheck() const;

  /// Emit a check that \p V is the address of storage of the
  /// appropriate size and alignment for an object of type \p Type
  /// (or if ArraySize is provided, for an array of that bound).
  void EmitTypeCheck(TypeCheckKind TCK, SourceLocation Loc, llvm::Value *V,
                     QualType Type, CharUnits Alignment = CharUnits::Zero(),
                     SanitizerSet SkippedChecks = SanitizerSet(),
                     llvm::Value *ArraySize = nullptr);

  /// Emit a check that \p Base points into an array object, which
  /// we can access at index \p Index. \p Accessed should be \c false if we
  /// this expression is used as an lvalue, for instance in "&Arr[Idx]".
  void EmitBoundsCheck(const Expr *E, const Expr *Base, llvm::Value *Index,
                       QualType IndexType, bool Accessed);

  llvm::Value *EmitScalarPrePostIncDec(const UnaryOperator *E, LValue LV,
                                       bool isInc, bool isPre);
  ComplexPairTy EmitComplexPrePostIncDec(const UnaryOperator *E, LValue LV,
                                         bool isInc, bool isPre);

  /// Converts Location to a DebugLoc, if debug information is enabled.
  llvm::DebugLoc SourceLocToDebugLoc(SourceLocation Location);

  /// Get the record field index as represented in debug info.
  unsigned getDebugInfoFIndex(const RecordDecl *Rec, unsigned FieldIndex);


  //===--------------------------------------------------------------------===//
  //                            Declaration Emission
  //===--------------------------------------------------------------------===//

  /// EmitDecl - Emit a declaration.
  ///
  /// This function can be called with a null (unreachable) insert point.
  void EmitDecl(const Decl &D);

  /// EmitVarDecl - Emit a local variable declaration.
  ///
  /// This function can be called with a null (unreachable) insert point.
  void EmitVarDecl(const VarDecl &D);

  void EmitScalarInit(const Expr *init, const ValueDecl *D, LValue lvalue,
                      bool capturedByInit);

  typedef void SpecialInitFn(CodeGenFunction &Init, const VarDecl &D,
                             llvm::Value *Address);

  /// Determine whether the given initializer is trivial in the sense
  /// that it requires no code to be generated.
  bool isTrivialInitializer(const Expr *Init);

  /// EmitAutoVarDecl - Emit an auto variable declaration.
  ///
  /// This function can be called with a null (unreachable) insert point.
  void EmitAutoVarDecl(const VarDecl &D);

  class AutoVarEmission {
    friend class CodeGenFunction;

    const VarDecl *Variable;

    /// The address of the alloca for languages with explicit address space
    /// (e.g. OpenCL) or alloca casted to generic pointer for address space
    /// agnostic languages (e.g. C++). Invalid if the variable was emitted
    /// as a global constant.
    Address Addr;

    llvm::Value *NRVOFlag;

    /// True if the variable is a __block variable that is captured by an
    /// escaping block.
    bool IsEscapingByRef;

    /// True if the variable is of aggregate type and has a constant
    /// initializer.
    bool IsConstantAggregate;

    /// Non-null if we should use lifetime annotations.
    llvm::Value *SizeForLifetimeMarkers;

    /// Address with original alloca instruction. Invalid if the variable was
    /// emitted as a global constant.
    Address AllocaAddr;

    struct Invalid {};
    AutoVarEmission(Invalid)
        : Variable(nullptr), Addr(Address::invalid()),
          AllocaAddr(Address::invalid()) {}

    AutoVarEmission(const VarDecl &variable)
        : Variable(&variable), Addr(Address::invalid()), NRVOFlag(nullptr),
          IsEscapingByRef(false), IsConstantAggregate(false),
          SizeForLifetimeMarkers(nullptr), AllocaAddr(Address::invalid()) {}

    bool wasEmittedAsGlobal() const { return !Addr.isValid(); }

  public:
    static AutoVarEmission invalid() { return AutoVarEmission(Invalid()); }

    bool useLifetimeMarkers() const {
      return SizeForLifetimeMarkers != nullptr;
    }
    llvm::Value *getSizeForLifetimeMarkers() const {
      assert(useLifetimeMarkers());
      return SizeForLifetimeMarkers;
    }

    /// Returns the raw, allocated address, which is not necessarily
    /// the address of the object itself. It is casted to default
    /// address space for address space agnostic languages.
    Address getAllocatedAddress() const {
      return Addr;
    }

    /// Returns the address for the original alloca instruction.
    Address getOriginalAllocatedAddress() const { return AllocaAddr; }

    /// Returns the address of the object within this declaration.
    /// Note that this does not chase the forwarding pointer for
    /// __block decls.
    Address getObjectAddress(CodeGenFunction &CGF) const {
      if (!IsEscapingByRef) return Addr;

      return CGF.emitBlockByrefAddress(Addr, Variable, /*forward*/ false);
    }
  };
  AutoVarEmission EmitAutoVarAlloca(const VarDecl &var);
  void EmitAutoVarInit(const AutoVarEmission &emission);
  void EmitAutoVarCleanups(const AutoVarEmission &emission);
  void emitAutoVarTypeCleanup(const AutoVarEmission &emission,
                              QualType::DestructionKind dtorKind);

  /// Emits the alloca and debug information for the size expressions for each
  /// dimension of an array. It registers the association of its (1-dimensional)
  /// QualTypes and size expression's debug node, so that CGDebugInfo can
  /// reference this node when creating the DISubrange object to describe the
  /// array types.
  void EmitAndRegisterVariableArrayDimensions(CGDebugInfo *DI,
                                              const VarDecl &D,
                                              bool EmitDebugInfo);

  void EmitStaticVarDecl(const VarDecl &D,
                         llvm::GlobalValue::LinkageTypes Linkage);

  class ParamValue {
    llvm::Value *Value;
    unsigned Alignment;
    ParamValue(llvm::Value *V, unsigned A) : Value(V), Alignment(A) {}
  public:
    static ParamValue forDirect(llvm::Value *value) {
      return ParamValue(value, 0);
    }
    static ParamValue forIndirect(Address addr) {
      assert(!addr.getAlignment().isZero());
      return ParamValue(addr.getPointer(), addr.getAlignment().getQuantity());
    }

    bool isIndirect() const { return Alignment != 0; }
    llvm::Value *getAnyValue() const { return Value; }

    llvm::Value *getDirectValue() const {
      assert(!isIndirect());
      return Value;
    }

    Address getIndirectAddress() const {
      assert(isIndirect());
      return Address(Value, CharUnits::fromQuantity(Alignment));
    }
  };

  /// EmitParmDecl - Emit a ParmVarDecl or an ImplicitParamDecl.
  void EmitParmDecl(const VarDecl &D, ParamValue Arg, unsigned ArgNo);

  /// protectFromPeepholes - Protect a value that we're intending to
  /// store to the side, but which will probably be used later, from
  /// aggressive peepholing optimizations that might delete it.
  ///
  /// Pass the result to unprotectFromPeepholes to declare that
  /// protection is no longer required.
  ///
  /// There's no particular reason why this shouldn't apply to
  /// l-values, it's just that no existing peepholes work on pointers.
  PeepholeProtection protectFromPeepholes(RValue rvalue);
  void unprotectFromPeepholes(PeepholeProtection protection);

  void emitAlignmentAssumptionCheck(llvm::Value *Ptr, QualType Ty,
                                    SourceLocation Loc,
                                    SourceLocation AssumptionLoc,
                                    llvm::Value *Alignment,
                                    llvm::Value *OffsetValue,
                                    llvm::Value *TheCheck,
                                    llvm::Instruction *Assumption);

  void emitAlignmentAssumption(llvm::Value *PtrValue, QualType Ty,
                               SourceLocation Loc, SourceLocation AssumptionLoc,
                               llvm::Value *Alignment,
                               llvm::Value *OffsetValue = nullptr);

  void emitAlignmentAssumption(llvm::Value *PtrValue, const Expr *E,
                               SourceLocation AssumptionLoc,
                               llvm::Value *Alignment,
                               llvm::Value *OffsetValue = nullptr);

  //===--------------------------------------------------------------------===//
  //                             Statement Emission
  //===--------------------------------------------------------------------===//

  /// EmitStopPoint - Emit a debug stoppoint if we are emitting debug info.
  void EmitStopPoint(const Stmt *S);

  /// EmitStmt - Emit the code for the statement \arg S. It is legal to call
  /// this function even if there is no current insertion point.
  ///
  /// This function may clear the current insertion point; callers should use
  /// EnsureInsertPoint if they wish to subsequently generate code without first
  /// calling EmitBlock, EmitBranch, or EmitStmt.
  void EmitStmt(const Stmt *S, ArrayRef<const Attr *> Attrs = None);

  /// EmitSimpleStmt - Try to emit a "simple" statement which does not
  /// necessarily require an insertion point or debug information; typically
  /// because the statement amounts to a jump or a container of other
  /// statements.
  ///
  /// \return True if the statement was handled.
  bool EmitSimpleStmt(const Stmt *S, ArrayRef<const Attr *> Attrs);

  Address EmitCompoundStmt(const CompoundStmt &S, bool GetLast = false,
                           AggValueSlot AVS = AggValueSlot::ignored());
  Address EmitCompoundStmtWithoutScope(const CompoundStmt &S,
                                       bool GetLast = false,
                                       AggValueSlot AVS =
                                                AggValueSlot::ignored());

  /// EmitLabel - Emit the block for the given label. It is legal to call this
  /// function even if there is no current insertion point.
  void EmitLabel(const LabelDecl *D); // helper for EmitLabelStmt.

  void EmitLabelStmt(const LabelStmt &S);
  void EmitAttributedStmt(const AttributedStmt &S);
  void EmitGotoStmt(const GotoStmt &S);
  void EmitIndirectGotoStmt(const IndirectGotoStmt &S);
  void EmitIfStmt(const IfStmt &S);

  void EmitWhileStmt(const WhileStmt &S,
                     ArrayRef<const Attr *> Attrs = None);
  void EmitDoStmt(const DoStmt &S, ArrayRef<const Attr *> Attrs = None);
  void EmitForStmt(const ForStmt &S,
                   ArrayRef<const Attr *> Attrs = None);
  void EmitReturnStmt(const ReturnStmt &S);
  void EmitDeclStmt(const DeclStmt &S);
  void EmitBreakStmt(const BreakStmt &S);
  void EmitContinueStmt(const ContinueStmt &S);
  void EmitSwitchStmt(const SwitchStmt &S);
  void EmitDefaultStmt(const DefaultStmt &S, ArrayRef<const Attr *> Attrs);
  void EmitCaseStmt(const CaseStmt &S, ArrayRef<const Attr *> Attrs);
  void EmitCaseStmtRange(const CaseStmt &S, ArrayRef<const Attr *> Attrs);
  void EmitAsmStmt(const AsmStmt &S);

  void EmitObjCForCollectionStmt(const ObjCForCollectionStmt &S);
  void EmitObjCAtTryStmt(const ObjCAtTryStmt &S);
  void EmitObjCAtThrowStmt(const ObjCAtThrowStmt &S);
  void EmitObjCAtSynchronizedStmt(const ObjCAtSynchronizedStmt &S);
  void EmitObjCAutoreleasePoolStmt(const ObjCAutoreleasePoolStmt &S);

  void EmitCoroutineBody(const CoroutineBodyStmt &S);
  void EmitCoreturnStmt(const CoreturnStmt &S);
  RValue EmitCoawaitExpr(const CoawaitExpr &E,
                         AggValueSlot aggSlot = AggValueSlot::ignored(),
                         bool ignoreResult = false);
  LValue EmitCoawaitLValue(const CoawaitExpr *E);
  RValue EmitCoyieldExpr(const CoyieldExpr &E,
                         AggValueSlot aggSlot = AggValueSlot::ignored(),
                         bool ignoreResult = false);
  LValue EmitCoyieldLValue(const CoyieldExpr *E);
  RValue EmitCoroutineIntrinsic(const CallExpr *E, unsigned int IID);

  void EnterCXXTryStmt(const CXXTryStmt &S, bool IsFnTryBlock = false);
  void ExitCXXTryStmt(const CXXTryStmt &S, bool IsFnTryBlock = false);

  void EmitCXXTryStmt(const CXXTryStmt &S);
  void EmitSEHTryStmt(const SEHTryStmt &S);
  void EmitSEHLeaveStmt(const SEHLeaveStmt &S);
  void EnterSEHTryStmt(const SEHTryStmt &S);
  void ExitSEHTryStmt(const SEHTryStmt &S);
  void VolatilizeTryBlocks(llvm::BasicBlock *BB,
                           llvm::SmallPtrSet<llvm::BasicBlock *, 10> &V);

  void pushSEHCleanup(CleanupKind kind,
                      llvm::Function *FinallyFunc);
  void startOutlinedSEHHelper(CodeGenFunction &ParentCGF, bool IsFilter,
                              const Stmt *OutlinedStmt);

  llvm::Function *GenerateSEHFilterFunction(CodeGenFunction &ParentCGF,
                                            const SEHExceptStmt &Except);

  llvm::Function *GenerateSEHFinallyFunction(CodeGenFunction &ParentCGF,
                                             const SEHFinallyStmt &Finally);

  void EmitSEHExceptionCodeSave(CodeGenFunction &ParentCGF,
                                llvm::Value *ParentFP,
                                llvm::Value *EntryEBP);
  llvm::Value *EmitSEHExceptionCode();
  llvm::Value *EmitSEHExceptionInfo();
  llvm::Value *EmitSEHAbnormalTermination();

  /// Emit simple code for OpenMP directives in Simd-only mode.
  void EmitSimpleOMPExecutableDirective(const OMPExecutableDirective &D);

  /// Scan the outlined statement for captures from the parent function. For
  /// each capture, mark the capture as escaped and emit a call to
  /// llvm.localrecover. Insert the localrecover result into the LocalDeclMap.
  void EmitCapturedLocals(CodeGenFunction &ParentCGF, const Stmt *OutlinedStmt,
                          bool IsFilter);

  /// Recovers the address of a local in a parent function. ParentVar is the
  /// address of the variable used in the immediate parent function. It can
  /// either be an alloca or a call to llvm.localrecover if there are nested
  /// outlined functions. ParentFP is the frame pointer of the outermost parent
  /// frame.
  Address recoverAddrOfEscapedLocal(CodeGenFunction &ParentCGF,
                                    Address ParentVar,
                                    llvm::Value *ParentFP);

  void EmitCXXForRangeStmt(const CXXForRangeStmt &S,
                           ArrayRef<const Attr *> Attrs = None);

  /// Controls insertion of cancellation exit blocks in worksharing constructs.
  class OMPCancelStackRAII {
    CodeGenFunction &CGF;

  public:
    OMPCancelStackRAII(CodeGenFunction &CGF, OpenMPDirectiveKind Kind,
                       bool HasCancel)
        : CGF(CGF) {
      CGF.OMPCancelStack.enter(CGF, Kind, HasCancel);
    }
    ~OMPCancelStackRAII() { CGF.OMPCancelStack.exit(CGF); }
  };

  /// Returns calculated size of the specified type.
  llvm::Value *getTypeSize(QualType Ty);
  LValue InitCapturedStruct(const CapturedStmt &S);
  llvm::Function *EmitCapturedStmt(const CapturedStmt &S, CapturedRegionKind K);
  llvm::Function *GenerateCapturedStmtFunction(const CapturedStmt &S);
  Address GenerateCapturedStmtArgument(const CapturedStmt &S);
  llvm::Function *GenerateOpenMPCapturedStmtFunction(const CapturedStmt &S,
                                                     SourceLocation Loc);
  void GenerateOpenMPCapturedVars(const CapturedStmt &S,
                                  SmallVectorImpl<llvm::Value *> &CapturedVars);
  void emitOMPSimpleStore(LValue LVal, RValue RVal, QualType RValTy,
                          SourceLocation Loc);
  /// Perform element by element copying of arrays with type \a
  /// OriginalType from \a SrcAddr to \a DestAddr using copying procedure
  /// generated by \a CopyGen.
  ///
  /// \param DestAddr Address of the destination array.
  /// \param SrcAddr Address of the source array.
  /// \param OriginalType Type of destination and source arrays.
  /// \param CopyGen Copying procedure that copies value of single array element
  /// to another single array element.
  void EmitOMPAggregateAssign(
      Address DestAddr, Address SrcAddr, QualType OriginalType,
      const llvm::function_ref<void(Address, Address)> CopyGen);
  /// Emit proper copying of data from one variable to another.
  ///
  /// \param OriginalType Original type of the copied variables.
  /// \param DestAddr Destination address.
  /// \param SrcAddr Source address.
  /// \param DestVD Destination variable used in \a CopyExpr (for arrays, has
  /// type of the base array element).
  /// \param SrcVD Source variable used in \a CopyExpr (for arrays, has type of
  /// the base array element).
  /// \param Copy Actual copygin expression for copying data from \a SrcVD to \a
  /// DestVD.
  void EmitOMPCopy(QualType OriginalType,
                   Address DestAddr, Address SrcAddr,
                   const VarDecl *DestVD, const VarDecl *SrcVD,
                   const Expr *Copy);
  /// Emit atomic update code for constructs: \a X = \a X \a BO \a E or
  /// \a X = \a E \a BO \a E.
  ///
  /// \param X Value to be updated.
  /// \param E Update value.
  /// \param BO Binary operation for update operation.
  /// \param IsXLHSInRHSPart true if \a X is LHS in RHS part of the update
  /// expression, false otherwise.
  /// \param AO Atomic ordering of the generated atomic instructions.
  /// \param CommonGen Code generator for complex expressions that cannot be
  /// expressed through atomicrmw instruction.
  /// \returns <true, OldAtomicValue> if simple 'atomicrmw' instruction was
  /// generated, <false, RValue::get(nullptr)> otherwise.
  std::pair<bool, RValue> EmitOMPAtomicSimpleUpdateExpr(
      LValue X, RValue E, BinaryOperatorKind BO, bool IsXLHSInRHSPart,
      llvm::AtomicOrdering AO, SourceLocation Loc,
      const llvm::function_ref<RValue(RValue)> CommonGen);
  bool EmitOMPFirstprivateClause(const OMPExecutableDirective &D,
                                 OMPPrivateScope &PrivateScope);
  void EmitOMPPrivateClause(const OMPExecutableDirective &D,
                            OMPPrivateScope &PrivateScope);
  void EmitOMPUseDevicePtrClause(
      const OMPUseDevicePtrClause &C, OMPPrivateScope &PrivateScope,
      const llvm::DenseMap<const ValueDecl *, Address> &CaptureDeviceAddrMap);
  void EmitOMPUseDeviceAddrClause(
      const OMPUseDeviceAddrClause &C, OMPPrivateScope &PrivateScope,
      const llvm::DenseMap<const ValueDecl *, Address> &CaptureDeviceAddrMap);
  /// Emit code for copyin clause in \a D directive. The next code is
  /// generated at the start of outlined functions for directives:
  /// \code
  /// threadprivate_var1 = master_threadprivate_var1;
  /// operator=(threadprivate_var2, master_threadprivate_var2);
  /// ...
  /// __kmpc_barrier(&loc, global_tid);
  /// \endcode
  ///
  /// \param D OpenMP directive possibly with 'copyin' clause(s).
  /// \returns true if at least one copyin variable is found, false otherwise.
  bool EmitOMPCopyinClause(const OMPExecutableDirective &D);
  /// Emit initial code for lastprivate variables. If some variable is
  /// not also firstprivate, then the default initialization is used. Otherwise
  /// initialization of this variable is performed by EmitOMPFirstprivateClause
  /// method.
  ///
  /// \param D Directive that may have 'lastprivate' directives.
  /// \param PrivateScope Private scope for capturing lastprivate variables for
  /// proper codegen in internal captured statement.
  ///
  /// \returns true if there is at least one lastprivate variable, false
  /// otherwise.
  bool EmitOMPLastprivateClauseInit(const OMPExecutableDirective &D,
                                    OMPPrivateScope &PrivateScope);
  /// Emit final copying of lastprivate values to original variables at
  /// the end of the worksharing or simd directive.
  ///
  /// \param D Directive that has at least one 'lastprivate' directives.
  /// \param IsLastIterCond Boolean condition that must be set to 'i1 true' if
  /// it is the last iteration of the loop code in associated directive, or to
  /// 'i1 false' otherwise. If this item is nullptr, no final check is required.
  void EmitOMPLastprivateClauseFinal(const OMPExecutableDirective &D,
                                     bool NoFinals,
                                     llvm::Value *IsLastIterCond = nullptr);
  /// Emit initial code for linear clauses.
  void EmitOMPLinearClause(const OMPLoopDirective &D,
                           CodeGenFunction::OMPPrivateScope &PrivateScope);
  /// Emit final code for linear clauses.
  /// \param CondGen Optional conditional code for final part of codegen for
  /// linear clause.
  void EmitOMPLinearClauseFinal(
      const OMPLoopDirective &D,
      const llvm::function_ref<llvm::Value *(CodeGenFunction &)> CondGen);
  /// Emit initial code for reduction variables. Creates reduction copies
  /// and initializes them with the values according to OpenMP standard.
  ///
  /// \param D Directive (possibly) with the 'reduction' clause.
  /// \param PrivateScope Private scope for capturing reduction variables for
  /// proper codegen in internal captured statement.
  ///
  void EmitOMPReductionClauseInit(const OMPExecutableDirective &D,
                                  OMPPrivateScope &PrivateScope,
                                  bool ForInscan = false);
  /// Emit final update of reduction values to original variables at
  /// the end of the directive.
  ///
  /// \param D Directive that has at least one 'reduction' directives.
  /// \param ReductionKind The kind of reduction to perform.
  void EmitOMPReductionClauseFinal(const OMPExecutableDirective &D,
                                   const OpenMPDirectiveKind ReductionKind);
  /// Emit initial code for linear variables. Creates private copies
  /// and initializes them with the values according to OpenMP standard.
  ///
  /// \param D Directive (possibly) with the 'linear' clause.
  /// \return true if at least one linear variable is found that should be
  /// initialized with the value of the original variable, false otherwise.
  bool EmitOMPLinearClauseInit(const OMPLoopDirective &D);

  typedef const llvm::function_ref<void(CodeGenFunction & /*CGF*/,
                                        llvm::Function * /*OutlinedFn*/,
                                        const OMPTaskDataTy & /*Data*/)>
      TaskGenTy;
  void EmitOMPTaskBasedDirective(const OMPExecutableDirective &S,
                                 const OpenMPDirectiveKind CapturedRegion,
                                 const RegionCodeGenTy &BodyGen,
                                 const TaskGenTy &TaskGen, OMPTaskDataTy &Data);
  struct OMPTargetDataInfo {
    Address BasePointersArray = Address::invalid();
    Address PointersArray = Address::invalid();
    Address SizesArray = Address::invalid();
    Address MappersArray = Address::invalid();
    unsigned NumberOfTargetItems = 0;
    explicit OMPTargetDataInfo() = default;
    OMPTargetDataInfo(Address BasePointersArray, Address PointersArray,
                      Address SizesArray, Address MappersArray,
                      unsigned NumberOfTargetItems)
        : BasePointersArray(BasePointersArray), PointersArray(PointersArray),
          SizesArray(SizesArray), MappersArray(MappersArray),
          NumberOfTargetItems(NumberOfTargetItems) {}
  };
  void EmitOMPTargetTaskBasedDirective(const OMPExecutableDirective &S,
                                       const RegionCodeGenTy &BodyGen,
                                       OMPTargetDataInfo &InputInfo);

  void EmitOMPMetaDirective(const OMPMetaDirective &S);
  void EmitOMPParallelDirective(const OMPParallelDirective &S);
  void EmitOMPSimdDirective(const OMPSimdDirective &S);
  void EmitOMPTileDirective(const OMPTileDirective &S);
  void EmitOMPUnrollDirective(const OMPUnrollDirective &S);
  void EmitOMPForDirective(const OMPForDirective &S);
  void EmitOMPForSimdDirective(const OMPForSimdDirective &S);
  void EmitOMPSectionsDirective(const OMPSectionsDirective &S);
  void EmitOMPSectionDirective(const OMPSectionDirective &S);
  void EmitOMPSingleDirective(const OMPSingleDirective &S);
  void EmitOMPMasterDirective(const OMPMasterDirective &S);
  void EmitOMPMaskedDirective(const OMPMaskedDirective &S);
  void EmitOMPCriticalDirective(const OMPCriticalDirective &S);
  void EmitOMPParallelForDirective(const OMPParallelForDirective &S);
  void EmitOMPParallelForSimdDirective(const OMPParallelForSimdDirective &S);
  void EmitOMPParallelSectionsDirective(const OMPParallelSectionsDirective &S);
  void EmitOMPParallelMasterDirective(const OMPParallelMasterDirective &S);
  void EmitOMPTaskDirective(const OMPTaskDirective &S);
  void EmitOMPTaskyieldDirective(const OMPTaskyieldDirective &S);
  void EmitOMPBarrierDirective(const OMPBarrierDirective &S);
  void EmitOMPTaskwaitDirective(const OMPTaskwaitDirective &S);
  void EmitOMPTaskgroupDirective(const OMPTaskgroupDirective &S);
  void EmitOMPFlushDirective(const OMPFlushDirective &S);
  void EmitOMPDepobjDirective(const OMPDepobjDirective &S);
  void EmitOMPScanDirective(const OMPScanDirective &S);
  void EmitOMPOrderedDirective(const OMPOrderedDirective &S);
  void EmitOMPAtomicDirective(const OMPAtomicDirective &S);
  void EmitOMPTargetDirective(const OMPTargetDirective &S);
  void EmitOMPTargetDataDirective(const OMPTargetDataDirective &S);
  void EmitOMPTargetEnterDataDirective(const OMPTargetEnterDataDirective &S);
  void EmitOMPTargetExitDataDirective(const OMPTargetExitDataDirective &S);
  void EmitOMPTargetUpdateDirective(const OMPTargetUpdateDirective &S);
  void EmitOMPTargetParallelDirective(const OMPTargetParallelDirective &S);
  void
  EmitOMPTargetParallelForDirective(const OMPTargetParallelForDirective &S);
  void EmitOMPTeamsDirective(const OMPTeamsDirective &S);
  void
  EmitOMPCancellationPointDirective(const OMPCancellationPointDirective &S);
  void EmitOMPCancelDirective(const OMPCancelDirective &S);
  void EmitOMPTaskLoopBasedDirective(const OMPLoopDirective &S);
  void EmitOMPTaskLoopDirective(const OMPTaskLoopDirective &S);
  void EmitOMPTaskLoopSimdDirective(const OMPTaskLoopSimdDirective &S);
  void EmitOMPMasterTaskLoopDirective(const OMPMasterTaskLoopDirective &S);
  void
  EmitOMPMasterTaskLoopSimdDirective(const OMPMasterTaskLoopSimdDirective &S);
  void EmitOMPParallelMasterTaskLoopDirective(
      const OMPParallelMasterTaskLoopDirective &S);
  void EmitOMPParallelMasterTaskLoopSimdDirective(
      const OMPParallelMasterTaskLoopSimdDirective &S);
  void EmitOMPDistributeDirective(const OMPDistributeDirective &S);
  void EmitOMPDistributeParallelForDirective(
      const OMPDistributeParallelForDirective &S);
  void EmitOMPDistributeParallelForSimdDirective(
      const OMPDistributeParallelForSimdDirective &S);
  void EmitOMPDistributeSimdDirective(const OMPDistributeSimdDirective &S);
  void EmitOMPTargetParallelForSimdDirective(
      const OMPTargetParallelForSimdDirective &S);
  void EmitOMPTargetSimdDirective(const OMPTargetSimdDirective &S);
  void EmitOMPTeamsDistributeDirective(const OMPTeamsDistributeDirective &S);
  void
  EmitOMPTeamsDistributeSimdDirective(const OMPTeamsDistributeSimdDirective &S);
  void EmitOMPTeamsDistributeParallelForSimdDirective(
      const OMPTeamsDistributeParallelForSimdDirective &S);
  void EmitOMPTeamsDistributeParallelForDirective(
      const OMPTeamsDistributeParallelForDirective &S);
  void EmitOMPTargetTeamsDirective(const OMPTargetTeamsDirective &S);
  void EmitOMPTargetTeamsDistributeDirective(
      const OMPTargetTeamsDistributeDirective &S);
  void EmitOMPTargetTeamsDistributeParallelForDirective(
      const OMPTargetTeamsDistributeParallelForDirective &S);
  void EmitOMPTargetTeamsDistributeParallelForSimdDirective(
      const OMPTargetTeamsDistributeParallelForSimdDirective &S);
  void EmitOMPTargetTeamsDistributeSimdDirective(
      const OMPTargetTeamsDistributeSimdDirective &S);

  /// Emit device code for the target directive.
  static void EmitOMPTargetDeviceFunction(CodeGenModule &CGM,
                                          StringRef ParentName,
                                          const OMPTargetDirective &S);
  static void
  EmitOMPTargetParallelDeviceFunction(CodeGenModule &CGM, StringRef ParentName,
                                      const OMPTargetParallelDirective &S);
  /// Emit device code for the target parallel for directive.
  static void EmitOMPTargetParallelForDeviceFunction(
      CodeGenModule &CGM, StringRef ParentName,
      const OMPTargetParallelForDirective &S);
  /// Emit device code for the target parallel for simd directive.
  static void EmitOMPTargetParallelForSimdDeviceFunction(
      CodeGenModule &CGM, StringRef ParentName,
      const OMPTargetParallelForSimdDirective &S);
  /// Emit device code for the target teams directive.
  static void
  EmitOMPTargetTeamsDeviceFunction(CodeGenModule &CGM, StringRef ParentName,
                                   const OMPTargetTeamsDirective &S);
  /// Emit device code for the target teams distribute directive.
  static void EmitOMPTargetTeamsDistributeDeviceFunction(
      CodeGenModule &CGM, StringRef ParentName,
      const OMPTargetTeamsDistributeDirective &S);
  /// Emit device code for the target teams distribute simd directive.
  static void EmitOMPTargetTeamsDistributeSimdDeviceFunction(
      CodeGenModule &CGM, StringRef ParentName,
      const OMPTargetTeamsDistributeSimdDirective &S);
  /// Emit device code for the target simd directive.
  static void EmitOMPTargetSimdDeviceFunction(CodeGenModule &CGM,
                                              StringRef ParentName,
                                              const OMPTargetSimdDirective &S);
  /// Emit device code for the target teams distribute parallel for simd
  /// directive.
  static void EmitOMPTargetTeamsDistributeParallelForSimdDeviceFunction(
      CodeGenModule &CGM, StringRef ParentName,
      const OMPTargetTeamsDistributeParallelForSimdDirective &S);

  static void EmitOMPTargetTeamsDistributeParallelForDeviceFunction(
      CodeGenModule &CGM, StringRef ParentName,
      const OMPTargetTeamsDistributeParallelForDirective &S);

  /// Emit the Stmt \p S and return its topmost canonical loop, if any.
  /// TODO: The \p Depth paramter is not yet implemented and must be 1. In the
  /// future it is meant to be the number of loops expected in the loop nests
  /// (usually specified by the "collapse" clause) that are collapsed to a
  /// single loop by this function.
  llvm::CanonicalLoopInfo *EmitOMPCollapsedCanonicalLoopNest(const Stmt *S,
                                                             int Depth);

  /// Emit an OMPCanonicalLoop using the OpenMPIRBuilder.
  void EmitOMPCanonicalLoop(const OMPCanonicalLoop *S);

  /// Emit inner loop of the worksharing/simd construct.
  ///
  /// \param S Directive, for which the inner loop must be emitted.
  /// \param RequiresCleanup true, if directive has some associated private
  /// variables.
  /// \param LoopCond Bollean condition for loop continuation.
  /// \param IncExpr Increment expression for loop control variable.
  /// \param BodyGen Generator for the inner body of the inner loop.
  /// \param PostIncGen Genrator for post-increment code (required for ordered
  /// loop directvies).
  void EmitOMPInnerLoop(
      const OMPExecutableDirective &S, bool RequiresCleanup,
      const Expr *LoopCond, const Expr *IncExpr,
      const llvm::function_ref<void(CodeGenFunction &)> BodyGen,
      const llvm::function_ref<void(CodeGenFunction &)> PostIncGen);

  JumpDest getOMPCancelDestination(OpenMPDirectiveKind Kind);
  /// Emit initial code for loop counters of loop-based directives.
  void EmitOMPPrivateLoopCounters(const OMPLoopDirective &S,
                                  OMPPrivateScope &LoopScope);

  /// Helper for the OpenMP loop directives.
  void EmitOMPLoopBody(const OMPLoopDirective &D, JumpDest LoopExit);

  /// Emit code for the worksharing loop-based directive.
  /// \return true, if this construct has any lastprivate clause, false -
  /// otherwise.
  bool EmitOMPWorksharingLoop(const OMPLoopDirective &S, Expr *EUB,
                              const CodeGenLoopBoundsTy &CodeGenLoopBounds,
                              const CodeGenDispatchBoundsTy &CGDispatchBounds);

  /// Emit code for the distribute loop-based directive.
  void EmitOMPDistributeLoop(const OMPLoopDirective &S,
                             const CodeGenLoopTy &CodeGenLoop, Expr *IncExpr);

  /// Helpers for the OpenMP loop directives.
  void EmitOMPSimdInit(const OMPLoopDirective &D);
  void EmitOMPSimdFinal(
      const OMPLoopDirective &D,
      const llvm::function_ref<llvm::Value *(CodeGenFunction &)> CondGen);

  /// Emits the lvalue for the expression with possibly captured variable.
  LValue EmitOMPSharedLValue(const Expr *E);

private:
  /// Helpers for blocks.
  llvm::Value *EmitBlockLiteral(const CGBlockInfo &Info);

  /// struct with the values to be passed to the OpenMP loop-related functions
  struct OMPLoopArguments {
    /// loop lower bound
    Address LB = Address::invalid();
    /// loop upper bound
    Address UB = Address::invalid();
    /// loop stride
    Address ST = Address::invalid();
    /// isLastIteration argument for runtime functions
    Address IL = Address::invalid();
    /// Chunk value generated by sema
    llvm::Value *Chunk = nullptr;
    /// EnsureUpperBound
    Expr *EUB = nullptr;
    /// IncrementExpression
    Expr *IncExpr = nullptr;
    /// Loop initialization
    Expr *Init = nullptr;
    /// Loop exit condition
    Expr *Cond = nullptr;
    /// Update of LB after a whole chunk has been executed
    Expr *NextLB = nullptr;
    /// Update of UB after a whole chunk has been executed
    Expr *NextUB = nullptr;
    OMPLoopArguments() = default;
    OMPLoopArguments(Address LB, Address UB, Address ST, Address IL,
                     llvm::Value *Chunk = nullptr, Expr *EUB = nullptr,
                     Expr *IncExpr = nullptr, Expr *Init = nullptr,
                     Expr *Cond = nullptr, Expr *NextLB = nullptr,
                     Expr *NextUB = nullptr)
        : LB(LB), UB(UB), ST(ST), IL(IL), Chunk(Chunk), EUB(EUB),
          IncExpr(IncExpr), Init(Init), Cond(Cond), NextLB(NextLB),
          NextUB(NextUB) {}
  };
  void EmitOMPOuterLoop(bool DynamicOrOrdered, bool IsMonotonic,
                        const OMPLoopDirective &S, OMPPrivateScope &LoopScope,
                        const OMPLoopArguments &LoopArgs,
                        const CodeGenLoopTy &CodeGenLoop,
                        const CodeGenOrderedTy &CodeGenOrdered);
  void EmitOMPForOuterLoop(const OpenMPScheduleTy &ScheduleKind,
                           bool IsMonotonic, const OMPLoopDirective &S,
                           OMPPrivateScope &LoopScope, bool Ordered,
                           const OMPLoopArguments &LoopArgs,
                           const CodeGenDispatchBoundsTy &CGDispatchBounds);
  void EmitOMPDistributeOuterLoop(OpenMPDistScheduleClauseKind ScheduleKind,
                                  const OMPLoopDirective &S,
                                  OMPPrivateScope &LoopScope,
                                  const OMPLoopArguments &LoopArgs,
                                  const CodeGenLoopTy &CodeGenLoopContent);
  /// Emit code for sections directive.
  void EmitSections(const OMPExecutableDirective &S);

public:

  //===--------------------------------------------------------------------===//
  //                         LValue Expression Emission
  //===--------------------------------------------------------------------===//

  /// Create a check that a scalar RValue is non-null.
  llvm::Value *EmitNonNullRValueCheck(RValue RV, QualType T);

  /// GetUndefRValue - Get an appropriate 'undef' rvalue for the given type.
  RValue GetUndefRValue(QualType Ty);

  /// EmitUnsupportedRValue - Emit a dummy r-value using the type of E
  /// and issue an ErrorUnsupported style diagnostic (using the
  /// provided Name).
  RValue EmitUnsupportedRValue(const Expr *E,
                               const char *Name);

  /// EmitUnsupportedLValue - Emit a dummy l-value using the type of E and issue
  /// an ErrorUnsupported style diagnostic (using the provided Name).
  LValue EmitUnsupportedLValue(const Expr *E,
                               const char *Name);

  /// EmitLValue - Emit code to compute a designator that specifies the location
  /// of the expression.
  ///
  /// This can return one of two things: a simple address or a bitfield
  /// reference.  In either case, the LLVM Value* in the LValue structure is
  /// guaranteed to be an LLVM pointer type.
  ///
  /// If this returns a bitfield reference, nothing about the pointee type of
  /// the LLVM value is known: For example, it may not be a pointer to an
  /// integer.
  ///
  /// If this returns a normal address, and if the lvalue's C type is fixed
  /// size, this method guarantees that the returned pointer type will point to
  /// an LLVM type of the same size of the lvalue's type.  If the lvalue has a
  /// variable length type, this is not possible.
  ///
  LValue EmitLValue(const Expr *E);

  /// Same as EmitLValue but additionally we generate checking code to
  /// guard against undefined behavior.  This is only suitable when we know
  /// that the address will be used to access the object.
  LValue EmitCheckedLValue(const Expr *E, TypeCheckKind TCK);

  RValue convertTempToRValue(Address addr, QualType type,
                             SourceLocation Loc);

  void EmitAtomicInit(Expr *E, LValue lvalue);

  bool LValueIsSuitableForInlineAtomic(LValue Src);

  RValue EmitAtomicLoad(LValue LV, SourceLocation SL,
                        AggValueSlot Slot = AggValueSlot::ignored());

  RValue EmitAtomicLoad(LValue lvalue, SourceLocation loc,
                        llvm::AtomicOrdering AO, bool IsVolatile = false,
                        AggValueSlot slot = AggValueSlot::ignored());

  void EmitAtomicStore(RValue rvalue, LValue lvalue, bool isInit);

  void EmitAtomicStore(RValue rvalue, LValue lvalue, llvm::AtomicOrdering AO,
                       bool IsVolatile, bool isInit);

  std::pair<RValue, llvm::Value *> EmitAtomicCompareExchange(
      LValue Obj, RValue Expected, RValue Desired, SourceLocation Loc,
      llvm::AtomicOrdering Success =
          llvm::AtomicOrdering::SequentiallyConsistent,
      llvm::AtomicOrdering Failure =
          llvm::AtomicOrdering::SequentiallyConsistent,
      bool IsWeak = false, AggValueSlot Slot = AggValueSlot::ignored());

  void EmitAtomicUpdate(LValue LVal, llvm::AtomicOrdering AO,
                        const llvm::function_ref<RValue(RValue)> &UpdateOp,
                        bool IsVolatile);

  /// EmitToMemory - Change a scalar value from its value
  /// representation to its in-memory representation.
  llvm::Value *EmitToMemory(llvm::Value *Value, QualType Ty);

  /// EmitFromMemory - Change a scalar value from its memory
  /// representation to its value representation.
  llvm::Value *EmitFromMemory(llvm::Value *Value, QualType Ty);

  /// Check if the scalar \p Value is within the valid range for the given
  /// type \p Ty.
  ///
  /// Returns true if a check is needed (even if the range is unknown).
  bool EmitScalarRangeCheck(llvm::Value *Value, QualType Ty,
                            SourceLocation Loc);

  /// EmitLoadOfScalar - Load a scalar value from an address, taking
  /// care to appropriately convert from the memory representation to
  /// the LLVM value representation.
  llvm::Value *EmitLoadOfScalar(Address Addr, bool Volatile, QualType Ty,
                                SourceLocation Loc,
                                AlignmentSource Source = AlignmentSource::Type,
                                bool isNontemporal = false) {
    return EmitLoadOfScalar(Addr, Volatile, Ty, Loc, LValueBaseInfo(Source),
                            CGM.getTBAAAccessInfo(Ty), isNontemporal);
  }

  llvm::Value *EmitLoadOfScalar(Address Addr, bool Volatile, QualType Ty,
                                SourceLocation Loc, LValueBaseInfo BaseInfo,
                                TBAAAccessInfo TBAAInfo,
                                bool isNontemporal = false);

  /// EmitLoadOfScalar - Load a scalar value from an address, taking
  /// care to appropriately convert from the memory representation to
  /// the LLVM value representation.  The l-value must be a simple
  /// l-value.
  llvm::Value *EmitLoadOfScalar(LValue lvalue, SourceLocation Loc);

  /// EmitStoreOfScalar - Store a scalar value to an address, taking
  /// care to appropriately convert from the memory representation to
  /// the LLVM value representation.
  void EmitStoreOfScalar(llvm::Value *Value, Address Addr,
                         bool Volatile, QualType Ty,
                         AlignmentSource Source = AlignmentSource::Type,
                         bool isInit = false, bool isNontemporal = false) {
    EmitStoreOfScalar(Value, Addr, Volatile, Ty, LValueBaseInfo(Source),
                      CGM.getTBAAAccessInfo(Ty), isInit, isNontemporal);
  }

  void EmitStoreOfScalar(llvm::Value *Value, Address Addr,
                         bool Volatile, QualType Ty,
                         LValueBaseInfo BaseInfo, TBAAAccessInfo TBAAInfo,
                         bool isInit = false, bool isNontemporal = false);

  /// EmitStoreOfScalar - Store a scalar value to an address, taking
  /// care to appropriately convert from the memory representation to
  /// the LLVM value representation.  The l-value must be a simple
  /// l-value.  The isInit flag indicates whether this is an initialization.
  /// If so, atomic qualifiers are ignored and the store is always non-atomic.
  void EmitStoreOfScalar(llvm::Value *value, LValue lvalue, bool isInit=false);

  /// EmitLoadOfLValue - Given an expression that represents a value lvalue,
  /// this method emits the address of the lvalue, then loads the result as an
  /// rvalue, returning the rvalue.
  RValue EmitLoadOfLValue(LValue V, SourceLocation Loc);
  RValue EmitLoadOfExtVectorElementLValue(LValue V);
  RValue EmitLoadOfBitfieldLValue(LValue LV, SourceLocation Loc);
  RValue EmitLoadOfGlobalRegLValue(LValue LV);

  /// EmitStoreThroughLValue - Store the specified rvalue into the specified
  /// lvalue, where both are guaranteed to the have the same type, and that type
  /// is 'Ty'.
  void EmitStoreThroughLValue(RValue Src, LValue Dst, bool isInit = false);
  void EmitStoreThroughExtVectorComponentLValue(RValue Src, LValue Dst);
  void EmitStoreThroughGlobalRegLValue(RValue Src, LValue Dst);

  /// EmitStoreThroughBitfieldLValue - Store Src into Dst with same constraints
  /// as EmitStoreThroughLValue.
  ///
  /// \param Result [out] - If non-null, this will be set to a Value* for the
  /// bit-field contents after the store, appropriate for use as the result of
  /// an assignment to the bit-field.
  void EmitStoreThroughBitfieldLValue(RValue Src, LValue Dst,
                                      llvm::Value **Result=nullptr);

  /// Emit an l-value for an assignment (simple or compound) of complex type.
  LValue EmitComplexAssignmentLValue(const BinaryOperator *E);
  LValue EmitComplexCompoundAssignmentLValue(const CompoundAssignOperator *E);
  LValue EmitScalarCompoundAssignWithComplex(const CompoundAssignOperator *E,
                                             llvm::Value *&Result);

  // Note: only available for agg return types
  LValue EmitBinaryOperatorLValue(const BinaryOperator *E);
  LValue EmitCompoundAssignmentLValue(const CompoundAssignOperator *E);
  // Note: only available for agg return types
  LValue EmitCallExprLValue(const CallExpr *E);
  // Note: only available for agg return types
  LValue EmitVAArgExprLValue(const VAArgExpr *E);
  LValue EmitDeclRefLValue(const DeclRefExpr *E);
  LValue EmitStringLiteralLValue(const StringLiteral *E);
  LValue EmitObjCEncodeExprLValue(const ObjCEncodeExpr *E);
  LValue EmitPredefinedLValue(const PredefinedExpr *E);
  LValue EmitUnaryOpLValue(const UnaryOperator *E);
  LValue EmitArraySubscriptExpr(const ArraySubscriptExpr *E,
                                bool Accessed = false);
  LValue EmitMatrixSubscriptExpr(const MatrixSubscriptExpr *E);
  LValue EmitOMPArraySectionExpr(const OMPArraySectionExpr *E,
                                 bool IsLowerBound = true);
  LValue EmitExtVectorElementExpr(const ExtVectorElementExpr *E);
  LValue EmitMemberExpr(const MemberExpr *E);
  LValue EmitObjCIsaExpr(const ObjCIsaExpr *E);
  LValue EmitCompoundLiteralLValue(const CompoundLiteralExpr *E);
  LValue EmitInitListLValue(const InitListExpr *E);
  LValue EmitConditionalOperatorLValue(const AbstractConditionalOperator *E);
  LValue EmitCastLValue(const CastExpr *E);
  LValue EmitMaterializeTemporaryExpr(const MaterializeTemporaryExpr *E);
  LValue EmitOpaqueValueLValue(const OpaqueValueExpr *e);

  Address EmitExtVectorElementLValue(LValue V);

  RValue EmitRValueForField(LValue LV, const FieldDecl *FD, SourceLocation Loc);

  Address EmitArrayToPointerDecay(const Expr *Array,
                                  LValueBaseInfo *BaseInfo = nullptr,
                                  TBAAAccessInfo *TBAAInfo = nullptr);

  class ConstantEmission {
    llvm::PointerIntPair<llvm::Constant*, 1, bool> ValueAndIsReference;
    ConstantEmission(llvm::Constant *C, bool isReference)
      : ValueAndIsReference(C, isReference) {}
  public:
    ConstantEmission() {}
    static ConstantEmission forReference(llvm::Constant *C) {
      return ConstantEmission(C, true);
    }
    static ConstantEmission forValue(llvm::Constant *C) {
      return ConstantEmission(C, false);
    }

    explicit operator bool() const {
      return ValueAndIsReference.getOpaqueValue() != nullptr;
    }

    bool isReference() const { return ValueAndIsReference.getInt(); }
    LValue getReferenceLValue(CodeGenFunction &CGF, Expr *refExpr) const {
      assert(isReference());
      return CGF.MakeNaturalAlignAddrLValue(ValueAndIsReference.getPointer(),
                                            refExpr->getType());
    }

    llvm::Constant *getValue() const {
      assert(!isReference());
      return ValueAndIsReference.getPointer();
    }
  };

  ConstantEmission tryEmitAsConstant(DeclRefExpr *refExpr);
  ConstantEmission tryEmitAsConstant(const MemberExpr *ME);
  llvm::Value *emitScalarConstant(const ConstantEmission &Constant, Expr *E);

  RValue EmitPseudoObjectRValue(const PseudoObjectExpr *e,
                                AggValueSlot slot = AggValueSlot::ignored());
  LValue EmitPseudoObjectLValue(const PseudoObjectExpr *e);

  llvm::Value *EmitIvarOffset(const ObjCInterfaceDecl *Interface,
                              const ObjCIvarDecl *Ivar);
  LValue EmitLValueForField(LValue Base, const FieldDecl* Field);
  LValue EmitLValueForLambdaField(const FieldDecl *Field);

  /// EmitLValueForFieldInitialization - Like EmitLValueForField, except that
  /// if the Field is a reference, this will return the address of the reference
  /// and not the address of the value stored in the reference.
  LValue EmitLValueForFieldInitialization(LValue Base,
                                          const FieldDecl* Field);

  LValue EmitLValueForIvar(QualType ObjectTy,
                           llvm::Value* Base, const ObjCIvarDecl *Ivar,
                           unsigned CVRQualifiers);

  LValue EmitCXXConstructLValue(const CXXConstructExpr *E);
  LValue EmitCXXBindTemporaryLValue(const CXXBindTemporaryExpr *E);
  LValue EmitCXXTypeidLValue(const CXXTypeidExpr *E);
  LValue EmitCXXUuidofLValue(const CXXUuidofExpr *E);

  LValue EmitObjCMessageExprLValue(const ObjCMessageExpr *E);
  LValue EmitObjCIvarRefLValue(const ObjCIvarRefExpr *E);
  LValue EmitStmtExprLValue(const StmtExpr *E);
  LValue EmitPointerToDataMemberBinaryExpr(const BinaryOperator *E);
  LValue EmitObjCSelectorLValue(const ObjCSelectorExpr *E);
  void   EmitDeclRefExprDbgValue(const DeclRefExpr *E, const APValue &Init);

  //===--------------------------------------------------------------------===//
  //                         Scalar Expression Emission
  //===--------------------------------------------------------------------===//

  /// EmitCall - Generate a call of the given function, expecting the given
  /// result type, and using the given argument list which specifies both the
  /// LLVM arguments and the types they were derived from.
  RValue EmitCall(const CGFunctionInfo &CallInfo, const CGCallee &Callee,
                  ReturnValueSlot ReturnValue, const CallArgList &Args,
                  llvm::CallBase **callOrInvoke, bool IsMustTail,
                  SourceLocation Loc);
  RValue EmitCall(const CGFunctionInfo &CallInfo, const CGCallee &Callee,
                  ReturnValueSlot ReturnValue, const CallArgList &Args,
                  llvm::CallBase **callOrInvoke = nullptr,
                  bool IsMustTail = false) {
    return EmitCall(CallInfo, Callee, ReturnValue, Args, callOrInvoke,
                    IsMustTail, SourceLocation());
  }
  RValue EmitCall(QualType FnType, const CGCallee &Callee, const CallExpr *E,
                  ReturnValueSlot ReturnValue, llvm::Value *Chain = nullptr);
  RValue EmitCallExpr(const CallExpr *E,
                      ReturnValueSlot ReturnValue = ReturnValueSlot());
  RValue EmitSimpleCallExpr(const CallExpr *E, ReturnValueSlot ReturnValue);
  CGCallee EmitCallee(const Expr *E);

  void checkTargetFeatures(const CallExpr *E, const FunctionDecl *TargetDecl);
  void checkTargetFeatures(SourceLocation Loc, const FunctionDecl *TargetDecl);

  llvm::CallInst *EmitRuntimeCall(llvm::FunctionCallee callee,
                                  const Twine &name = "");
  llvm::CallInst *EmitRuntimeCall(llvm::FunctionCallee callee,
                                  ArrayRef<llvm::Value *> args,
                                  const Twine &name = "");
  llvm::CallInst *EmitNounwindRuntimeCall(llvm::FunctionCallee callee,
                                          const Twine &name = "");
  llvm::CallInst *EmitNounwindRuntimeCall(llvm::FunctionCallee callee,
                                          ArrayRef<llvm::Value *> args,
                                          const Twine &name = "");

  SmallVector<llvm::OperandBundleDef, 1>
  getBundlesForFunclet(llvm::Value *Callee);

  llvm::CallBase *EmitCallOrInvoke(llvm::FunctionCallee Callee,
                                   ArrayRef<llvm::Value *> Args,
                                   const Twine &Name = "");
  llvm::CallBase *EmitRuntimeCallOrInvoke(llvm::FunctionCallee callee,
                                          ArrayRef<llvm::Value *> args,
                                          const Twine &name = "");
  llvm::CallBase *EmitRuntimeCallOrInvoke(llvm::FunctionCallee callee,
                                          const Twine &name = "");
  void EmitNoreturnRuntimeCallOrInvoke(llvm::FunctionCallee callee,
                                       ArrayRef<llvm::Value *> args);

  CGCallee BuildAppleKextVirtualCall(const CXXMethodDecl *MD,
                                     NestedNameSpecifier *Qual,
                                     llvm::Type *Ty);

  CGCallee BuildAppleKextVirtualDestructorCall(const CXXDestructorDecl *DD,
                                               CXXDtorType Type,
                                               const CXXRecordDecl *RD);

  // Return the copy constructor name with the prefix "__copy_constructor_"
  // removed.
  static std::string getNonTrivialCopyConstructorStr(QualType QT,
                                                     CharUnits Alignment,
                                                     bool IsVolatile,
                                                     ASTContext &Ctx);

  // Return the destructor name with the prefix "__destructor_" removed.
  static std::string getNonTrivialDestructorStr(QualType QT,
                                                CharUnits Alignment,
                                                bool IsVolatile,
                                                ASTContext &Ctx);

  // These functions emit calls to the special functions of non-trivial C
  // structs.
  void defaultInitNonTrivialCStructVar(LValue Dst);
  void callCStructDefaultConstructor(LValue Dst);
  void callCStructDestructor(LValue Dst);
  void callCStructCopyConstructor(LValue Dst, LValue Src);
  void callCStructMoveConstructor(LValue Dst, LValue Src);
  void callCStructCopyAssignmentOperator(LValue Dst, LValue Src);
  void callCStructMoveAssignmentOperator(LValue Dst, LValue Src);

  RValue
  EmitCXXMemberOrOperatorCall(const CXXMethodDecl *Method,
                              const CGCallee &Callee,
                              ReturnValueSlot ReturnValue, llvm::Value *This,
                              llvm::Value *ImplicitParam,
                              QualType ImplicitParamTy, const CallExpr *E,
                              CallArgList *RtlArgs);
  RValue EmitCXXDestructorCall(GlobalDecl Dtor, const CGCallee &Callee,
                               llvm::Value *This, QualType ThisTy,
                               llvm::Value *ImplicitParam,
                               QualType ImplicitParamTy, const CallExpr *E);
  RValue EmitCXXMemberCallExpr(const CXXMemberCallExpr *E,
                               ReturnValueSlot ReturnValue);
  RValue EmitCXXMemberOrOperatorMemberCallExpr(const CallExpr *CE,
                                               const CXXMethodDecl *MD,
                                               ReturnValueSlot ReturnValue,
                                               bool HasQualifier,
                                               NestedNameSpecifier *Qualifier,
                                               bool IsArrow, const Expr *Base);
  // Compute the object pointer.
  Address EmitCXXMemberDataPointerAddress(const Expr *E, Address base,
                                          llvm::Value *memberPtr,
                                          const MemberPointerType *memberPtrType,
                                          LValueBaseInfo *BaseInfo = nullptr,
                                          TBAAAccessInfo *TBAAInfo = nullptr);
  RValue EmitCXXMemberPointerCallExpr(const CXXMemberCallExpr *E,
                                      ReturnValueSlot ReturnValue);

  RValue EmitCXXOperatorMemberCallExpr(const CXXOperatorCallExpr *E,
                                       const CXXMethodDecl *MD,
                                       ReturnValueSlot ReturnValue);
  RValue EmitCXXPseudoDestructorExpr(const CXXPseudoDestructorExpr *E);

  RValue EmitCUDAKernelCallExpr(const CUDAKernelCallExpr *E,
                                ReturnValueSlot ReturnValue);

  RValue EmitNVPTXDevicePrintfCallExpr(const CallExpr *E,
                                       ReturnValueSlot ReturnValue);
  RValue EmitAMDGPUDevicePrintfCallExpr(const CallExpr *E,
                                        ReturnValueSlot ReturnValue);

  RValue EmitBuiltinExpr(const GlobalDecl GD, unsigned BuiltinID,
                         const CallExpr *E, ReturnValueSlot ReturnValue);

  RValue emitRotate(const CallExpr *E, bool IsRotateRight);

  /// Emit IR for __builtin_os_log_format.
  RValue emitBuiltinOSLogFormat(const CallExpr &E);

  /// Emit IR for __builtin_is_aligned.
  RValue EmitBuiltinIsAligned(const CallExpr *E);
  /// Emit IR for __builtin_align_up/__builtin_align_down.
  RValue EmitBuiltinAlignTo(const CallExpr *E, bool AlignUp);

  llvm::Function *generateBuiltinOSLogHelperFunction(
      const analyze_os_log::OSLogBufferLayout &Layout,
      CharUnits BufferAlignment);

  RValue EmitBlockCallExpr(const CallExpr *E, ReturnValueSlot ReturnValue);

  /// EmitTargetBuiltinExpr - Emit the given builtin call. Returns 0 if the call
  /// is unhandled by the current target.
  llvm::Value *EmitTargetBuiltinExpr(unsigned BuiltinID, const CallExpr *E,
                                     ReturnValueSlot ReturnValue);

  llvm::Value *EmitAArch64CompareBuiltinExpr(llvm::Value *Op, llvm::Type *Ty,
                                             const llvm::CmpInst::Predicate Fp,
                                             const llvm::CmpInst::Predicate Ip,
                                             const llvm::Twine &Name = "");
  llvm::Value *EmitARMBuiltinExpr(unsigned BuiltinID, const CallExpr *E,
                                  ReturnValueSlot ReturnValue,
                                  llvm::Triple::ArchType Arch);
  llvm::Value *EmitARMMVEBuiltinExpr(unsigned BuiltinID, const CallExpr *E,
                                     ReturnValueSlot ReturnValue,
                                     llvm::Triple::ArchType Arch);
  llvm::Value *EmitARMCDEBuiltinExpr(unsigned BuiltinID, const CallExpr *E,
                                     ReturnValueSlot ReturnValue,
                                     llvm::Triple::ArchType Arch);
  llvm::Value *EmitCMSEClearRecord(llvm::Value *V, llvm::IntegerType *ITy,
                                   QualType RTy);
  llvm::Value *EmitCMSEClearRecord(llvm::Value *V, llvm::ArrayType *ATy,
                                   QualType RTy);

  llvm::Value *EmitCommonNeonBuiltinExpr(unsigned BuiltinID,
                                         unsigned LLVMIntrinsic,
                                         unsigned AltLLVMIntrinsic,
                                         const char *NameHint,
                                         unsigned Modifier,
                                         const CallExpr *E,
                                         SmallVectorImpl<llvm::Value *> &Ops,
                                         Address PtrOp0, Address PtrOp1,
                                         llvm::Triple::ArchType Arch);

  llvm::Function *LookupNeonLLVMIntrinsic(unsigned IntrinsicID,
                                          unsigned Modifier, llvm::Type *ArgTy,
                                          const CallExpr *E);
  llvm::Value *EmitNeonCall(llvm::Function *F,
                            SmallVectorImpl<llvm::Value*> &O,
                            const char *name,
                            unsigned shift = 0, bool rightshift = false);
  llvm::Value *EmitNeonSplat(llvm::Value *V, llvm::Constant *Idx,
                             const llvm::ElementCount &Count);
  llvm::Value *EmitNeonSplat(llvm::Value *V, llvm::Constant *Idx);
  llvm::Value *EmitNeonShiftVector(llvm::Value *V, llvm::Type *Ty,
                                   bool negateForRightShift);
  llvm::Value *EmitNeonRShiftImm(llvm::Value *Vec, llvm::Value *Amt,
                                 llvm::Type *Ty, bool usgn, const char *name);
  llvm::Value *vectorWrapScalar16(llvm::Value *Op);
  /// SVEBuiltinMemEltTy - Returns the memory element type for this memory
  /// access builtin.  Only required if it can't be inferred from the base
  /// pointer operand.
  llvm::Type *SVEBuiltinMemEltTy(const SVETypeFlags &TypeFlags);

  SmallVector<llvm::Type *, 2>
  getSVEOverloadTypes(const SVETypeFlags &TypeFlags, llvm::Type *ReturnType,
                      ArrayRef<llvm::Value *> Ops);
  llvm::Type *getEltType(const SVETypeFlags &TypeFlags);
  llvm::ScalableVectorType *getSVEType(const SVETypeFlags &TypeFlags);
  llvm::ScalableVectorType *getSVEPredType(const SVETypeFlags &TypeFlags);
  llvm::Value *EmitSVEAllTruePred(const SVETypeFlags &TypeFlags);
  llvm::Value *EmitSVEDupX(llvm::Value *Scalar);
  llvm::Value *EmitSVEDupX(llvm::Value *Scalar, llvm::Type *Ty);
  llvm::Value *EmitSVEReinterpret(llvm::Value *Val, llvm::Type *Ty);
  llvm::Value *EmitSVEPMull(const SVETypeFlags &TypeFlags,
                            llvm::SmallVectorImpl<llvm::Value *> &Ops,
                            unsigned BuiltinID);
  llvm::Value *EmitSVEMovl(const SVETypeFlags &TypeFlags,
                           llvm::ArrayRef<llvm::Value *> Ops,
                           unsigned BuiltinID);
  llvm::Value *EmitSVEPredicateCast(llvm::Value *Pred,
                                    llvm::ScalableVectorType *VTy);
  llvm::Value *EmitSVEGatherLoad(const SVETypeFlags &TypeFlags,
                                 llvm::SmallVectorImpl<llvm::Value *> &Ops,
                                 unsigned IntID);
  llvm::Value *EmitSVEScatterStore(const SVETypeFlags &TypeFlags,
                                   llvm::SmallVectorImpl<llvm::Value *> &Ops,
                                   unsigned IntID);
  llvm::Value *EmitSVEMaskedLoad(const CallExpr *, llvm::Type *ReturnTy,
                                 SmallVectorImpl<llvm::Value *> &Ops,
                                 unsigned BuiltinID, bool IsZExtReturn);
  llvm::Value *EmitSVEMaskedStore(const CallExpr *,
                                  SmallVectorImpl<llvm::Value *> &Ops,
                                  unsigned BuiltinID);
  llvm::Value *EmitSVEPrefetchLoad(const SVETypeFlags &TypeFlags,
                                   SmallVectorImpl<llvm::Value *> &Ops,
                                   unsigned BuiltinID);
  llvm::Value *EmitSVEGatherPrefetch(const SVETypeFlags &TypeFlags,
                                     SmallVectorImpl<llvm::Value *> &Ops,
                                     unsigned IntID);
  llvm::Value *EmitSVEStructLoad(const SVETypeFlags &TypeFlags,
                                 SmallVectorImpl<llvm::Value *> &Ops,
                                 unsigned IntID);
  llvm::Value *EmitSVEStructStore(const SVETypeFlags &TypeFlags,
                                  SmallVectorImpl<llvm::Value *> &Ops,
                                  unsigned IntID);
  llvm::Value *EmitAArch64SVEBuiltinExpr(unsigned BuiltinID, const CallExpr *E);

  llvm::Value *EmitAArch64BuiltinExpr(unsigned BuiltinID, const CallExpr *E,
                                      llvm::Triple::ArchType Arch);
  llvm::Value *EmitBPFBuiltinExpr(unsigned BuiltinID, const CallExpr *E);

  llvm::Value *BuildVector(ArrayRef<llvm::Value*> Ops);
  llvm::Value *EmitX86BuiltinExpr(unsigned BuiltinID, const CallExpr *E);
  llvm::Value *EmitPPCBuiltinExpr(unsigned BuiltinID, const CallExpr *E);
  llvm::Value *EmitAMDGPUBuiltinExpr(unsigned BuiltinID, const CallExpr *E);
  llvm::Value *EmitSystemZBuiltinExpr(unsigned BuiltinID, const CallExpr *E);
  llvm::Value *EmitNVPTXBuiltinExpr(unsigned BuiltinID, const CallExpr *E);
  llvm::Value *EmitWebAssemblyBuiltinExpr(unsigned BuiltinID,
                                          const CallExpr *E);
  llvm::Value *EmitHexagonBuiltinExpr(unsigned BuiltinID, const CallExpr *E);
  llvm::Value *EmitRISCVBuiltinExpr(unsigned BuiltinID, const CallExpr *E,
                                    ReturnValueSlot ReturnValue);
  bool ProcessOrderScopeAMDGCN(llvm::Value *Order, llvm::Value *Scope,
                               llvm::AtomicOrdering &AO,
                               llvm::SyncScope::ID &SSID);

  enum class MSVCIntrin;
  llvm::Value *EmitMSVCBuiltinExpr(MSVCIntrin BuiltinID, const CallExpr *E);

  llvm::Value *EmitBuiltinAvailable(const VersionTuple &Version);

  llvm::Value *EmitObjCProtocolExpr(const ObjCProtocolExpr *E);
  llvm::Value *EmitObjCStringLiteral(const ObjCStringLiteral *E);
  llvm::Value *EmitObjCBoxedExpr(const ObjCBoxedExpr *E);
  llvm::Value *EmitObjCArrayLiteral(const ObjCArrayLiteral *E);
  llvm::Value *EmitObjCDictionaryLiteral(const ObjCDictionaryLiteral *E);
  llvm::Value *EmitObjCCollectionLiteral(const Expr *E,
                                const ObjCMethodDecl *MethodWithObjects);
  llvm::Value *EmitObjCSelectorExpr(const ObjCSelectorExpr *E);
  RValue EmitObjCMessageExpr(const ObjCMessageExpr *E,
                             ReturnValueSlot Return = ReturnValueSlot());

  /// Retrieves the default cleanup kind for an ARC cleanup.
  /// Except under -fobjc-arc-eh, ARC cleanups are normal-only.
  CleanupKind getARCCleanupKind() {
    return CGM.getCodeGenOpts().ObjCAutoRefCountExceptions
             ? NormalAndEHCleanup : NormalCleanup;
  }

  // ARC primitives.
  void EmitARCInitWeak(Address addr, llvm::Value *value);
  void EmitARCDestroyWeak(Address addr);
  llvm::Value *EmitARCLoadWeak(Address addr);
  llvm::Value *EmitARCLoadWeakRetained(Address addr);
  llvm::Value *EmitARCStoreWeak(Address addr, llvm::Value *value, bool ignored);
  void emitARCCopyAssignWeak(QualType Ty, Address DstAddr, Address SrcAddr);
  void emitARCMoveAssignWeak(QualType Ty, Address DstAddr, Address SrcAddr);
  void EmitARCCopyWeak(Address dst, Address src);
  void EmitARCMoveWeak(Address dst, Address src);
  llvm::Value *EmitARCRetainAutorelease(QualType type, llvm::Value *value);
  llvm::Value *EmitARCRetainAutoreleaseNonBlock(llvm::Value *value);
  llvm::Value *EmitARCStoreStrong(LValue lvalue, llvm::Value *value,
                                  bool resultIgnored);
  llvm::Value *EmitARCStoreStrongCall(Address addr, llvm::Value *value,
                                      bool resultIgnored);
  llvm::Value *EmitARCRetain(QualType type, llvm::Value *value);
  llvm::Value *EmitARCRetainNonBlock(llvm::Value *value);
  llvm::Value *EmitARCRetainBlock(llvm::Value *value, bool mandatory);
  void EmitARCDestroyStrong(Address addr, ARCPreciseLifetime_t precise);
  void EmitARCRelease(llvm::Value *value, ARCPreciseLifetime_t precise);
  llvm::Value *EmitARCAutorelease(llvm::Value *value);
  llvm::Value *EmitARCAutoreleaseReturnValue(llvm::Value *value);
  llvm::Value *EmitARCRetainAutoreleaseReturnValue(llvm::Value *value);
  llvm::Value *EmitARCRetainAutoreleasedReturnValue(llvm::Value *value);
  llvm::Value *EmitARCUnsafeClaimAutoreleasedReturnValue(llvm::Value *value);

  llvm::Value *EmitObjCAutorelease(llvm::Value *value, llvm::Type *returnType);
  llvm::Value *EmitObjCRetainNonBlock(llvm::Value *value,
                                      llvm::Type *returnType);
  void EmitObjCRelease(llvm::Value *value, ARCPreciseLifetime_t precise);

  std::pair<LValue,llvm::Value*>
  EmitARCStoreAutoreleasing(const BinaryOperator *e);
  std::pair<LValue,llvm::Value*>
  EmitARCStoreStrong(const BinaryOperator *e, bool ignored);
  std::pair<LValue,llvm::Value*>
  EmitARCStoreUnsafeUnretained(const BinaryOperator *e, bool ignored);

  llvm::Value *EmitObjCAlloc(llvm::Value *value,
                             llvm::Type *returnType);
  llvm::Value *EmitObjCAllocWithZone(llvm::Value *value,
                                     llvm::Type *returnType);
  llvm::Value *EmitObjCAllocInit(llvm::Value *value, llvm::Type *resultType);

  llvm::Value *EmitObjCThrowOperand(const Expr *expr);
  llvm::Value *EmitObjCConsumeObject(QualType T, llvm::Value *Ptr);
  llvm::Value *EmitObjCExtendObjectLifetime(QualType T, llvm::Value *Ptr);

  llvm::Value *EmitARCExtendBlockObject(const Expr *expr);
  llvm::Value *EmitARCReclaimReturnedObject(const Expr *e,
                                            bool allowUnsafeClaim);
  llvm::Value *EmitARCRetainScalarExpr(const Expr *expr);
  llvm::Value *EmitARCRetainAutoreleaseScalarExpr(const Expr *expr);
  llvm::Value *EmitARCUnsafeUnretainedScalarExpr(const Expr *expr);

  void EmitARCIntrinsicUse(ArrayRef<llvm::Value*> values);

  void EmitARCNoopIntrinsicUse(ArrayRef<llvm::Value *> values);

  static Destroyer destroyARCStrongImprecise;
  static Destroyer destroyARCStrongPrecise;
  static Destroyer destroyARCWeak;
  static Destroyer emitARCIntrinsicUse;
  static Destroyer destroyNonTrivialCStruct;

  void EmitObjCAutoreleasePoolPop(llvm::Value *Ptr);
  llvm::Value *EmitObjCAutoreleasePoolPush();
  llvm::Value *EmitObjCMRRAutoreleasePoolPush();
  void EmitObjCAutoreleasePoolCleanup(llvm::Value *Ptr);
  void EmitObjCMRRAutoreleasePoolPop(llvm::Value *Ptr);

  /// Emits a reference binding to the passed in expression.
  RValue EmitReferenceBindingToExpr(const Expr *E);

  //===--------------------------------------------------------------------===//
  //                           Expression Emission
  //===--------------------------------------------------------------------===//

  // Expressions are broken into three classes: scalar, complex, aggregate.

  /// EmitScalarExpr - Emit the computation of the specified expression of LLVM
  /// scalar type, returning the result.
  llvm::Value *EmitScalarExpr(const Expr *E , bool IgnoreResultAssign = false);

  /// Emit a conversion from the specified type to the specified destination
  /// type, both of which are LLVM scalar types.
  llvm::Value *EmitScalarConversion(llvm::Value *Src, QualType SrcTy,
                                    QualType DstTy, SourceLocation Loc);

  /// Emit a conversion from the specified complex type to the specified
  /// destination type, where the destination type is an LLVM scalar type.
  llvm::Value *EmitComplexToScalarConversion(ComplexPairTy Src, QualType SrcTy,
                                             QualType DstTy,
                                             SourceLocation Loc);

  /// EmitAggExpr - Emit the computation of the specified expression
  /// of aggregate type.  The result is computed into the given slot,
  /// which may be null to indicate that the value is not needed.
  void EmitAggExpr(const Expr *E, AggValueSlot AS);

  /// EmitAggExprToLValue - Emit the computation of the specified expression of
  /// aggregate type into a temporary LValue.
  LValue EmitAggExprToLValue(const Expr *E);

  /// Build all the stores needed to initialize an aggregate at Dest with the
  /// value Val.
  void EmitAggregateStore(llvm::Value *Val, Address Dest, bool DestIsVolatile);

  /// EmitExtendGCLifetime - Given a pointer to an Objective-C object,
  /// make sure it survives garbage collection until this point.
  void EmitExtendGCLifetime(llvm::Value *object);

  /// EmitComplexExpr - Emit the computation of the specified expression of
  /// complex type, returning the result.
  ComplexPairTy EmitComplexExpr(const Expr *E,
                                bool IgnoreReal = false,
                                bool IgnoreImag = false);

  /// EmitComplexExprIntoLValue - Emit the given expression of complex
  /// type and place its result into the specified l-value.
  void EmitComplexExprIntoLValue(const Expr *E, LValue dest, bool isInit);

  /// EmitStoreOfComplex - Store a complex number into the specified l-value.
  void EmitStoreOfComplex(ComplexPairTy V, LValue dest, bool isInit);

  /// EmitLoadOfComplex - Load a complex number from the specified l-value.
  ComplexPairTy EmitLoadOfComplex(LValue src, SourceLocation loc);

  Address emitAddrOfRealComponent(Address complex, QualType complexType);
  Address emitAddrOfImagComponent(Address complex, QualType complexType);

  /// AddInitializerToStaticVarDecl - Add the initializer for 'D' to the
  /// global variable that has already been created for it.  If the initializer
  /// has a different type than GV does, this may free GV and return a different
  /// one.  Otherwise it just returns GV.
  llvm::GlobalVariable *
  AddInitializerToStaticVarDecl(const VarDecl &D,
                                llvm::GlobalVariable *GV);

  // Emit an @llvm.invariant.start call for the given memory region.
  void EmitInvariantStart(llvm::Constant *Addr, CharUnits Size);

  /// EmitCXXGlobalVarDeclInit - Create the initializer for a C++
  /// variable with global storage.
  void EmitCXXGlobalVarDeclInit(const VarDecl &D, llvm::Constant *DeclPtr,
                                bool PerformInit);

  llvm::Function *createAtExitStub(const VarDecl &VD, llvm::FunctionCallee Dtor,
                                   llvm::Constant *Addr);

  llvm::Function *createTLSAtExitStub(const VarDecl &VD,
                                      llvm::FunctionCallee Dtor,
                                      llvm::Constant *Addr,
                                      llvm::FunctionCallee &AtExit);

  /// Call atexit() with a function that passes the given argument to
  /// the given function.
  void registerGlobalDtorWithAtExit(const VarDecl &D, llvm::FunctionCallee fn,
                                    llvm::Constant *addr);

  /// Call atexit() with function dtorStub.
  void registerGlobalDtorWithAtExit(llvm::Constant *dtorStub);

  /// Call unatexit() with function dtorStub.
  llvm::Value *unregisterGlobalDtorWithUnAtExit(llvm::Constant *dtorStub);

  /// Emit code in this function to perform a guarded variable
  /// initialization.  Guarded initializations are used when it's not
  /// possible to prove that an initialization will be done exactly
  /// once, e.g. with a static local variable or a static data member
  /// of a class template.
  void EmitCXXGuardedInit(const VarDecl &D, llvm::GlobalVariable *DeclPtr,
                          bool PerformInit);

  enum class GuardKind { VariableGuard, TlsGuard };

  /// Emit a branch to select whether or not to perform guarded initialization.
  void EmitCXXGuardedInitBranch(llvm::Value *NeedsInit,
                                llvm::BasicBlock *InitBlock,
                                llvm::BasicBlock *NoInitBlock,
                                GuardKind Kind, const VarDecl *D);

  /// GenerateCXXGlobalInitFunc - Generates code for initializing global
  /// variables.
  void
  GenerateCXXGlobalInitFunc(llvm::Function *Fn,
                            ArrayRef<llvm::Function *> CXXThreadLocals,
                            ConstantAddress Guard = ConstantAddress::invalid());

  /// GenerateCXXGlobalCleanUpFunc - Generates code for cleaning up global
  /// variables.
  void GenerateCXXGlobalCleanUpFunc(
      llvm::Function *Fn,
      ArrayRef<std::tuple<llvm::FunctionType *, llvm::WeakTrackingVH,
                          llvm::Constant *>>
          DtorsOrStermFinalizers);

  void GenerateCXXGlobalVarDeclInitFunc(llvm::Function *Fn,
                                        const VarDecl *D,
                                        llvm::GlobalVariable *Addr,
                                        bool PerformInit);

  void EmitCXXConstructExpr(const CXXConstructExpr *E, AggValueSlot Dest);

  void EmitSynthesizedCXXCopyCtor(Address Dest, Address Src, const Expr *Exp);

  void EmitCXXThrowExpr(const CXXThrowExpr *E, bool KeepInsertionPoint = true);

  RValue EmitAtomicExpr(AtomicExpr *E);

  //===--------------------------------------------------------------------===//
  //                         Annotations Emission
  //===--------------------------------------------------------------------===//

  /// Emit an annotation call (intrinsic).
  llvm::Value *EmitAnnotationCall(llvm::Function *AnnotationFn,
                                  llvm::Value *AnnotatedVal,
                                  StringRef AnnotationStr,
                                  SourceLocation Location,
                                  const AnnotateAttr *Attr);

  /// Emit local annotations for the local variable V, declared by D.
  void EmitVarAnnotations(const VarDecl *D, llvm::Value *V);

  /// Emit field annotations for the given field & value. Returns the
  /// annotation result.
  Address EmitFieldAnnotations(const FieldDecl *D, Address V);

  //===--------------------------------------------------------------------===//
  //                             Internal Helpers
  //===--------------------------------------------------------------------===//

  /// ContainsLabel - Return true if the statement contains a label in it.  If
  /// this statement is not executed normally, it not containing a label means
  /// that we can just remove the code.
  static bool ContainsLabel(const Stmt *S, bool IgnoreCaseStmts = false);

  /// containsBreak - Return true if the statement contains a break out of it.
  /// If the statement (recursively) contains a switch or loop with a break
  /// inside of it, this is fine.
  static bool containsBreak(const Stmt *S);

  /// Determine if the given statement might introduce a declaration into the
  /// current scope, by being a (possibly-labelled) DeclStmt.
  static bool mightAddDeclToScope(const Stmt *S);

  /// ConstantFoldsToSimpleInteger - If the specified expression does not fold
  /// to a constant, or if it does but contains a label, return false.  If it
  /// constant folds return true and set the boolean result in Result.
  bool ConstantFoldsToSimpleInteger(const Expr *Cond, bool &Result,
                                    bool AllowLabels = false);

  /// ConstantFoldsToSimpleInteger - If the specified expression does not fold
  /// to a constant, or if it does but contains a label, return false.  If it
  /// constant folds return true and set the folded value.
  bool ConstantFoldsToSimpleInteger(const Expr *Cond, llvm::APSInt &Result,
                                    bool AllowLabels = false);

  /// isInstrumentedCondition - Determine whether the given condition is an
  /// instrumentable condition (i.e. no "&&" or "||").
  static bool isInstrumentedCondition(const Expr *C);

  /// EmitBranchToCounterBlock - Emit a conditional branch to a new block that
  /// increments a profile counter based on the semantics of the given logical
  /// operator opcode.  This is used to instrument branch condition coverage
  /// for logical operators.
  void EmitBranchToCounterBlock(const Expr *Cond, BinaryOperator::Opcode LOp,
                                llvm::BasicBlock *TrueBlock,
                                llvm::BasicBlock *FalseBlock,
                                uint64_t TrueCount = 0,
                                Stmt::Likelihood LH = Stmt::LH_None,
                                const Expr *CntrIdx = nullptr);

  /// EmitBranchOnBoolExpr - Emit a branch on a boolean condition (e.g. for an
  /// if statement) to the specified blocks.  Based on the condition, this might
  /// try to simplify the codegen of the conditional based on the branch.
  /// TrueCount should be the number of times we expect the condition to
  /// evaluate to true based on PGO data.
  void EmitBranchOnBoolExpr(const Expr *Cond, llvm::BasicBlock *TrueBlock,
                            llvm::BasicBlock *FalseBlock, uint64_t TrueCount,
                            Stmt::Likelihood LH = Stmt::LH_None);

  /// Given an assignment `*LHS = RHS`, emit a test that checks if \p RHS is
  /// nonnull, if \p LHS is marked _Nonnull.
  void EmitNullabilityCheck(LValue LHS, llvm::Value *RHS, SourceLocation Loc);

  /// An enumeration which makes it easier to specify whether or not an
  /// operation is a subtraction.
  enum { NotSubtraction = false, IsSubtraction = true };

  /// Same as IRBuilder::CreateInBoundsGEP, but additionally emits a check to
  /// detect undefined behavior when the pointer overflow sanitizer is enabled.
  /// \p SignedIndices indicates whether any of the GEP indices are signed.
  /// \p IsSubtraction indicates whether the expression used to form the GEP
  /// is a subtraction.
  llvm::Value *EmitCheckedInBoundsGEP(llvm::Value *Ptr,
                                      ArrayRef<llvm::Value *> IdxList,
                                      bool SignedIndices,
                                      bool IsSubtraction,
                                      SourceLocation Loc,
                                      const Twine &Name = "");

  /// Specifies which type of sanitizer check to apply when handling a
  /// particular builtin.
  enum BuiltinCheckKind {
    BCK_CTZPassedZero,
    BCK_CLZPassedZero,
  };

  /// Emits an argument for a call to a builtin. If the builtin sanitizer is
  /// enabled, a runtime check specified by \p Kind is also emitted.
  llvm::Value *EmitCheckedArgForBuiltin(const Expr *E, BuiltinCheckKind Kind);

  /// Emit a description of a type in a format suitable for passing to
  /// a runtime sanitizer handler.
  llvm::Constant *EmitCheckTypeDescriptor(QualType T);

  /// Convert a value into a format suitable for passing to a runtime
  /// sanitizer handler.
  llvm::Value *EmitCheckValue(llvm::Value *V);

  /// Emit a description of a source location in a format suitable for
  /// passing to a runtime sanitizer handler.
  llvm::Constant *EmitCheckSourceLocation(SourceLocation Loc);

  /// Create a basic block that will either trap or call a handler function in
  /// the UBSan runtime with the provided arguments, and create a conditional
  /// branch to it.
  void EmitCheck(ArrayRef<std::pair<llvm::Value *, SanitizerMask>> Checked,
                 SanitizerHandler Check, ArrayRef<llvm::Constant *> StaticArgs,
                 ArrayRef<llvm::Value *> DynamicArgs);

  /// Emit a slow path cross-DSO CFI check which calls __cfi_slowpath
  /// if Cond if false.
  void EmitCfiSlowPathCheck(SanitizerMask Kind, llvm::Value *Cond,
                            llvm::ConstantInt *TypeId, llvm::Value *Ptr,
                            ArrayRef<llvm::Constant *> StaticArgs);

  /// Emit a reached-unreachable diagnostic if \p Loc is valid and runtime
  /// checking is enabled. Otherwise, just emit an unreachable instruction.
  void EmitUnreachable(SourceLocation Loc);

  /// Create a basic block that will call the trap intrinsic, and emit a
  /// conditional branch to it, for the -ftrapv checks.
  void EmitTrapCheck(llvm::Value *Checked, SanitizerHandler CheckHandlerID);

  /// Emit a call to trap or debugtrap and attach function attribute
  /// "trap-func-name" if specified.
  llvm::CallInst *EmitTrapCall(llvm::Intrinsic::ID IntrID);

  /// Emit a stub for the cross-DSO CFI check function.
  void EmitCfiCheckStub();

  /// Emit a cross-DSO CFI failure handling function.
  void EmitCfiCheckFail();

  /// Create a check for a function parameter that may potentially be
  /// declared as non-null.
  void EmitNonNullArgCheck(RValue RV, QualType ArgType, SourceLocation ArgLoc,
                           AbstractCallee AC, unsigned ParmNum);

  /// EmitCallArg - Emit a single call argument.
  void EmitCallArg(CallArgList &args, const Expr *E, QualType ArgType);

  /// EmitDelegateCallArg - We are performing a delegate call; that
  /// is, the current function is delegating to another one.  Produce
  /// a r-value suitable for passing the given parameter.
  void EmitDelegateCallArg(CallArgList &args, const VarDecl *param,
                           SourceLocation loc);

  /// SetFPAccuracy - Set the minimum required accuracy of the given floating
  /// point operation, expressed as the maximum relative error in ulp.
  void SetFPAccuracy(llvm::Value *Val, float Accuracy);

  /// Set the codegen fast-math flags.
  void SetFastMathFlags(FPOptions FPFeatures);

private:
  llvm::MDNode *getRangeForLoadFromType(QualType Ty);
  void EmitReturnOfRValue(RValue RV, QualType Ty);

  void deferPlaceholderReplacement(llvm::Instruction *Old, llvm::Value *New);

  llvm::SmallVector<std::pair<llvm::WeakTrackingVH, llvm::Value *>, 4>
      DeferredReplacements;

  /// Set the address of a local variable.
  void setAddrOfLocalVar(const VarDecl *VD, Address Addr) {
    assert(!LocalDeclMap.count(VD) && "Decl already exists in LocalDeclMap!");
    LocalDeclMap.insert({VD, Addr});
  }

  /// ExpandTypeFromArgs - Reconstruct a structure of type \arg Ty
  /// from function arguments into \arg Dst. See ABIArgInfo::Expand.
  ///
  /// \param AI - The first function argument of the expansion.
  void ExpandTypeFromArgs(QualType Ty, LValue Dst,
                          llvm::Function::arg_iterator &AI);

  /// ExpandTypeToArgs - Expand an CallArg \arg Arg, with the LLVM type for \arg
  /// Ty, into individual arguments on the provided vector \arg IRCallArgs,
  /// starting at index \arg IRCallArgPos. See ABIArgInfo::Expand.
  void ExpandTypeToArgs(QualType Ty, CallArg Arg, llvm::FunctionType *IRFuncTy,
                        SmallVectorImpl<llvm::Value *> &IRCallArgs,
                        unsigned &IRCallArgPos);

  llvm::Value* EmitAsmInput(const TargetInfo::ConstraintInfo &Info,
                            const Expr *InputExpr, std::string &ConstraintStr);

  llvm::Value* EmitAsmInputLValue(const TargetInfo::ConstraintInfo &Info,
                                  LValue InputValue, QualType InputType,
                                  std::string &ConstraintStr,
                                  SourceLocation Loc);

  /// Attempts to statically evaluate the object size of E. If that
  /// fails, emits code to figure the size of E out for us. This is
  /// pass_object_size aware.
  ///
  /// If EmittedExpr is non-null, this will use that instead of re-emitting E.
  llvm::Value *evaluateOrEmitBuiltinObjectSize(const Expr *E, unsigned Type,
                                               llvm::IntegerType *ResType,
                                               llvm::Value *EmittedE,
                                               bool IsDynamic);

  /// Emits the size of E, as required by __builtin_object_size. This
  /// function is aware of pass_object_size parameters, and will act accordingly
  /// if E is a parameter with the pass_object_size attribute.
  llvm::Value *emitBuiltinObjectSize(const Expr *E, unsigned Type,
                                     llvm::IntegerType *ResType,
                                     llvm::Value *EmittedE,
                                     bool IsDynamic);

  void emitZeroOrPatternForAutoVarInit(QualType type, const VarDecl &D,
                                       Address Loc);

public:
  enum class EvaluationOrder {
    ///! No language constraints on evaluation order.
    Default,
    ///! Language semantics require left-to-right evaluation.
    ForceLeftToRight,
    ///! Language semantics require right-to-left evaluation.
    ForceRightToLeft
  };

  // Wrapper for function prototype sources. Wraps either a FunctionProtoType or
  // an ObjCMethodDecl.
  struct PrototypeWrapper {
    llvm::PointerUnion<const FunctionProtoType *, const ObjCMethodDecl *> P;

    PrototypeWrapper(const FunctionProtoType *FT) : P(FT) {}
    PrototypeWrapper(const ObjCMethodDecl *MD) : P(MD) {}
  };

  void EmitCallArgs(CallArgList &Args, PrototypeWrapper Prototype,
                    llvm::iterator_range<CallExpr::const_arg_iterator> ArgRange,
                    AbstractCallee AC = AbstractCallee(),
                    unsigned ParamsToSkip = 0,
                    EvaluationOrder Order = EvaluationOrder::Default);

  /// EmitPointerWithAlignment - Given an expression with a pointer type,
  /// emit the value and compute our best estimate of the alignment of the
  /// pointee.
  ///
  /// \param BaseInfo - If non-null, this will be initialized with
  /// information about the source of the alignment and the may-alias
  /// attribute.  Note that this function will conservatively fall back on
  /// the type when it doesn't recognize the expression and may-alias will
  /// be set to false.
  ///
  /// One reasonable way to use this information is when there's a language
  /// guarantee that the pointer must be aligned to some stricter value, and
  /// we're simply trying to ensure that sufficiently obvious uses of under-
  /// aligned objects don't get miscompiled; for example, a placement new
  /// into the address of a local variable.  In such a case, it's quite
  /// reasonable to just ignore the returned alignment when it isn't from an
  /// explicit source.
  Address EmitPointerWithAlignment(const Expr *Addr,
                                   LValueBaseInfo *BaseInfo = nullptr,
                                   TBAAAccessInfo *TBAAInfo = nullptr);

  /// If \p E references a parameter with pass_object_size info or a constant
  /// array size modifier, emit the object size divided by the size of \p EltTy.
  /// Otherwise return null.
  llvm::Value *LoadPassedObjectSize(const Expr *E, QualType EltTy);

  void EmitSanitizerStatReport(llvm::SanitizerStatKind SSK);

  struct MultiVersionResolverOption {
    llvm::Function *Function;
    struct Conds {
      StringRef Architecture;
      llvm::SmallVector<StringRef, 8> Features;

      Conds(StringRef Arch, ArrayRef<StringRef> Feats)
          : Architecture(Arch), Features(Feats.begin(), Feats.end()) {}
    } Conditions;

    MultiVersionResolverOption(llvm::Function *F, StringRef Arch,
                               ArrayRef<StringRef> Feats)
        : Function(F), Conditions(Arch, Feats) {}
  };

  // Emits the body of a multiversion function's resolver. Assumes that the
  // options are already sorted in the proper order, with the 'default' option
  // last (if it exists).
  void EmitMultiVersionResolver(llvm::Function *Resolver,
                                ArrayRef<MultiVersionResolverOption> Options);

private:
  QualType getVarArgType(const Expr *Arg);

  void EmitDeclMetadata();

  BlockByrefHelpers *buildByrefHelpers(llvm::StructType &byrefType,
                                  const AutoVarEmission &emission);

  void AddObjCARCExceptionMetadata(llvm::Instruction *Inst);

  llvm::Value *GetValueForARMHint(unsigned BuiltinID);
  llvm::Value *EmitX86CpuIs(const CallExpr *E);
  llvm::Value *EmitX86CpuIs(StringRef CPUStr);
  llvm::Value *EmitX86CpuSupports(const CallExpr *E);
  llvm::Value *EmitX86CpuSupports(ArrayRef<StringRef> FeatureStrs);
  llvm::Value *EmitX86CpuSupports(uint64_t Mask);
  llvm::Value *EmitX86CpuInit();
  llvm::Value *FormResolverCondition(const MultiVersionResolverOption &RO);
};

/// TargetFeatures - This class is used to check whether the builtin function
/// has the required tagert specific features. It is able to support the
/// combination of ','(and), '|'(or), and '()'. By default, the priority of
/// ',' is higher than that of '|' .
/// E.g:
/// A,B|C means the builtin function requires both A and B, or C.
/// If we want the builtin function requires both A and B, or both A and C,
/// there are two ways: A,B|A,C or A,(B|C).
/// The FeaturesList should not contain spaces, and brackets must appear in
/// pairs.
class TargetFeatures {
  struct FeatureListStatus {
    bool HasFeatures;
    StringRef CurFeaturesList;
  };

  const llvm::StringMap<bool> &CallerFeatureMap;

  FeatureListStatus getAndFeatures(StringRef FeatureList) {
    int InParentheses = 0;
    bool HasFeatures = true;
    size_t SubexpressionStart = 0;
    for (size_t i = 0, e = FeatureList.size(); i < e; ++i) {
      char CurrentToken = FeatureList[i];
      switch (CurrentToken) {
      default:
        break;
      case '(':
        if (InParentheses == 0)
          SubexpressionStart = i + 1;
        ++InParentheses;
        break;
      case ')':
        --InParentheses;
        assert(InParentheses >= 0 && "Parentheses are not in pair");
        LLVM_FALLTHROUGH;
      case '|':
      case ',':
        if (InParentheses == 0) {
          if (HasFeatures && i != SubexpressionStart) {
            StringRef F = FeatureList.slice(SubexpressionStart, i);
            HasFeatures = CurrentToken == ')' ? hasRequiredFeatures(F)
                                              : CallerFeatureMap.lookup(F);
          }
          SubexpressionStart = i + 1;
          if (CurrentToken == '|') {
            return {HasFeatures, FeatureList.substr(SubexpressionStart)};
          }
        }
        break;
      }
    }
    assert(InParentheses == 0 && "Parentheses are not in pair");
    if (HasFeatures && SubexpressionStart != FeatureList.size())
      HasFeatures =
          CallerFeatureMap.lookup(FeatureList.substr(SubexpressionStart));
    return {HasFeatures, StringRef()};
  }

public:
  bool hasRequiredFeatures(StringRef FeatureList) {
    FeatureListStatus FS = {false, FeatureList};
    while (!FS.HasFeatures && !FS.CurFeaturesList.empty())
      FS = getAndFeatures(FS.CurFeaturesList);
    return FS.HasFeatures;
  }

  TargetFeatures(const llvm::StringMap<bool> &CallerFeatureMap)
      : CallerFeatureMap(CallerFeatureMap) {}
};

inline DominatingLLVMValue::saved_type
DominatingLLVMValue::save(CodeGenFunction &CGF, llvm::Value *value) {
  if (!needsSaving(value)) return saved_type(value, false);

  // Otherwise, we need an alloca.
  auto align = CharUnits::fromQuantity(
            CGF.CGM.getDataLayout().getPrefTypeAlignment(value->getType()));
  Address alloca =
    CGF.CreateTempAlloca(value->getType(), align, "cond-cleanup.save");
  CGF.Builder.CreateStore(value, alloca);

  return saved_type(alloca.getPointer(), true);
}

inline llvm::Value *DominatingLLVMValue::restore(CodeGenFunction &CGF,
                                                 saved_type value) {
  // If the value says it wasn't saved, trust that it's still dominating.
  if (!value.getInt()) return value.getPointer();

  // Otherwise, it should be an alloca instruction, as set up in save().
  auto alloca = cast<llvm::AllocaInst>(value.getPointer());
  return CGF.Builder.CreateAlignedLoad(alloca->getAllocatedType(), alloca,
                                       alloca->getAlign());
}

}  // end namespace CodeGen

// Map the LangOption for floating point exception behavior into
// the corresponding enum in the IR.
llvm::fp::ExceptionBehavior
ToConstrainedExceptMD(LangOptions::FPExceptionModeKind Kind);
}  // end namespace clang

#endif<|MERGE_RESOLUTION|>--- conflicted
+++ resolved
@@ -525,17 +525,12 @@
   /// True if the current statement has nomerge attribute.
   bool InNoMergeAttributedStmt = false;
 
-<<<<<<< HEAD
   /// True if the current statement has leaf attribute.
   bool InLeafAttributedStmt = false;
 
-  /// True if the current function should be marked mustprogress.
-  bool FnIsMustProgress = false;
-=======
   // The CallExpr within the current statement that the musttail attribute
   // applies to.  nullptr if there is no 'musttail' on the current statement.
   const CallExpr *MustTailCall = nullptr;
->>>>>>> 64eaffb6
 
   /// Returns true if a function must make progress, which means the
   /// mustprogress attribute can be added.
