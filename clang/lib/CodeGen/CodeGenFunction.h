//===-- CodeGenFunction.h - Per-Function state for LLVM CodeGen -*- C++ -*-===//
//
// Part of the LLVM Project, under the Apache License v2.0 with LLVM Exceptions.
// See https://llvm.org/LICENSE.txt for license information.
// SPDX-License-Identifier: Apache-2.0 WITH LLVM-exception
//
//===----------------------------------------------------------------------===//
//
// This is the internal per-function state used for llvm translation.
//
//===----------------------------------------------------------------------===//


#ifndef LLVM_CLANG_LIB_CODEGEN_CODEGENFUNCTION_H
#define LLVM_CLANG_LIB_CODEGEN_CODEGENFUNCTION_H

#include "CGBuilder.h"
#include "CGDebugInfo.h"
#include "CGLoopInfo.h"
#include "CGValue.h"
#include "CodeGenModule.h"
#include "CodeGenPGO.h"
#include "EHScopeStack.h"
#include "VarBypassDetector.h"
#include "clang/AST/CharUnits.h"
#include "clang/AST/CurrentSourceLocExprScope.h"
#include "clang/AST/ExprCXX.h"
#include "clang/AST/ExprObjC.h"
#include "clang/AST/ExprOpenMP.h"
#include "clang/AST/StmtOpenMP.h"
#include "clang/AST/Type.h"
#include "clang/Basic/ABI.h"
#include "clang/Basic/CapturedStmt.h"
#include "clang/Basic/CodeGenOptions.h"
#include "clang/Basic/OpenMPKinds.h"
#include "clang/Basic/TargetInfo.h"
#include "llvm/ADT/ArrayRef.h"
#include "llvm/ADT/DenseMap.h"
#include "llvm/ADT/MapVector.h"
#include "llvm/ADT/SmallVector.h"
#include "llvm/Frontend/OpenMP/OMPIRBuilder.h"
#include "llvm/IR/ValueHandle.h"
#include "llvm/Support/Debug.h"
#include "llvm/Transforms/Utils/SanitizerStats.h"

namespace llvm {
class BasicBlock;
class LLVMContext;
class MDNode;
class SwitchInst;
class Twine;
class Value;
class CanonicalLoopInfo;
}

namespace clang {
class ASTContext;
class CXXDestructorDecl;
class CXXForRangeStmt;
class CXXTryStmt;
class Decl;
class LabelDecl;
class FunctionDecl;
class FunctionProtoType;
class LabelStmt;
class ObjCContainerDecl;
class ObjCInterfaceDecl;
class ObjCIvarDecl;
class ObjCMethodDecl;
class ObjCImplementationDecl;
class ObjCPropertyImplDecl;
class TargetInfo;
class VarDecl;
class ObjCForCollectionStmt;
class ObjCAtTryStmt;
class ObjCAtThrowStmt;
class ObjCAtSynchronizedStmt;
class ObjCAutoreleasePoolStmt;
class OMPUseDevicePtrClause;
class OMPUseDeviceAddrClause;
class SVETypeFlags;
class OMPExecutableDirective;

namespace analyze_os_log {
class OSLogBufferLayout;
}

namespace CodeGen {
class CodeGenTypes;
class CGCallee;
class CGFunctionInfo;
class CGBlockInfo;
class CGCXXABI;
class BlockByrefHelpers;
class BlockByrefInfo;
class BlockFieldFlags;
class RegionCodeGenTy;
class TargetCodeGenInfo;
struct OMPTaskDataTy;
struct CGCoroData;

/// The kind of evaluation to perform on values of a particular
/// type.  Basically, is the code in CGExprScalar, CGExprComplex, or
/// CGExprAgg?
///
/// TODO: should vectors maybe be split out into their own thing?
enum TypeEvaluationKind {
  TEK_Scalar,
  TEK_Complex,
  TEK_Aggregate
};

#define LIST_SANITIZER_CHECKS                                                  \
  SANITIZER_CHECK(AddOverflow, add_overflow, 0)                                \
  SANITIZER_CHECK(BuiltinUnreachable, builtin_unreachable, 0)                  \
  SANITIZER_CHECK(CFICheckFail, cfi_check_fail, 0)                             \
  SANITIZER_CHECK(DivremOverflow, divrem_overflow, 0)                          \
  SANITIZER_CHECK(DynamicTypeCacheMiss, dynamic_type_cache_miss, 0)            \
  SANITIZER_CHECK(FloatCastOverflow, float_cast_overflow, 0)                   \
  SANITIZER_CHECK(FunctionTypeMismatch, function_type_mismatch, 1)             \
  SANITIZER_CHECK(ImplicitConversion, implicit_conversion, 0)                  \
  SANITIZER_CHECK(InvalidBuiltin, invalid_builtin, 0)                          \
  SANITIZER_CHECK(InvalidObjCCast, invalid_objc_cast, 0)                       \
  SANITIZER_CHECK(LoadInvalidValue, load_invalid_value, 0)                     \
  SANITIZER_CHECK(MissingReturn, missing_return, 0)                            \
  SANITIZER_CHECK(MulOverflow, mul_overflow, 0)                                \
  SANITIZER_CHECK(NegateOverflow, negate_overflow, 0)                          \
  SANITIZER_CHECK(NullabilityArg, nullability_arg, 0)                          \
  SANITIZER_CHECK(NullabilityReturn, nullability_return, 1)                    \
  SANITIZER_CHECK(NonnullArg, nonnull_arg, 0)                                  \
  SANITIZER_CHECK(NonnullReturn, nonnull_return, 1)                            \
  SANITIZER_CHECK(OutOfBounds, out_of_bounds, 0)                               \
  SANITIZER_CHECK(PointerOverflow, pointer_overflow, 0)                        \
  SANITIZER_CHECK(ShiftOutOfBounds, shift_out_of_bounds, 0)                    \
  SANITIZER_CHECK(SubOverflow, sub_overflow, 0)                                \
  SANITIZER_CHECK(TypeMismatch, type_mismatch, 1)                              \
  SANITIZER_CHECK(AlignmentAssumption, alignment_assumption, 0)                \
  SANITIZER_CHECK(VLABoundNotPositive, vla_bound_not_positive, 0)

enum SanitizerHandler {
#define SANITIZER_CHECK(Enum, Name, Version) Enum,
  LIST_SANITIZER_CHECKS
#undef SANITIZER_CHECK
};

/// Helper class with most of the code for saving a value for a
/// conditional expression cleanup.
struct DominatingLLVMValue {
  typedef llvm::PointerIntPair<llvm::Value*, 1, bool> saved_type;

  /// Answer whether the given value needs extra work to be saved.
  static bool needsSaving(llvm::Value *value) {
    // If it's not an instruction, we don't need to save.
    if (!isa<llvm::Instruction>(value)) return false;

    // If it's an instruction in the entry block, we don't need to save.
    llvm::BasicBlock *block = cast<llvm::Instruction>(value)->getParent();
    return (block != &block->getParent()->getEntryBlock());
  }

  static saved_type save(CodeGenFunction &CGF, llvm::Value *value);
  static llvm::Value *restore(CodeGenFunction &CGF, saved_type value);
};

/// A partial specialization of DominatingValue for llvm::Values that
/// might be llvm::Instructions.
template <class T> struct DominatingPointer<T,true> : DominatingLLVMValue {
  typedef T *type;
  static type restore(CodeGenFunction &CGF, saved_type value) {
    return static_cast<T*>(DominatingLLVMValue::restore(CGF, value));
  }
};

/// A specialization of DominatingValue for Address.
template <> struct DominatingValue<Address> {
  typedef Address type;

  struct saved_type {
    DominatingLLVMValue::saved_type SavedValue;
    llvm::Type *ElementType;
    CharUnits Alignment;
  };

  static bool needsSaving(type value) {
    return DominatingLLVMValue::needsSaving(value.getPointer());
  }
  static saved_type save(CodeGenFunction &CGF, type value) {
    return { DominatingLLVMValue::save(CGF, value.getPointer()),
             value.getElementType(), value.getAlignment() };
  }
  static type restore(CodeGenFunction &CGF, saved_type value) {
    return Address(DominatingLLVMValue::restore(CGF, value.SavedValue),
                   value.ElementType, value.Alignment);
  }
};

/// A specialization of DominatingValue for RValue.
template <> struct DominatingValue<RValue> {
  typedef RValue type;
  class saved_type {
    enum Kind { ScalarLiteral, ScalarAddress, AggregateLiteral,
                AggregateAddress, ComplexAddress };

    llvm::Value *Value;
    llvm::Type *ElementType;
    unsigned K : 3;
    unsigned Align : 29;
    saved_type(llvm::Value *v, llvm::Type *e, Kind k, unsigned a = 0)
      : Value(v), ElementType(e), K(k), Align(a) {}

  public:
    static bool needsSaving(RValue value);
    static saved_type save(CodeGenFunction &CGF, RValue value);
    RValue restore(CodeGenFunction &CGF);

    // implementations in CGCleanup.cpp
  };

  static bool needsSaving(type value) {
    return saved_type::needsSaving(value);
  }
  static saved_type save(CodeGenFunction &CGF, type value) {
    return saved_type::save(CGF, value);
  }
  static type restore(CodeGenFunction &CGF, saved_type value) {
    return value.restore(CGF);
  }
};

/// CodeGenFunction - This class organizes the per-function state that is used
/// while generating LLVM code.
class CodeGenFunction : public CodeGenTypeCache {
  CodeGenFunction(const CodeGenFunction &) = delete;
  void operator=(const CodeGenFunction &) = delete;

  friend class CGCXXABI;
public:
  /// A jump destination is an abstract label, branching to which may
  /// require a jump out through normal cleanups.
  struct JumpDest {
    JumpDest() : Block(nullptr), Index(0) {}
    JumpDest(llvm::BasicBlock *Block, EHScopeStack::stable_iterator Depth,
             unsigned Index)
        : Block(Block), ScopeDepth(Depth), Index(Index) {}

    bool isValid() const { return Block != nullptr; }
    llvm::BasicBlock *getBlock() const { return Block; }
    EHScopeStack::stable_iterator getScopeDepth() const { return ScopeDepth; }
    unsigned getDestIndex() const { return Index; }

    // This should be used cautiously.
    void setScopeDepth(EHScopeStack::stable_iterator depth) {
      ScopeDepth = depth;
    }

  private:
    llvm::BasicBlock *Block;
    EHScopeStack::stable_iterator ScopeDepth;
    unsigned Index;
  };

  CodeGenModule &CGM;  // Per-module state.
  const TargetInfo &Target;

  // For EH/SEH outlined funclets, this field points to parent's CGF
  CodeGenFunction *ParentCGF = nullptr;

  typedef std::pair<llvm::Value *, llvm::Value *> ComplexPairTy;
  LoopInfoStack LoopStack;
  CGBuilderTy Builder;

  // Stores variables for which we can't generate correct lifetime markers
  // because of jumps.
  VarBypassDetector Bypasses;

  /// List of recently emitted OMPCanonicalLoops.
  ///
  /// Since OMPCanonicalLoops are nested inside other statements (in particular
  /// CapturedStmt generated by OMPExecutableDirective and non-perfectly nested
  /// loops), we cannot directly call OMPEmitOMPCanonicalLoop and receive its
  /// llvm::CanonicalLoopInfo. Instead, we call EmitStmt and any
  /// OMPEmitOMPCanonicalLoop called by it will add its CanonicalLoopInfo to
  /// this stack when done. Entering a new loop requires clearing this list; it
  /// either means we start parsing a new loop nest (in which case the previous
  /// loop nest goes out of scope) or a second loop in the same level in which
  /// case it would be ambiguous into which of the two (or more) loops the loop
  /// nest would extend.
  SmallVector<llvm::CanonicalLoopInfo *, 4> OMPLoopNestStack;

  /// Number of nested loop to be consumed by the last surrounding
  /// loop-associated directive.
  int ExpectedOMPLoopDepth = 0;

  // CodeGen lambda for loops and support for ordered clause
  typedef llvm::function_ref<void(CodeGenFunction &, const OMPLoopDirective &,
                                  JumpDest)>
      CodeGenLoopTy;
  typedef llvm::function_ref<void(CodeGenFunction &, SourceLocation,
                                  const unsigned, const bool)>
      CodeGenOrderedTy;

  // Codegen lambda for loop bounds in worksharing loop constructs
  typedef llvm::function_ref<std::pair<LValue, LValue>(
      CodeGenFunction &, const OMPExecutableDirective &S)>
      CodeGenLoopBoundsTy;

  // Codegen lambda for loop bounds in dispatch-based loop implementation
  typedef llvm::function_ref<std::pair<llvm::Value *, llvm::Value *>(
      CodeGenFunction &, const OMPExecutableDirective &S, Address LB,
      Address UB)>
      CodeGenDispatchBoundsTy;

  /// CGBuilder insert helper. This function is called after an
  /// instruction is created using Builder.
  void InsertHelper(llvm::Instruction *I, const llvm::Twine &Name,
                    llvm::BasicBlock *BB,
                    llvm::BasicBlock::iterator InsertPt) const;

  /// CurFuncDecl - Holds the Decl for the current outermost
  /// non-closure context.
  const Decl *CurFuncDecl;
  /// CurCodeDecl - This is the inner-most code context, which includes blocks.
  const Decl *CurCodeDecl;
  const CGFunctionInfo *CurFnInfo;
  QualType FnRetTy;
  llvm::Function *CurFn = nullptr;

  /// Save Parameter Decl for coroutine.
  llvm::SmallVector<const ParmVarDecl *, 4> FnArgs;

  // Holds coroutine data if the current function is a coroutine. We use a
  // wrapper to manage its lifetime, so that we don't have to define CGCoroData
  // in this header.
  struct CGCoroInfo {
    std::unique_ptr<CGCoroData> Data;
    CGCoroInfo();
    ~CGCoroInfo();
  };
  CGCoroInfo CurCoro;

  bool isCoroutine() const {
    return CurCoro.Data != nullptr;
  }

  /// CurGD - The GlobalDecl for the current function being compiled.
  GlobalDecl CurGD;

  /// PrologueCleanupDepth - The cleanup depth enclosing all the
  /// cleanups associated with the parameters.
  EHScopeStack::stable_iterator PrologueCleanupDepth;

  /// ReturnBlock - Unified return block.
  JumpDest ReturnBlock;

  /// ReturnValue - The temporary alloca to hold the return
  /// value. This is invalid iff the function has no return value.
  Address ReturnValue = Address::invalid();

  /// ReturnValuePointer - The temporary alloca to hold a pointer to sret.
  /// This is invalid if sret is not in use.
  Address ReturnValuePointer = Address::invalid();

  /// If a return statement is being visited, this holds the return statment's
  /// result expression.
  const Expr *RetExpr = nullptr;

  /// Return true if a label was seen in the current scope.
  bool hasLabelBeenSeenInCurrentScope() const {
    if (CurLexicalScope)
      return CurLexicalScope->hasLabels();
    return !LabelMap.empty();
  }

  /// AllocaInsertPoint - This is an instruction in the entry block before which
  /// we prefer to insert allocas.
  llvm::AssertingVH<llvm::Instruction> AllocaInsertPt;

private:
  /// PostAllocaInsertPt - This is a place in the prologue where code can be
  /// inserted that will be dominated by all the static allocas. This helps
  /// achieve two things:
  ///   1. Contiguity of all static allocas (within the prologue) is maintained.
  ///   2. All other prologue code (which are dominated by static allocas) do
  ///      appear in the source order immediately after all static allocas.
  ///
  /// PostAllocaInsertPt will be lazily created when it is *really* required.
  llvm::AssertingVH<llvm::Instruction> PostAllocaInsertPt = nullptr;

public:
  /// Return PostAllocaInsertPt. If it is not yet created, then insert it
  /// immediately after AllocaInsertPt.
  llvm::Instruction *getPostAllocaInsertPoint() {
    if (!PostAllocaInsertPt) {
      assert(AllocaInsertPt &&
             "Expected static alloca insertion point at function prologue");
      assert(AllocaInsertPt->getParent()->isEntryBlock() &&
             "EBB should be entry block of the current code gen function");
      PostAllocaInsertPt = AllocaInsertPt->clone();
      PostAllocaInsertPt->setName("postallocapt");
      PostAllocaInsertPt->insertAfter(AllocaInsertPt);
    }

    return PostAllocaInsertPt;
  }

  /// API for captured statement code generation.
  class CGCapturedStmtInfo {
  public:
    explicit CGCapturedStmtInfo(CapturedRegionKind K = CR_Default)
        : Kind(K), ThisValue(nullptr), CXXThisFieldDecl(nullptr) {}
    explicit CGCapturedStmtInfo(const CapturedStmt &S,
                                CapturedRegionKind K = CR_Default)
      : Kind(K), ThisValue(nullptr), CXXThisFieldDecl(nullptr) {

      RecordDecl::field_iterator Field =
        S.getCapturedRecordDecl()->field_begin();
      for (CapturedStmt::const_capture_iterator I = S.capture_begin(),
                                                E = S.capture_end();
           I != E; ++I, ++Field) {
        if (I->capturesThis())
          CXXThisFieldDecl = *Field;
        else if (I->capturesVariable())
          CaptureFields[I->getCapturedVar()->getCanonicalDecl()] = *Field;
        else if (I->capturesVariableByCopy())
          CaptureFields[I->getCapturedVar()->getCanonicalDecl()] = *Field;
      }
    }

    virtual ~CGCapturedStmtInfo();

    CapturedRegionKind getKind() const { return Kind; }

    virtual void setContextValue(llvm::Value *V) { ThisValue = V; }
    // Retrieve the value of the context parameter.
    virtual llvm::Value *getContextValue() const { return ThisValue; }

    /// Lookup the captured field decl for a variable.
    virtual const FieldDecl *lookup(const VarDecl *VD) const {
      return CaptureFields.lookup(VD->getCanonicalDecl());
    }

    bool isCXXThisExprCaptured() const { return getThisFieldDecl() != nullptr; }
    virtual FieldDecl *getThisFieldDecl() const { return CXXThisFieldDecl; }

    static bool classof(const CGCapturedStmtInfo *) {
      return true;
    }

    /// Emit the captured statement body.
    virtual void EmitBody(CodeGenFunction &CGF, const Stmt *S) {
      CGF.incrementProfileCounter(S);
      CGF.EmitStmt(S);
    }

    /// Get the name of the capture helper.
    virtual StringRef getHelperName() const { return "__captured_stmt"; }

    /// Get the CaptureFields
    llvm::SmallDenseMap<const VarDecl *, FieldDecl *> getCaptureFields() {
      return CaptureFields;
    }

  private:
    /// The kind of captured statement being generated.
    CapturedRegionKind Kind;

    /// Keep the map between VarDecl and FieldDecl.
    llvm::SmallDenseMap<const VarDecl *, FieldDecl *> CaptureFields;

    /// The base address of the captured record, passed in as the first
    /// argument of the parallel region function.
    llvm::Value *ThisValue;

    /// Captured 'this' type.
    FieldDecl *CXXThisFieldDecl;
  };
  CGCapturedStmtInfo *CapturedStmtInfo = nullptr;

  /// RAII for correct setting/restoring of CapturedStmtInfo.
  class CGCapturedStmtRAII {
  private:
    CodeGenFunction &CGF;
    CGCapturedStmtInfo *PrevCapturedStmtInfo;
  public:
    CGCapturedStmtRAII(CodeGenFunction &CGF,
                       CGCapturedStmtInfo *NewCapturedStmtInfo)
        : CGF(CGF), PrevCapturedStmtInfo(CGF.CapturedStmtInfo) {
      CGF.CapturedStmtInfo = NewCapturedStmtInfo;
    }
    ~CGCapturedStmtRAII() { CGF.CapturedStmtInfo = PrevCapturedStmtInfo; }
  };

  /// An abstract representation of regular/ObjC call/message targets.
  class AbstractCallee {
    /// The function declaration of the callee.
    const Decl *CalleeDecl;

  public:
    AbstractCallee() : CalleeDecl(nullptr) {}
    AbstractCallee(const FunctionDecl *FD) : CalleeDecl(FD) {}
    AbstractCallee(const ObjCMethodDecl *OMD) : CalleeDecl(OMD) {}
    bool hasFunctionDecl() const {
      return isa_and_nonnull<FunctionDecl>(CalleeDecl);
    }
    const Decl *getDecl() const { return CalleeDecl; }
    unsigned getNumParams() const {
      if (const auto *FD = dyn_cast<FunctionDecl>(CalleeDecl))
        return FD->getNumParams();
      return cast<ObjCMethodDecl>(CalleeDecl)->param_size();
    }
    const ParmVarDecl *getParamDecl(unsigned I) const {
      if (const auto *FD = dyn_cast<FunctionDecl>(CalleeDecl))
        return FD->getParamDecl(I);
      return *(cast<ObjCMethodDecl>(CalleeDecl)->param_begin() + I);
    }
  };

  /// Sanitizers enabled for this function.
  SanitizerSet SanOpts;

  /// True if CodeGen currently emits code implementing sanitizer checks.
  bool IsSanitizerScope = false;

  /// RAII object to set/unset CodeGenFunction::IsSanitizerScope.
  class SanitizerScope {
    CodeGenFunction *CGF;
  public:
    SanitizerScope(CodeGenFunction *CGF);
    ~SanitizerScope();
  };

  /// In C++, whether we are code generating a thunk.  This controls whether we
  /// should emit cleanups.
  bool CurFuncIsThunk = false;

  /// In ARC, whether we should autorelease the return value.
  bool AutoreleaseResult = false;

  /// Whether we processed a Microsoft-style asm block during CodeGen. These can
  /// potentially set the return value.
  bool SawAsmBlock = false;

  const NamedDecl *CurSEHParent = nullptr;

  /// True if the current function is an outlined SEH helper. This can be a
  /// finally block or filter expression.
  bool IsOutlinedSEHHelper = false;

  /// True if CodeGen currently emits code inside presereved access index
  /// region.
  bool IsInPreservedAIRegion = false;

  /// True if the current statement has nomerge attribute.
  bool InNoMergeAttributedStmt = false;

<<<<<<< HEAD
  /// True if the current statement has leaf attribute.
  bool InLeafAttributedStmt = false;
=======
  /// True if the current statement has noinline attribute.
  bool InNoInlineAttributedStmt = false;

  /// True if the current statement has always_inline attribute.
  bool InAlwaysInlineAttributedStmt = false;
>>>>>>> 04e094a3

  // The CallExpr within the current statement that the musttail attribute
  // applies to.  nullptr if there is no 'musttail' on the current statement.
  const CallExpr *MustTailCall = nullptr;

  /// Returns true if a function must make progress, which means the
  /// mustprogress attribute can be added.
  bool checkIfFunctionMustProgress() {
    if (CGM.getCodeGenOpts().getFiniteLoops() ==
        CodeGenOptions::FiniteLoopsKind::Never)
      return false;

    // C++11 and later guarantees that a thread eventually will do one of the
    // following (6.9.2.3.1 in C++11):
    // - terminate,
    //  - make a call to a library I/O function,
    //  - perform an access through a volatile glvalue, or
    //  - perform a synchronization operation or an atomic operation.
    //
    // Hence each function is 'mustprogress' in C++11 or later.
    return getLangOpts().CPlusPlus11;
  }

  /// Returns true if a loop must make progress, which means the mustprogress
  /// attribute can be added. \p HasConstantCond indicates whether the branch
  /// condition is a known constant.
  bool checkIfLoopMustProgress(bool HasConstantCond) {
    if (CGM.getCodeGenOpts().getFiniteLoops() ==
        CodeGenOptions::FiniteLoopsKind::Always)
      return true;
    if (CGM.getCodeGenOpts().getFiniteLoops() ==
        CodeGenOptions::FiniteLoopsKind::Never)
      return false;

    // If the containing function must make progress, loops also must make
    // progress (as in C++11 and later).
    if (checkIfFunctionMustProgress())
      return true;

    // Now apply rules for plain C (see  6.8.5.6 in C11).
    // Loops with constant conditions do not have to make progress in any C
    // version.
    if (HasConstantCond)
      return false;

    // Loops with non-constant conditions must make progress in C11 and later.
    return getLangOpts().C11;
  }

  const CodeGen::CGBlockInfo *BlockInfo = nullptr;
  llvm::Value *BlockPointer = nullptr;

  llvm::DenseMap<const VarDecl *, FieldDecl *> LambdaCaptureFields;
  FieldDecl *LambdaThisCaptureField = nullptr;

  /// A mapping from NRVO variables to the flags used to indicate
  /// when the NRVO has been applied to this variable.
  llvm::DenseMap<const VarDecl *, llvm::Value *> NRVOFlags;

  EHScopeStack EHStack;
  llvm::SmallVector<char, 256> LifetimeExtendedCleanupStack;
  llvm::SmallVector<const JumpDest *, 2> SEHTryEpilogueStack;

  llvm::Instruction *CurrentFuncletPad = nullptr;

  class CallLifetimeEnd final : public EHScopeStack::Cleanup {
    bool isRedundantBeforeReturn() override { return true; }

    llvm::Value *Addr;
    llvm::Value *Size;

  public:
    CallLifetimeEnd(Address addr, llvm::Value *size)
        : Addr(addr.getPointer()), Size(size) {}

    void Emit(CodeGenFunction &CGF, Flags flags) override {
      CGF.EmitLifetimeEnd(Size, Addr);
    }
  };

  /// Header for data within LifetimeExtendedCleanupStack.
  struct LifetimeExtendedCleanupHeader {
    /// The size of the following cleanup object.
    unsigned Size;
    /// The kind of cleanup to push: a value from the CleanupKind enumeration.
    unsigned Kind : 31;
    /// Whether this is a conditional cleanup.
    unsigned IsConditional : 1;

    size_t getSize() const { return Size; }
    CleanupKind getKind() const { return (CleanupKind)Kind; }
    bool isConditional() const { return IsConditional; }
  };

  /// i32s containing the indexes of the cleanup destinations.
  Address NormalCleanupDest = Address::invalid();

  unsigned NextCleanupDestIndex = 1;

  /// EHResumeBlock - Unified block containing a call to llvm.eh.resume.
  llvm::BasicBlock *EHResumeBlock = nullptr;

  /// The exception slot.  All landing pads write the current exception pointer
  /// into this alloca.
  llvm::Value *ExceptionSlot = nullptr;

  /// The selector slot.  Under the MandatoryCleanup model, all landing pads
  /// write the current selector value into this alloca.
  llvm::AllocaInst *EHSelectorSlot = nullptr;

  /// A stack of exception code slots. Entering an __except block pushes a slot
  /// on the stack and leaving pops one. The __exception_code() intrinsic loads
  /// a value from the top of the stack.
  SmallVector<Address, 1> SEHCodeSlotStack;

  /// Value returned by __exception_info intrinsic.
  llvm::Value *SEHInfo = nullptr;

  /// Emits a landing pad for the current EH stack.
  llvm::BasicBlock *EmitLandingPad();

  llvm::BasicBlock *getInvokeDestImpl();

  /// Parent loop-based directive for scan directive.
  const OMPExecutableDirective *OMPParentLoopDirectiveForScan = nullptr;
  llvm::BasicBlock *OMPBeforeScanBlock = nullptr;
  llvm::BasicBlock *OMPAfterScanBlock = nullptr;
  llvm::BasicBlock *OMPScanExitBlock = nullptr;
  llvm::BasicBlock *OMPScanDispatch = nullptr;
  bool OMPFirstScanLoop = false;

  /// Manages parent directive for scan directives.
  class ParentLoopDirectiveForScanRegion {
    CodeGenFunction &CGF;
    const OMPExecutableDirective *ParentLoopDirectiveForScan;

  public:
    ParentLoopDirectiveForScanRegion(
        CodeGenFunction &CGF,
        const OMPExecutableDirective &ParentLoopDirectiveForScan)
        : CGF(CGF),
          ParentLoopDirectiveForScan(CGF.OMPParentLoopDirectiveForScan) {
      CGF.OMPParentLoopDirectiveForScan = &ParentLoopDirectiveForScan;
    }
    ~ParentLoopDirectiveForScanRegion() {
      CGF.OMPParentLoopDirectiveForScan = ParentLoopDirectiveForScan;
    }
  };

  template <class T>
  typename DominatingValue<T>::saved_type saveValueInCond(T value) {
    return DominatingValue<T>::save(*this, value);
  }

  class CGFPOptionsRAII {
  public:
    CGFPOptionsRAII(CodeGenFunction &CGF, FPOptions FPFeatures);
    CGFPOptionsRAII(CodeGenFunction &CGF, const Expr *E);
    ~CGFPOptionsRAII();

  private:
    void ConstructorHelper(FPOptions FPFeatures);
    CodeGenFunction &CGF;
    FPOptions OldFPFeatures;
    llvm::fp::ExceptionBehavior OldExcept;
    llvm::RoundingMode OldRounding;
    Optional<CGBuilderTy::FastMathFlagGuard> FMFGuard;
  };
  FPOptions CurFPFeatures;

public:
  /// ObjCEHValueStack - Stack of Objective-C exception values, used for
  /// rethrows.
  SmallVector<llvm::Value*, 8> ObjCEHValueStack;

  /// A class controlling the emission of a finally block.
  class FinallyInfo {
    /// Where the catchall's edge through the cleanup should go.
    JumpDest RethrowDest;

    /// A function to call to enter the catch.
    llvm::FunctionCallee BeginCatchFn;

    /// An i1 variable indicating whether or not the @finally is
    /// running for an exception.
    llvm::AllocaInst *ForEHVar;

    /// An i8* variable into which the exception pointer to rethrow
    /// has been saved.
    llvm::AllocaInst *SavedExnVar;

  public:
    void enter(CodeGenFunction &CGF, const Stmt *Finally,
               llvm::FunctionCallee beginCatchFn,
               llvm::FunctionCallee endCatchFn, llvm::FunctionCallee rethrowFn);
    void exit(CodeGenFunction &CGF);
  };

  /// Returns true inside SEH __try blocks.
  bool isSEHTryScope() const { return !SEHTryEpilogueStack.empty(); }

  /// Returns true while emitting a cleanuppad.
  bool isCleanupPadScope() const {
    return CurrentFuncletPad && isa<llvm::CleanupPadInst>(CurrentFuncletPad);
  }

  /// pushFullExprCleanup - Push a cleanup to be run at the end of the
  /// current full-expression.  Safe against the possibility that
  /// we're currently inside a conditionally-evaluated expression.
  template <class T, class... As>
  void pushFullExprCleanup(CleanupKind kind, As... A) {
    // If we're not in a conditional branch, or if none of the
    // arguments requires saving, then use the unconditional cleanup.
    if (!isInConditionalBranch())
      return EHStack.pushCleanup<T>(kind, A...);

    // Stash values in a tuple so we can guarantee the order of saves.
    typedef std::tuple<typename DominatingValue<As>::saved_type...> SavedTuple;
    SavedTuple Saved{saveValueInCond(A)...};

    typedef EHScopeStack::ConditionalCleanup<T, As...> CleanupType;
    EHStack.pushCleanupTuple<CleanupType>(kind, Saved);
    initFullExprCleanup();
  }

  /// Queue a cleanup to be pushed after finishing the current full-expression,
  /// potentially with an active flag.
  template <class T, class... As>
  void pushCleanupAfterFullExpr(CleanupKind Kind, As... A) {
    if (!isInConditionalBranch())
      return pushCleanupAfterFullExprWithActiveFlag<T>(Kind, Address::invalid(),
                                                       A...);

    Address ActiveFlag = createCleanupActiveFlag();
    assert(!DominatingValue<Address>::needsSaving(ActiveFlag) &&
           "cleanup active flag should never need saving");

    typedef std::tuple<typename DominatingValue<As>::saved_type...> SavedTuple;
    SavedTuple Saved{saveValueInCond(A)...};

    typedef EHScopeStack::ConditionalCleanup<T, As...> CleanupType;
    pushCleanupAfterFullExprWithActiveFlag<CleanupType>(Kind, ActiveFlag, Saved);
  }

  template <class T, class... As>
  void pushCleanupAfterFullExprWithActiveFlag(CleanupKind Kind,
                                              Address ActiveFlag, As... A) {
    LifetimeExtendedCleanupHeader Header = {sizeof(T), Kind,
                                            ActiveFlag.isValid()};

    size_t OldSize = LifetimeExtendedCleanupStack.size();
    LifetimeExtendedCleanupStack.resize(
        LifetimeExtendedCleanupStack.size() + sizeof(Header) + Header.Size +
        (Header.IsConditional ? sizeof(ActiveFlag) : 0));

    static_assert(sizeof(Header) % alignof(T) == 0,
                  "Cleanup will be allocated on misaligned address");
    char *Buffer = &LifetimeExtendedCleanupStack[OldSize];
    new (Buffer) LifetimeExtendedCleanupHeader(Header);
    new (Buffer + sizeof(Header)) T(A...);
    if (Header.IsConditional)
      new (Buffer + sizeof(Header) + sizeof(T)) Address(ActiveFlag);
  }

  /// Set up the last cleanup that was pushed as a conditional
  /// full-expression cleanup.
  void initFullExprCleanup() {
    initFullExprCleanupWithFlag(createCleanupActiveFlag());
  }

  void initFullExprCleanupWithFlag(Address ActiveFlag);
  Address createCleanupActiveFlag();

  /// PushDestructorCleanup - Push a cleanup to call the
  /// complete-object destructor of an object of the given type at the
  /// given address.  Does nothing if T is not a C++ class type with a
  /// non-trivial destructor.
  void PushDestructorCleanup(QualType T, Address Addr);

  /// PushDestructorCleanup - Push a cleanup to call the
  /// complete-object variant of the given destructor on the object at
  /// the given address.
  void PushDestructorCleanup(const CXXDestructorDecl *Dtor, QualType T,
                             Address Addr);

  /// PopCleanupBlock - Will pop the cleanup entry on the stack and
  /// process all branch fixups.
  void PopCleanupBlock(bool FallThroughIsBranchThrough = false);

  /// DeactivateCleanupBlock - Deactivates the given cleanup block.
  /// The block cannot be reactivated.  Pops it if it's the top of the
  /// stack.
  ///
  /// \param DominatingIP - An instruction which is known to
  ///   dominate the current IP (if set) and which lies along
  ///   all paths of execution between the current IP and the
  ///   the point at which the cleanup comes into scope.
  void DeactivateCleanupBlock(EHScopeStack::stable_iterator Cleanup,
                              llvm::Instruction *DominatingIP);

  /// ActivateCleanupBlock - Activates an initially-inactive cleanup.
  /// Cannot be used to resurrect a deactivated cleanup.
  ///
  /// \param DominatingIP - An instruction which is known to
  ///   dominate the current IP (if set) and which lies along
  ///   all paths of execution between the current IP and the
  ///   the point at which the cleanup comes into scope.
  void ActivateCleanupBlock(EHScopeStack::stable_iterator Cleanup,
                            llvm::Instruction *DominatingIP);

  /// Enters a new scope for capturing cleanups, all of which
  /// will be executed once the scope is exited.
  class RunCleanupsScope {
    EHScopeStack::stable_iterator CleanupStackDepth, OldCleanupScopeDepth;
    size_t LifetimeExtendedCleanupStackSize;
    bool OldDidCallStackSave;
  protected:
    bool PerformCleanup;
  private:

    RunCleanupsScope(const RunCleanupsScope &) = delete;
    void operator=(const RunCleanupsScope &) = delete;

  protected:
    CodeGenFunction& CGF;

  public:
    /// Enter a new cleanup scope.
    explicit RunCleanupsScope(CodeGenFunction &CGF)
      : PerformCleanup(true), CGF(CGF)
    {
      CleanupStackDepth = CGF.EHStack.stable_begin();
      LifetimeExtendedCleanupStackSize =
          CGF.LifetimeExtendedCleanupStack.size();
      OldDidCallStackSave = CGF.DidCallStackSave;
      CGF.DidCallStackSave = false;
      OldCleanupScopeDepth = CGF.CurrentCleanupScopeDepth;
      CGF.CurrentCleanupScopeDepth = CleanupStackDepth;
    }

    /// Exit this cleanup scope, emitting any accumulated cleanups.
    ~RunCleanupsScope() {
      if (PerformCleanup)
        ForceCleanup();
    }

    /// Determine whether this scope requires any cleanups.
    bool requiresCleanups() const {
      return CGF.EHStack.stable_begin() != CleanupStackDepth;
    }

    /// Force the emission of cleanups now, instead of waiting
    /// until this object is destroyed.
    /// \param ValuesToReload - A list of values that need to be available at
    /// the insertion point after cleanup emission. If cleanup emission created
    /// a shared cleanup block, these value pointers will be rewritten.
    /// Otherwise, they not will be modified.
    void ForceCleanup(std::initializer_list<llvm::Value**> ValuesToReload = {}) {
      assert(PerformCleanup && "Already forced cleanup");
      CGF.DidCallStackSave = OldDidCallStackSave;
      CGF.PopCleanupBlocks(CleanupStackDepth, LifetimeExtendedCleanupStackSize,
                           ValuesToReload);
      PerformCleanup = false;
      CGF.CurrentCleanupScopeDepth = OldCleanupScopeDepth;
    }
  };

  // Cleanup stack depth of the RunCleanupsScope that was pushed most recently.
  EHScopeStack::stable_iterator CurrentCleanupScopeDepth =
      EHScopeStack::stable_end();

  class LexicalScope : public RunCleanupsScope {
    SourceRange Range;
    SmallVector<const LabelDecl*, 4> Labels;
    LexicalScope *ParentScope;

    LexicalScope(const LexicalScope &) = delete;
    void operator=(const LexicalScope &) = delete;

  public:
    /// Enter a new cleanup scope.
    explicit LexicalScope(CodeGenFunction &CGF, SourceRange Range)
      : RunCleanupsScope(CGF), Range(Range), ParentScope(CGF.CurLexicalScope) {
      CGF.CurLexicalScope = this;
      if (CGDebugInfo *DI = CGF.getDebugInfo())
        DI->EmitLexicalBlockStart(CGF.Builder, Range.getBegin());
    }

    void addLabel(const LabelDecl *label) {
      assert(PerformCleanup && "adding label to dead scope?");
      Labels.push_back(label);
    }

    /// Exit this cleanup scope, emitting any accumulated
    /// cleanups.
    ~LexicalScope() {
      if (CGDebugInfo *DI = CGF.getDebugInfo())
        DI->EmitLexicalBlockEnd(CGF.Builder, Range.getEnd());

      // If we should perform a cleanup, force them now.  Note that
      // this ends the cleanup scope before rescoping any labels.
      if (PerformCleanup) {
        ApplyDebugLocation DL(CGF, Range.getEnd());
        ForceCleanup();
      }
    }

    /// Force the emission of cleanups now, instead of waiting
    /// until this object is destroyed.
    void ForceCleanup() {
      CGF.CurLexicalScope = ParentScope;
      RunCleanupsScope::ForceCleanup();

      if (!Labels.empty())
        rescopeLabels();
    }

    bool hasLabels() const {
      return !Labels.empty();
    }

    void rescopeLabels();
  };

  typedef llvm::DenseMap<const Decl *, Address> DeclMapTy;

  /// The class used to assign some variables some temporarily addresses.
  class OMPMapVars {
    DeclMapTy SavedLocals;
    DeclMapTy SavedTempAddresses;
    OMPMapVars(const OMPMapVars &) = delete;
    void operator=(const OMPMapVars &) = delete;

  public:
    explicit OMPMapVars() = default;
    ~OMPMapVars() {
      assert(SavedLocals.empty() && "Did not restored original addresses.");
    };

    /// Sets the address of the variable \p LocalVD to be \p TempAddr in
    /// function \p CGF.
    /// \return true if at least one variable was set already, false otherwise.
    bool setVarAddr(CodeGenFunction &CGF, const VarDecl *LocalVD,
                    Address TempAddr) {
      LocalVD = LocalVD->getCanonicalDecl();
      // Only save it once.
      if (SavedLocals.count(LocalVD)) return false;

      // Copy the existing local entry to SavedLocals.
      auto it = CGF.LocalDeclMap.find(LocalVD);
      if (it != CGF.LocalDeclMap.end())
        SavedLocals.try_emplace(LocalVD, it->second);
      else
        SavedLocals.try_emplace(LocalVD, Address::invalid());

      // Generate the private entry.
      QualType VarTy = LocalVD->getType();
      if (VarTy->isReferenceType()) {
        Address Temp = CGF.CreateMemTemp(VarTy);
        CGF.Builder.CreateStore(TempAddr.getPointer(), Temp);
        TempAddr = Temp;
      }
      SavedTempAddresses.try_emplace(LocalVD, TempAddr);

      return true;
    }

    /// Applies new addresses to the list of the variables.
    /// \return true if at least one variable is using new address, false
    /// otherwise.
    bool apply(CodeGenFunction &CGF) {
      copyInto(SavedTempAddresses, CGF.LocalDeclMap);
      SavedTempAddresses.clear();
      return !SavedLocals.empty();
    }

    /// Restores original addresses of the variables.
    void restore(CodeGenFunction &CGF) {
      if (!SavedLocals.empty()) {
        copyInto(SavedLocals, CGF.LocalDeclMap);
        SavedLocals.clear();
      }
    }

  private:
    /// Copy all the entries in the source map over the corresponding
    /// entries in the destination, which must exist.
    static void copyInto(const DeclMapTy &Src, DeclMapTy &Dest) {
      for (auto &Pair : Src) {
        if (!Pair.second.isValid()) {
          Dest.erase(Pair.first);
          continue;
        }

        auto I = Dest.find(Pair.first);
        if (I != Dest.end())
          I->second = Pair.second;
        else
          Dest.insert(Pair);
      }
    }
  };

  /// The scope used to remap some variables as private in the OpenMP loop body
  /// (or other captured region emitted without outlining), and to restore old
  /// vars back on exit.
  class OMPPrivateScope : public RunCleanupsScope {
    OMPMapVars MappedVars;
    OMPPrivateScope(const OMPPrivateScope &) = delete;
    void operator=(const OMPPrivateScope &) = delete;

  public:
    /// Enter a new OpenMP private scope.
    explicit OMPPrivateScope(CodeGenFunction &CGF) : RunCleanupsScope(CGF) {}

    /// Registers \p LocalVD variable as a private with \p Addr as the address
    /// of the corresponding private variable. \p
    /// PrivateGen is the address of the generated private variable.
    /// \return true if the variable is registered as private, false if it has
    /// been privatized already.
    bool addPrivate(const VarDecl *LocalVD, Address Addr) {
      assert(PerformCleanup && "adding private to dead scope");
      return MappedVars.setVarAddr(CGF, LocalVD, Addr);
    }

    /// Privatizes local variables previously registered as private.
    /// Registration is separate from the actual privatization to allow
    /// initializers use values of the original variables, not the private one.
    /// This is important, for example, if the private variable is a class
    /// variable initialized by a constructor that references other private
    /// variables. But at initialization original variables must be used, not
    /// private copies.
    /// \return true if at least one variable was privatized, false otherwise.
    bool Privatize() { return MappedVars.apply(CGF); }

    void ForceCleanup() {
      RunCleanupsScope::ForceCleanup();
      MappedVars.restore(CGF);
    }

    /// Exit scope - all the mapped variables are restored.
    ~OMPPrivateScope() {
      if (PerformCleanup)
        ForceCleanup();
    }

    /// Checks if the global variable is captured in current function.
    bool isGlobalVarCaptured(const VarDecl *VD) const {
      VD = VD->getCanonicalDecl();
      return !VD->isLocalVarDeclOrParm() && CGF.LocalDeclMap.count(VD) > 0;
    }
  };

  /// Save/restore original map of previously emitted local vars in case when we
  /// need to duplicate emission of the same code several times in the same
  /// function for OpenMP code.
  class OMPLocalDeclMapRAII {
    CodeGenFunction &CGF;
    DeclMapTy SavedMap;

  public:
    OMPLocalDeclMapRAII(CodeGenFunction &CGF)
        : CGF(CGF), SavedMap(CGF.LocalDeclMap) {}
    ~OMPLocalDeclMapRAII() { SavedMap.swap(CGF.LocalDeclMap); }
  };

  /// Takes the old cleanup stack size and emits the cleanup blocks
  /// that have been added.
  void
  PopCleanupBlocks(EHScopeStack::stable_iterator OldCleanupStackSize,
                   std::initializer_list<llvm::Value **> ValuesToReload = {});

  /// Takes the old cleanup stack size and emits the cleanup blocks
  /// that have been added, then adds all lifetime-extended cleanups from
  /// the given position to the stack.
  void
  PopCleanupBlocks(EHScopeStack::stable_iterator OldCleanupStackSize,
                   size_t OldLifetimeExtendedStackSize,
                   std::initializer_list<llvm::Value **> ValuesToReload = {});

  void ResolveBranchFixups(llvm::BasicBlock *Target);

  /// The given basic block lies in the current EH scope, but may be a
  /// target of a potentially scope-crossing jump; get a stable handle
  /// to which we can perform this jump later.
  JumpDest getJumpDestInCurrentScope(llvm::BasicBlock *Target) {
    return JumpDest(Target,
                    EHStack.getInnermostNormalCleanup(),
                    NextCleanupDestIndex++);
  }

  /// The given basic block lies in the current EH scope, but may be a
  /// target of a potentially scope-crossing jump; get a stable handle
  /// to which we can perform this jump later.
  JumpDest getJumpDestInCurrentScope(StringRef Name = StringRef()) {
    return getJumpDestInCurrentScope(createBasicBlock(Name));
  }

  /// EmitBranchThroughCleanup - Emit a branch from the current insert
  /// block through the normal cleanup handling code (if any) and then
  /// on to \arg Dest.
  void EmitBranchThroughCleanup(JumpDest Dest);

  /// isObviouslyBranchWithoutCleanups - Return true if a branch to the
  /// specified destination obviously has no cleanups to run.  'false' is always
  /// a conservatively correct answer for this method.
  bool isObviouslyBranchWithoutCleanups(JumpDest Dest) const;

  /// popCatchScope - Pops the catch scope at the top of the EHScope
  /// stack, emitting any required code (other than the catch handlers
  /// themselves).
  void popCatchScope();

  llvm::BasicBlock *getEHResumeBlock(bool isCleanup);
  llvm::BasicBlock *getEHDispatchBlock(EHScopeStack::stable_iterator scope);
  llvm::BasicBlock *
  getFuncletEHDispatchBlock(EHScopeStack::stable_iterator scope);

  /// An object to manage conditionally-evaluated expressions.
  class ConditionalEvaluation {
    llvm::BasicBlock *StartBB;

  public:
    ConditionalEvaluation(CodeGenFunction &CGF)
      : StartBB(CGF.Builder.GetInsertBlock()) {}

    void begin(CodeGenFunction &CGF) {
      assert(CGF.OutermostConditional != this);
      if (!CGF.OutermostConditional)
        CGF.OutermostConditional = this;
    }

    void end(CodeGenFunction &CGF) {
      assert(CGF.OutermostConditional != nullptr);
      if (CGF.OutermostConditional == this)
        CGF.OutermostConditional = nullptr;
    }

    /// Returns a block which will be executed prior to each
    /// evaluation of the conditional code.
    llvm::BasicBlock *getStartingBlock() const {
      return StartBB;
    }
  };

  /// isInConditionalBranch - Return true if we're currently emitting
  /// one branch or the other of a conditional expression.
  bool isInConditionalBranch() const { return OutermostConditional != nullptr; }

  void setBeforeOutermostConditional(llvm::Value *value, Address addr) {
    assert(isInConditionalBranch());
    llvm::BasicBlock *block = OutermostConditional->getStartingBlock();
    auto store = new llvm::StoreInst(value, addr.getPointer(), &block->back());
    store->setAlignment(addr.getAlignment().getAsAlign());
  }

  /// An RAII object to record that we're evaluating a statement
  /// expression.
  class StmtExprEvaluation {
    CodeGenFunction &CGF;

    /// We have to save the outermost conditional: cleanups in a
    /// statement expression aren't conditional just because the
    /// StmtExpr is.
    ConditionalEvaluation *SavedOutermostConditional;

  public:
    StmtExprEvaluation(CodeGenFunction &CGF)
      : CGF(CGF), SavedOutermostConditional(CGF.OutermostConditional) {
      CGF.OutermostConditional = nullptr;
    }

    ~StmtExprEvaluation() {
      CGF.OutermostConditional = SavedOutermostConditional;
      CGF.EnsureInsertPoint();
    }
  };

  /// An object which temporarily prevents a value from being
  /// destroyed by aggressive peephole optimizations that assume that
  /// all uses of a value have been realized in the IR.
  class PeepholeProtection {
    llvm::Instruction *Inst;
    friend class CodeGenFunction;

  public:
    PeepholeProtection() : Inst(nullptr) {}
  };

  /// A non-RAII class containing all the information about a bound
  /// opaque value.  OpaqueValueMapping, below, is a RAII wrapper for
  /// this which makes individual mappings very simple; using this
  /// class directly is useful when you have a variable number of
  /// opaque values or don't want the RAII functionality for some
  /// reason.
  class OpaqueValueMappingData {
    const OpaqueValueExpr *OpaqueValue;
    bool BoundLValue;
    CodeGenFunction::PeepholeProtection Protection;

    OpaqueValueMappingData(const OpaqueValueExpr *ov,
                           bool boundLValue)
      : OpaqueValue(ov), BoundLValue(boundLValue) {}
  public:
    OpaqueValueMappingData() : OpaqueValue(nullptr) {}

    static bool shouldBindAsLValue(const Expr *expr) {
      // gl-values should be bound as l-values for obvious reasons.
      // Records should be bound as l-values because IR generation
      // always keeps them in memory.  Expressions of function type
      // act exactly like l-values but are formally required to be
      // r-values in C.
      return expr->isGLValue() ||
             expr->getType()->isFunctionType() ||
             hasAggregateEvaluationKind(expr->getType());
    }

    static OpaqueValueMappingData bind(CodeGenFunction &CGF,
                                       const OpaqueValueExpr *ov,
                                       const Expr *e) {
      if (shouldBindAsLValue(ov))
        return bind(CGF, ov, CGF.EmitLValue(e));
      return bind(CGF, ov, CGF.EmitAnyExpr(e));
    }

    static OpaqueValueMappingData bind(CodeGenFunction &CGF,
                                       const OpaqueValueExpr *ov,
                                       const LValue &lv) {
      assert(shouldBindAsLValue(ov));
      CGF.OpaqueLValues.insert(std::make_pair(ov, lv));
      return OpaqueValueMappingData(ov, true);
    }

    static OpaqueValueMappingData bind(CodeGenFunction &CGF,
                                       const OpaqueValueExpr *ov,
                                       const RValue &rv) {
      assert(!shouldBindAsLValue(ov));
      CGF.OpaqueRValues.insert(std::make_pair(ov, rv));

      OpaqueValueMappingData data(ov, false);

      // Work around an extremely aggressive peephole optimization in
      // EmitScalarConversion which assumes that all other uses of a
      // value are extant.
      data.Protection = CGF.protectFromPeepholes(rv);

      return data;
    }

    bool isValid() const { return OpaqueValue != nullptr; }
    void clear() { OpaqueValue = nullptr; }

    void unbind(CodeGenFunction &CGF) {
      assert(OpaqueValue && "no data to unbind!");

      if (BoundLValue) {
        CGF.OpaqueLValues.erase(OpaqueValue);
      } else {
        CGF.OpaqueRValues.erase(OpaqueValue);
        CGF.unprotectFromPeepholes(Protection);
      }
    }
  };

  /// An RAII object to set (and then clear) a mapping for an OpaqueValueExpr.
  class OpaqueValueMapping {
    CodeGenFunction &CGF;
    OpaqueValueMappingData Data;

  public:
    static bool shouldBindAsLValue(const Expr *expr) {
      return OpaqueValueMappingData::shouldBindAsLValue(expr);
    }

    /// Build the opaque value mapping for the given conditional
    /// operator if it's the GNU ?: extension.  This is a common
    /// enough pattern that the convenience operator is really
    /// helpful.
    ///
    OpaqueValueMapping(CodeGenFunction &CGF,
                       const AbstractConditionalOperator *op) : CGF(CGF) {
      if (isa<ConditionalOperator>(op))
        // Leave Data empty.
        return;

      const BinaryConditionalOperator *e = cast<BinaryConditionalOperator>(op);
      Data = OpaqueValueMappingData::bind(CGF, e->getOpaqueValue(),
                                          e->getCommon());
    }

    /// Build the opaque value mapping for an OpaqueValueExpr whose source
    /// expression is set to the expression the OVE represents.
    OpaqueValueMapping(CodeGenFunction &CGF, const OpaqueValueExpr *OV)
        : CGF(CGF) {
      if (OV) {
        assert(OV->getSourceExpr() && "wrong form of OpaqueValueMapping used "
                                      "for OVE with no source expression");
        Data = OpaqueValueMappingData::bind(CGF, OV, OV->getSourceExpr());
      }
    }

    OpaqueValueMapping(CodeGenFunction &CGF,
                       const OpaqueValueExpr *opaqueValue,
                       LValue lvalue)
      : CGF(CGF), Data(OpaqueValueMappingData::bind(CGF, opaqueValue, lvalue)) {
    }

    OpaqueValueMapping(CodeGenFunction &CGF,
                       const OpaqueValueExpr *opaqueValue,
                       RValue rvalue)
      : CGF(CGF), Data(OpaqueValueMappingData::bind(CGF, opaqueValue, rvalue)) {
    }

    void pop() {
      Data.unbind(CGF);
      Data.clear();
    }

    ~OpaqueValueMapping() {
      if (Data.isValid()) Data.unbind(CGF);
    }
  };

private:
  CGDebugInfo *DebugInfo;
  /// Used to create unique names for artificial VLA size debug info variables.
  unsigned VLAExprCounter = 0;
  bool DisableDebugInfo = false;

  /// DidCallStackSave - Whether llvm.stacksave has been called. Used to avoid
  /// calling llvm.stacksave for multiple VLAs in the same scope.
  bool DidCallStackSave = false;

  /// IndirectBranch - The first time an indirect goto is seen we create a block
  /// with an indirect branch.  Every time we see the address of a label taken,
  /// we add the label to the indirect goto.  Every subsequent indirect goto is
  /// codegen'd as a jump to the IndirectBranch's basic block.
  llvm::IndirectBrInst *IndirectBranch = nullptr;

  /// LocalDeclMap - This keeps track of the LLVM allocas or globals for local C
  /// decls.
  DeclMapTy LocalDeclMap;

  // Keep track of the cleanups for callee-destructed parameters pushed to the
  // cleanup stack so that they can be deactivated later.
  llvm::DenseMap<const ParmVarDecl *, EHScopeStack::stable_iterator>
      CalleeDestructedParamCleanups;

  /// SizeArguments - If a ParmVarDecl had the pass_object_size attribute, this
  /// will contain a mapping from said ParmVarDecl to its implicit "object_size"
  /// parameter.
  llvm::SmallDenseMap<const ParmVarDecl *, const ImplicitParamDecl *, 2>
      SizeArguments;

  /// Track escaped local variables with auto storage. Used during SEH
  /// outlining to produce a call to llvm.localescape.
  llvm::DenseMap<llvm::AllocaInst *, int> EscapedLocals;

  /// LabelMap - This keeps track of the LLVM basic block for each C label.
  llvm::DenseMap<const LabelDecl*, JumpDest> LabelMap;

  // BreakContinueStack - This keeps track of where break and continue
  // statements should jump to.
  struct BreakContinue {
    BreakContinue(JumpDest Break, JumpDest Continue)
      : BreakBlock(Break), ContinueBlock(Continue) {}

    JumpDest BreakBlock;
    JumpDest ContinueBlock;
  };
  SmallVector<BreakContinue, 8> BreakContinueStack;

  /// Handles cancellation exit points in OpenMP-related constructs.
  class OpenMPCancelExitStack {
    /// Tracks cancellation exit point and join point for cancel-related exit
    /// and normal exit.
    struct CancelExit {
      CancelExit() = default;
      CancelExit(OpenMPDirectiveKind Kind, JumpDest ExitBlock,
                 JumpDest ContBlock)
          : Kind(Kind), ExitBlock(ExitBlock), ContBlock(ContBlock) {}
      OpenMPDirectiveKind Kind = llvm::omp::OMPD_unknown;
      /// true if the exit block has been emitted already by the special
      /// emitExit() call, false if the default codegen is used.
      bool HasBeenEmitted = false;
      JumpDest ExitBlock;
      JumpDest ContBlock;
    };

    SmallVector<CancelExit, 8> Stack;

  public:
    OpenMPCancelExitStack() : Stack(1) {}
    ~OpenMPCancelExitStack() = default;
    /// Fetches the exit block for the current OpenMP construct.
    JumpDest getExitBlock() const { return Stack.back().ExitBlock; }
    /// Emits exit block with special codegen procedure specific for the related
    /// OpenMP construct + emits code for normal construct cleanup.
    void emitExit(CodeGenFunction &CGF, OpenMPDirectiveKind Kind,
                  const llvm::function_ref<void(CodeGenFunction &)> CodeGen) {
      if (Stack.back().Kind == Kind && getExitBlock().isValid()) {
        assert(CGF.getOMPCancelDestination(Kind).isValid());
        assert(CGF.HaveInsertPoint());
        assert(!Stack.back().HasBeenEmitted);
        auto IP = CGF.Builder.saveAndClearIP();
        CGF.EmitBlock(Stack.back().ExitBlock.getBlock());
        CodeGen(CGF);
        CGF.EmitBranch(Stack.back().ContBlock.getBlock());
        CGF.Builder.restoreIP(IP);
        Stack.back().HasBeenEmitted = true;
      }
      CodeGen(CGF);
    }
    /// Enter the cancel supporting \a Kind construct.
    /// \param Kind OpenMP directive that supports cancel constructs.
    /// \param HasCancel true, if the construct has inner cancel directive,
    /// false otherwise.
    void enter(CodeGenFunction &CGF, OpenMPDirectiveKind Kind, bool HasCancel) {
      Stack.push_back({Kind,
                       HasCancel ? CGF.getJumpDestInCurrentScope("cancel.exit")
                                 : JumpDest(),
                       HasCancel ? CGF.getJumpDestInCurrentScope("cancel.cont")
                                 : JumpDest()});
    }
    /// Emits default exit point for the cancel construct (if the special one
    /// has not be used) + join point for cancel/normal exits.
    void exit(CodeGenFunction &CGF) {
      if (getExitBlock().isValid()) {
        assert(CGF.getOMPCancelDestination(Stack.back().Kind).isValid());
        bool HaveIP = CGF.HaveInsertPoint();
        if (!Stack.back().HasBeenEmitted) {
          if (HaveIP)
            CGF.EmitBranchThroughCleanup(Stack.back().ContBlock);
          CGF.EmitBlock(Stack.back().ExitBlock.getBlock());
          CGF.EmitBranchThroughCleanup(Stack.back().ContBlock);
        }
        CGF.EmitBlock(Stack.back().ContBlock.getBlock());
        if (!HaveIP) {
          CGF.Builder.CreateUnreachable();
          CGF.Builder.ClearInsertionPoint();
        }
      }
      Stack.pop_back();
    }
  };
  OpenMPCancelExitStack OMPCancelStack;

  /// Lower the Likelihood knowledge about the \p Cond via llvm.expect intrin.
  llvm::Value *emitCondLikelihoodViaExpectIntrinsic(llvm::Value *Cond,
                                                    Stmt::Likelihood LH);

  CodeGenPGO PGO;

  /// Calculate branch weights appropriate for PGO data
  llvm::MDNode *createProfileWeights(uint64_t TrueCount,
                                     uint64_t FalseCount) const;
  llvm::MDNode *createProfileWeights(ArrayRef<uint64_t> Weights) const;
  llvm::MDNode *createProfileWeightsForLoop(const Stmt *Cond,
                                            uint64_t LoopCount) const;

public:
  /// Increment the profiler's counter for the given statement by \p StepV.
  /// If \p StepV is null, the default increment is 1.
  void incrementProfileCounter(const Stmt *S, llvm::Value *StepV = nullptr) {
    if (CGM.getCodeGenOpts().hasProfileClangInstr() &&
        !CurFn->hasFnAttribute(llvm::Attribute::NoProfile))
      PGO.emitCounterIncrement(Builder, S, StepV);
    PGO.setCurrentStmt(S);
  }

  /// Get the profiler's count for the given statement.
  uint64_t getProfileCount(const Stmt *S) {
    Optional<uint64_t> Count = PGO.getStmtCount(S);
    if (!Count.hasValue())
      return 0;
    return *Count;
  }

  /// Set the profiler's current count.
  void setCurrentProfileCount(uint64_t Count) {
    PGO.setCurrentRegionCount(Count);
  }

  /// Get the profiler's current count. This is generally the count for the most
  /// recently incremented counter.
  uint64_t getCurrentProfileCount() {
    return PGO.getCurrentRegionCount();
  }

private:

  /// SwitchInsn - This is nearest current switch instruction. It is null if
  /// current context is not in a switch.
  llvm::SwitchInst *SwitchInsn = nullptr;
  /// The branch weights of SwitchInsn when doing instrumentation based PGO.
  SmallVector<uint64_t, 16> *SwitchWeights = nullptr;

  /// The likelihood attributes of the SwitchCase.
  SmallVector<Stmt::Likelihood, 16> *SwitchLikelihood = nullptr;

  /// CaseRangeBlock - This block holds if condition check for last case
  /// statement range in current switch instruction.
  llvm::BasicBlock *CaseRangeBlock = nullptr;

  /// OpaqueLValues - Keeps track of the current set of opaque value
  /// expressions.
  llvm::DenseMap<const OpaqueValueExpr *, LValue> OpaqueLValues;
  llvm::DenseMap<const OpaqueValueExpr *, RValue> OpaqueRValues;

  // VLASizeMap - This keeps track of the associated size for each VLA type.
  // We track this by the size expression rather than the type itself because
  // in certain situations, like a const qualifier applied to an VLA typedef,
  // multiple VLA types can share the same size expression.
  // FIXME: Maybe this could be a stack of maps that is pushed/popped as we
  // enter/leave scopes.
  llvm::DenseMap<const Expr*, llvm::Value*> VLASizeMap;

  /// A block containing a single 'unreachable' instruction.  Created
  /// lazily by getUnreachableBlock().
  llvm::BasicBlock *UnreachableBlock = nullptr;

  /// Counts of the number return expressions in the function.
  unsigned NumReturnExprs = 0;

  /// Count the number of simple (constant) return expressions in the function.
  unsigned NumSimpleReturnExprs = 0;

  /// The last regular (non-return) debug location (breakpoint) in the function.
  SourceLocation LastStopPoint;

public:
  /// Source location information about the default argument or member
  /// initializer expression we're evaluating, if any.
  CurrentSourceLocExprScope CurSourceLocExprScope;
  using SourceLocExprScopeGuard =
      CurrentSourceLocExprScope::SourceLocExprScopeGuard;

  /// A scope within which we are constructing the fields of an object which
  /// might use a CXXDefaultInitExpr. This stashes away a 'this' value to use
  /// if we need to evaluate a CXXDefaultInitExpr within the evaluation.
  class FieldConstructionScope {
  public:
    FieldConstructionScope(CodeGenFunction &CGF, Address This)
        : CGF(CGF), OldCXXDefaultInitExprThis(CGF.CXXDefaultInitExprThis) {
      CGF.CXXDefaultInitExprThis = This;
    }
    ~FieldConstructionScope() {
      CGF.CXXDefaultInitExprThis = OldCXXDefaultInitExprThis;
    }

  private:
    CodeGenFunction &CGF;
    Address OldCXXDefaultInitExprThis;
  };

  /// The scope of a CXXDefaultInitExpr. Within this scope, the value of 'this'
  /// is overridden to be the object under construction.
  class CXXDefaultInitExprScope  {
  public:
    CXXDefaultInitExprScope(CodeGenFunction &CGF, const CXXDefaultInitExpr *E)
        : CGF(CGF), OldCXXThisValue(CGF.CXXThisValue),
          OldCXXThisAlignment(CGF.CXXThisAlignment),
          SourceLocScope(E, CGF.CurSourceLocExprScope) {
      CGF.CXXThisValue = CGF.CXXDefaultInitExprThis.getPointer();
      CGF.CXXThisAlignment = CGF.CXXDefaultInitExprThis.getAlignment();
    }
    ~CXXDefaultInitExprScope() {
      CGF.CXXThisValue = OldCXXThisValue;
      CGF.CXXThisAlignment = OldCXXThisAlignment;
    }

  public:
    CodeGenFunction &CGF;
    llvm::Value *OldCXXThisValue;
    CharUnits OldCXXThisAlignment;
    SourceLocExprScopeGuard SourceLocScope;
  };

  struct CXXDefaultArgExprScope : SourceLocExprScopeGuard {
    CXXDefaultArgExprScope(CodeGenFunction &CGF, const CXXDefaultArgExpr *E)
        : SourceLocExprScopeGuard(E, CGF.CurSourceLocExprScope) {}
  };

  /// The scope of an ArrayInitLoopExpr. Within this scope, the value of the
  /// current loop index is overridden.
  class ArrayInitLoopExprScope {
  public:
    ArrayInitLoopExprScope(CodeGenFunction &CGF, llvm::Value *Index)
      : CGF(CGF), OldArrayInitIndex(CGF.ArrayInitIndex) {
      CGF.ArrayInitIndex = Index;
    }
    ~ArrayInitLoopExprScope() {
      CGF.ArrayInitIndex = OldArrayInitIndex;
    }

  private:
    CodeGenFunction &CGF;
    llvm::Value *OldArrayInitIndex;
  };

  class InlinedInheritingConstructorScope {
  public:
    InlinedInheritingConstructorScope(CodeGenFunction &CGF, GlobalDecl GD)
        : CGF(CGF), OldCurGD(CGF.CurGD), OldCurFuncDecl(CGF.CurFuncDecl),
          OldCurCodeDecl(CGF.CurCodeDecl),
          OldCXXABIThisDecl(CGF.CXXABIThisDecl),
          OldCXXABIThisValue(CGF.CXXABIThisValue),
          OldCXXThisValue(CGF.CXXThisValue),
          OldCXXABIThisAlignment(CGF.CXXABIThisAlignment),
          OldCXXThisAlignment(CGF.CXXThisAlignment),
          OldReturnValue(CGF.ReturnValue), OldFnRetTy(CGF.FnRetTy),
          OldCXXInheritedCtorInitExprArgs(
              std::move(CGF.CXXInheritedCtorInitExprArgs)) {
      CGF.CurGD = GD;
      CGF.CurFuncDecl = CGF.CurCodeDecl =
          cast<CXXConstructorDecl>(GD.getDecl());
      CGF.CXXABIThisDecl = nullptr;
      CGF.CXXABIThisValue = nullptr;
      CGF.CXXThisValue = nullptr;
      CGF.CXXABIThisAlignment = CharUnits();
      CGF.CXXThisAlignment = CharUnits();
      CGF.ReturnValue = Address::invalid();
      CGF.FnRetTy = QualType();
      CGF.CXXInheritedCtorInitExprArgs.clear();
    }
    ~InlinedInheritingConstructorScope() {
      CGF.CurGD = OldCurGD;
      CGF.CurFuncDecl = OldCurFuncDecl;
      CGF.CurCodeDecl = OldCurCodeDecl;
      CGF.CXXABIThisDecl = OldCXXABIThisDecl;
      CGF.CXXABIThisValue = OldCXXABIThisValue;
      CGF.CXXThisValue = OldCXXThisValue;
      CGF.CXXABIThisAlignment = OldCXXABIThisAlignment;
      CGF.CXXThisAlignment = OldCXXThisAlignment;
      CGF.ReturnValue = OldReturnValue;
      CGF.FnRetTy = OldFnRetTy;
      CGF.CXXInheritedCtorInitExprArgs =
          std::move(OldCXXInheritedCtorInitExprArgs);
    }

  private:
    CodeGenFunction &CGF;
    GlobalDecl OldCurGD;
    const Decl *OldCurFuncDecl;
    const Decl *OldCurCodeDecl;
    ImplicitParamDecl *OldCXXABIThisDecl;
    llvm::Value *OldCXXABIThisValue;
    llvm::Value *OldCXXThisValue;
    CharUnits OldCXXABIThisAlignment;
    CharUnits OldCXXThisAlignment;
    Address OldReturnValue;
    QualType OldFnRetTy;
    CallArgList OldCXXInheritedCtorInitExprArgs;
  };

  // Helper class for the OpenMP IR Builder. Allows reusability of code used for
  // region body, and finalization codegen callbacks. This will class will also
  // contain privatization functions used by the privatization call backs
  //
  // TODO: this is temporary class for things that are being moved out of
  // CGOpenMPRuntime, new versions of current CodeGenFunction methods, or
  // utility function for use with the OMPBuilder. Once that move to use the
  // OMPBuilder is done, everything here will either become part of CodeGenFunc.
  // directly, or a new helper class that will contain functions used by both
  // this and the OMPBuilder

  struct OMPBuilderCBHelpers {

    OMPBuilderCBHelpers() = delete;
    OMPBuilderCBHelpers(const OMPBuilderCBHelpers &) = delete;
    OMPBuilderCBHelpers &operator=(const OMPBuilderCBHelpers &) = delete;

    using InsertPointTy = llvm::OpenMPIRBuilder::InsertPointTy;

    /// Cleanup action for allocate support.
    class OMPAllocateCleanupTy final : public EHScopeStack::Cleanup {

    private:
      llvm::CallInst *RTLFnCI;

    public:
      OMPAllocateCleanupTy(llvm::CallInst *RLFnCI) : RTLFnCI(RLFnCI) {
        RLFnCI->removeFromParent();
      }

      void Emit(CodeGenFunction &CGF, Flags /*flags*/) override {
        if (!CGF.HaveInsertPoint())
          return;
        CGF.Builder.Insert(RTLFnCI);
      }
    };

    /// Returns address of the threadprivate variable for the current
    /// thread. This Also create any necessary OMP runtime calls.
    ///
    /// \param VD VarDecl for Threadprivate variable.
    /// \param VDAddr Address of the Vardecl
    /// \param Loc  The location where the barrier directive was encountered
    static Address getAddrOfThreadPrivate(CodeGenFunction &CGF,
                                          const VarDecl *VD, Address VDAddr,
                                          SourceLocation Loc);

    /// Gets the OpenMP-specific address of the local variable /p VD.
    static Address getAddressOfLocalVariable(CodeGenFunction &CGF,
                                             const VarDecl *VD);
    /// Get the platform-specific name separator.
    /// \param Parts different parts of the final name that needs separation
    /// \param FirstSeparator First separator used between the initial two
    ///        parts of the name.
    /// \param Separator separator used between all of the rest consecutinve
    ///        parts of the name
    static std::string getNameWithSeparators(ArrayRef<StringRef> Parts,
                                             StringRef FirstSeparator = ".",
                                             StringRef Separator = ".");
    /// Emit the Finalization for an OMP region
    /// \param CGF	The Codegen function this belongs to
    /// \param IP	Insertion point for generating the finalization code.
    static void FinalizeOMPRegion(CodeGenFunction &CGF, InsertPointTy IP) {
      CGBuilderTy::InsertPointGuard IPG(CGF.Builder);
      assert(IP.getBlock()->end() != IP.getPoint() &&
             "OpenMP IR Builder should cause terminated block!");

      llvm::BasicBlock *IPBB = IP.getBlock();
      llvm::BasicBlock *DestBB = IPBB->getUniqueSuccessor();
      assert(DestBB && "Finalization block should have one successor!");

      // erase and replace with cleanup branch.
      IPBB->getTerminator()->eraseFromParent();
      CGF.Builder.SetInsertPoint(IPBB);
      CodeGenFunction::JumpDest Dest = CGF.getJumpDestInCurrentScope(DestBB);
      CGF.EmitBranchThroughCleanup(Dest);
    }

    /// Emit the body of an OMP region
    /// \param CGF	The Codegen function this belongs to
    /// \param RegionBodyStmt	The body statement for the OpenMP region being
    /// 			 generated
    /// \param CodeGenIP	Insertion point for generating the body code.
    /// \param FiniBB	The finalization basic block
    static void EmitOMPRegionBody(CodeGenFunction &CGF,
                                  const Stmt *RegionBodyStmt,
                                  InsertPointTy CodeGenIP,
                                  llvm::BasicBlock &FiniBB) {
      llvm::BasicBlock *CodeGenIPBB = CodeGenIP.getBlock();
      if (llvm::Instruction *CodeGenIPBBTI = CodeGenIPBB->getTerminator())
        CodeGenIPBBTI->eraseFromParent();

      CGF.Builder.SetInsertPoint(CodeGenIPBB);

      CGF.EmitStmt(RegionBodyStmt);

      if (CGF.Builder.saveIP().isSet())
        CGF.Builder.CreateBr(&FiniBB);
    }

    static void EmitCaptureStmt(CodeGenFunction &CGF, InsertPointTy CodeGenIP,
                                llvm::BasicBlock &FiniBB, llvm::Function *Fn,
                                ArrayRef<llvm::Value *> Args) {
      llvm::BasicBlock *CodeGenIPBB = CodeGenIP.getBlock();
      if (llvm::Instruction *CodeGenIPBBTI = CodeGenIPBB->getTerminator())
        CodeGenIPBBTI->eraseFromParent();

      CGF.Builder.SetInsertPoint(CodeGenIPBB);

      if (Fn->doesNotThrow())
        CGF.EmitNounwindRuntimeCall(Fn, Args);
      else
        CGF.EmitRuntimeCall(Fn, Args);

      if (CGF.Builder.saveIP().isSet())
        CGF.Builder.CreateBr(&FiniBB);
    }

    /// RAII for preserving necessary info during Outlined region body codegen.
    class OutlinedRegionBodyRAII {

      llvm::AssertingVH<llvm::Instruction> OldAllocaIP;
      CodeGenFunction::JumpDest OldReturnBlock;
      CGBuilderTy::InsertPoint IP;
      CodeGenFunction &CGF;

    public:
      OutlinedRegionBodyRAII(CodeGenFunction &cgf, InsertPointTy &AllocaIP,
                             llvm::BasicBlock &RetBB)
          : CGF(cgf) {
        assert(AllocaIP.isSet() &&
               "Must specify Insertion point for allocas of outlined function");
        OldAllocaIP = CGF.AllocaInsertPt;
        CGF.AllocaInsertPt = &*AllocaIP.getPoint();
        IP = CGF.Builder.saveIP();

        OldReturnBlock = CGF.ReturnBlock;
        CGF.ReturnBlock = CGF.getJumpDestInCurrentScope(&RetBB);
      }

      ~OutlinedRegionBodyRAII() {
        CGF.AllocaInsertPt = OldAllocaIP;
        CGF.ReturnBlock = OldReturnBlock;
        CGF.Builder.restoreIP(IP);
      }
    };

    /// RAII for preserving necessary info during inlined region body codegen.
    class InlinedRegionBodyRAII {

      llvm::AssertingVH<llvm::Instruction> OldAllocaIP;
      CodeGenFunction &CGF;

    public:
      InlinedRegionBodyRAII(CodeGenFunction &cgf, InsertPointTy &AllocaIP,
                            llvm::BasicBlock &FiniBB)
          : CGF(cgf) {
        // Alloca insertion block should be in the entry block of the containing
        // function so it expects an empty AllocaIP in which case will reuse the
        // old alloca insertion point, or a new AllocaIP in the same block as
        // the old one
        assert((!AllocaIP.isSet() ||
                CGF.AllocaInsertPt->getParent() == AllocaIP.getBlock()) &&
               "Insertion point should be in the entry block of containing "
               "function!");
        OldAllocaIP = CGF.AllocaInsertPt;
        if (AllocaIP.isSet())
          CGF.AllocaInsertPt = &*AllocaIP.getPoint();

        // TODO: Remove the call, after making sure the counter is not used by
        //       the EHStack.
        // Since this is an inlined region, it should not modify the
        // ReturnBlock, and should reuse the one for the enclosing outlined
        // region. So, the JumpDest being return by the function is discarded
        (void)CGF.getJumpDestInCurrentScope(&FiniBB);
      }

      ~InlinedRegionBodyRAII() { CGF.AllocaInsertPt = OldAllocaIP; }
    };
  };

private:
  /// CXXThisDecl - When generating code for a C++ member function,
  /// this will hold the implicit 'this' declaration.
  ImplicitParamDecl *CXXABIThisDecl = nullptr;
  llvm::Value *CXXABIThisValue = nullptr;
  llvm::Value *CXXThisValue = nullptr;
  CharUnits CXXABIThisAlignment;
  CharUnits CXXThisAlignment;

  /// The value of 'this' to use when evaluating CXXDefaultInitExprs within
  /// this expression.
  Address CXXDefaultInitExprThis = Address::invalid();

  /// The current array initialization index when evaluating an
  /// ArrayInitIndexExpr within an ArrayInitLoopExpr.
  llvm::Value *ArrayInitIndex = nullptr;

  /// The values of function arguments to use when evaluating
  /// CXXInheritedCtorInitExprs within this context.
  CallArgList CXXInheritedCtorInitExprArgs;

  /// CXXStructorImplicitParamDecl - When generating code for a constructor or
  /// destructor, this will hold the implicit argument (e.g. VTT).
  ImplicitParamDecl *CXXStructorImplicitParamDecl = nullptr;
  llvm::Value *CXXStructorImplicitParamValue = nullptr;

  /// OutermostConditional - Points to the outermost active
  /// conditional control.  This is used so that we know if a
  /// temporary should be destroyed conditionally.
  ConditionalEvaluation *OutermostConditional = nullptr;

  /// The current lexical scope.
  LexicalScope *CurLexicalScope = nullptr;

  /// The current source location that should be used for exception
  /// handling code.
  SourceLocation CurEHLocation;

  /// BlockByrefInfos - For each __block variable, contains
  /// information about the layout of the variable.
  llvm::DenseMap<const ValueDecl *, BlockByrefInfo> BlockByrefInfos;

  /// Used by -fsanitize=nullability-return to determine whether the return
  /// value can be checked.
  llvm::Value *RetValNullabilityPrecondition = nullptr;

  /// Check if -fsanitize=nullability-return instrumentation is required for
  /// this function.
  bool requiresReturnValueNullabilityCheck() const {
    return RetValNullabilityPrecondition;
  }

  /// Used to store precise source locations for return statements by the
  /// runtime return value checks.
  Address ReturnLocation = Address::invalid();

  /// Check if the return value of this function requires sanitization.
  bool requiresReturnValueCheck() const;

  llvm::BasicBlock *TerminateLandingPad = nullptr;
  llvm::BasicBlock *TerminateHandler = nullptr;
  llvm::SmallVector<llvm::BasicBlock *, 2> TrapBBs;

  /// Terminate funclets keyed by parent funclet pad.
  llvm::MapVector<llvm::Value *, llvm::BasicBlock *> TerminateFunclets;

  /// Largest vector width used in ths function. Will be used to create a
  /// function attribute.
  unsigned LargestVectorWidth = 0;

  /// True if we need emit the life-time markers. This is initially set in
  /// the constructor, but could be overwritten to true if this is a coroutine.
  bool ShouldEmitLifetimeMarkers;

  /// Add OpenCL kernel arg metadata and the kernel attribute metadata to
  /// the function metadata.
  void EmitOpenCLKernelMetadata(const FunctionDecl *FD,
                                llvm::Function *Fn);

public:
  CodeGenFunction(CodeGenModule &cgm, bool suppressNewContext=false);
  ~CodeGenFunction();

  CodeGenTypes &getTypes() const { return CGM.getTypes(); }
  ASTContext &getContext() const { return CGM.getContext(); }
  CGDebugInfo *getDebugInfo() {
    if (DisableDebugInfo)
      return nullptr;
    return DebugInfo;
  }
  void disableDebugInfo() { DisableDebugInfo = true; }
  void enableDebugInfo() { DisableDebugInfo = false; }

  bool shouldUseFusedARCCalls() {
    return CGM.getCodeGenOpts().OptimizationLevel == 0;
  }

  const LangOptions &getLangOpts() const { return CGM.getLangOpts(); }

  /// Returns a pointer to the function's exception object and selector slot,
  /// which is assigned in every landing pad.
  Address getExceptionSlot();
  Address getEHSelectorSlot();

  /// Returns the contents of the function's exception object and selector
  /// slots.
  llvm::Value *getExceptionFromSlot();
  llvm::Value *getSelectorFromSlot();

  Address getNormalCleanupDestSlot();

  llvm::BasicBlock *getUnreachableBlock() {
    if (!UnreachableBlock) {
      UnreachableBlock = createBasicBlock("unreachable");
      new llvm::UnreachableInst(getLLVMContext(), UnreachableBlock);
    }
    return UnreachableBlock;
  }

  llvm::BasicBlock *getInvokeDest() {
    if (!EHStack.requiresLandingPad()) return nullptr;
    return getInvokeDestImpl();
  }

  bool currentFunctionUsesSEHTry() const { return CurSEHParent != nullptr; }

  const TargetInfo &getTarget() const { return Target; }
  llvm::LLVMContext &getLLVMContext() { return CGM.getLLVMContext(); }
  const TargetCodeGenInfo &getTargetHooks() const {
    return CGM.getTargetCodeGenInfo();
  }

  //===--------------------------------------------------------------------===//
  //                                  Cleanups
  //===--------------------------------------------------------------------===//

  typedef void Destroyer(CodeGenFunction &CGF, Address addr, QualType ty);

  void pushIrregularPartialArrayCleanup(llvm::Value *arrayBegin,
                                        Address arrayEndPointer,
                                        QualType elementType,
                                        CharUnits elementAlignment,
                                        Destroyer *destroyer);
  void pushRegularPartialArrayCleanup(llvm::Value *arrayBegin,
                                      llvm::Value *arrayEnd,
                                      QualType elementType,
                                      CharUnits elementAlignment,
                                      Destroyer *destroyer);

  void pushDestroy(QualType::DestructionKind dtorKind,
                   Address addr, QualType type);
  void pushEHDestroy(QualType::DestructionKind dtorKind,
                     Address addr, QualType type);
  void pushDestroy(CleanupKind kind, Address addr, QualType type,
                   Destroyer *destroyer, bool useEHCleanupForArray);
  void pushLifetimeExtendedDestroy(CleanupKind kind, Address addr,
                                   QualType type, Destroyer *destroyer,
                                   bool useEHCleanupForArray);
  void pushCallObjectDeleteCleanup(const FunctionDecl *OperatorDelete,
                                   llvm::Value *CompletePtr,
                                   QualType ElementType);
  void pushStackRestore(CleanupKind kind, Address SPMem);
  void emitDestroy(Address addr, QualType type, Destroyer *destroyer,
                   bool useEHCleanupForArray);
  llvm::Function *generateDestroyHelper(Address addr, QualType type,
                                        Destroyer *destroyer,
                                        bool useEHCleanupForArray,
                                        const VarDecl *VD);
  void emitArrayDestroy(llvm::Value *begin, llvm::Value *end,
                        QualType elementType, CharUnits elementAlign,
                        Destroyer *destroyer,
                        bool checkZeroLength, bool useEHCleanup);

  Destroyer *getDestroyer(QualType::DestructionKind destructionKind);

  /// Determines whether an EH cleanup is required to destroy a type
  /// with the given destruction kind.
  bool needsEHCleanup(QualType::DestructionKind kind) {
    switch (kind) {
    case QualType::DK_none:
      return false;
    case QualType::DK_cxx_destructor:
    case QualType::DK_objc_weak_lifetime:
    case QualType::DK_nontrivial_c_struct:
      return getLangOpts().Exceptions;
    case QualType::DK_objc_strong_lifetime:
      return getLangOpts().Exceptions &&
             CGM.getCodeGenOpts().ObjCAutoRefCountExceptions;
    }
    llvm_unreachable("bad destruction kind");
  }

  CleanupKind getCleanupKind(QualType::DestructionKind kind) {
    return (needsEHCleanup(kind) ? NormalAndEHCleanup : NormalCleanup);
  }

  //===--------------------------------------------------------------------===//
  //                                  Objective-C
  //===--------------------------------------------------------------------===//

  void GenerateObjCMethod(const ObjCMethodDecl *OMD);

  void StartObjCMethod(const ObjCMethodDecl *MD, const ObjCContainerDecl *CD);

  /// GenerateObjCGetter - Synthesize an Objective-C property getter function.
  void GenerateObjCGetter(ObjCImplementationDecl *IMP,
                          const ObjCPropertyImplDecl *PID);
  void generateObjCGetterBody(const ObjCImplementationDecl *classImpl,
                              const ObjCPropertyImplDecl *propImpl,
                              const ObjCMethodDecl *GetterMothodDecl,
                              llvm::Constant *AtomicHelperFn);

  void GenerateObjCCtorDtorMethod(ObjCImplementationDecl *IMP,
                                  ObjCMethodDecl *MD, bool ctor);

  /// GenerateObjCSetter - Synthesize an Objective-C property setter function
  /// for the given property.
  void GenerateObjCSetter(ObjCImplementationDecl *IMP,
                          const ObjCPropertyImplDecl *PID);
  void generateObjCSetterBody(const ObjCImplementationDecl *classImpl,
                              const ObjCPropertyImplDecl *propImpl,
                              llvm::Constant *AtomicHelperFn);

  //===--------------------------------------------------------------------===//
  //                                  Block Bits
  //===--------------------------------------------------------------------===//

  /// Emit block literal.
  /// \return an LLVM value which is a pointer to a struct which contains
  /// information about the block, including the block invoke function, the
  /// captured variables, etc.
  llvm::Value *EmitBlockLiteral(const BlockExpr *);

  llvm::Function *GenerateBlockFunction(GlobalDecl GD,
                                        const CGBlockInfo &Info,
                                        const DeclMapTy &ldm,
                                        bool IsLambdaConversionToBlock,
                                        bool BuildGlobalBlock);

  /// Check if \p T is a C++ class that has a destructor that can throw.
  static bool cxxDestructorCanThrow(QualType T);

  llvm::Constant *GenerateCopyHelperFunction(const CGBlockInfo &blockInfo);
  llvm::Constant *GenerateDestroyHelperFunction(const CGBlockInfo &blockInfo);
  llvm::Constant *GenerateObjCAtomicSetterCopyHelperFunction(
                                             const ObjCPropertyImplDecl *PID);
  llvm::Constant *GenerateObjCAtomicGetterCopyHelperFunction(
                                             const ObjCPropertyImplDecl *PID);
  llvm::Value *EmitBlockCopyAndAutorelease(llvm::Value *Block, QualType Ty);

  void BuildBlockRelease(llvm::Value *DeclPtr, BlockFieldFlags flags,
                         bool CanThrow);

  class AutoVarEmission;

  void emitByrefStructureInit(const AutoVarEmission &emission);

  /// Enter a cleanup to destroy a __block variable.  Note that this
  /// cleanup should be a no-op if the variable hasn't left the stack
  /// yet; if a cleanup is required for the variable itself, that needs
  /// to be done externally.
  ///
  /// \param Kind Cleanup kind.
  ///
  /// \param Addr When \p LoadBlockVarAddr is false, the address of the __block
  /// structure that will be passed to _Block_object_dispose. When
  /// \p LoadBlockVarAddr is true, the address of the field of the block
  /// structure that holds the address of the __block structure.
  ///
  /// \param Flags The flag that will be passed to _Block_object_dispose.
  ///
  /// \param LoadBlockVarAddr Indicates whether we need to emit a load from
  /// \p Addr to get the address of the __block structure.
  void enterByrefCleanup(CleanupKind Kind, Address Addr, BlockFieldFlags Flags,
                         bool LoadBlockVarAddr, bool CanThrow);

  void setBlockContextParameter(const ImplicitParamDecl *D, unsigned argNum,
                                llvm::Value *ptr);

  Address LoadBlockStruct();
  Address GetAddrOfBlockDecl(const VarDecl *var);

  /// BuildBlockByrefAddress - Computes the location of the
  /// data in a variable which is declared as __block.
  Address emitBlockByrefAddress(Address baseAddr, const VarDecl *V,
                                bool followForward = true);
  Address emitBlockByrefAddress(Address baseAddr,
                                const BlockByrefInfo &info,
                                bool followForward,
                                const llvm::Twine &name);

  const BlockByrefInfo &getBlockByrefInfo(const VarDecl *var);

  QualType BuildFunctionArgList(GlobalDecl GD, FunctionArgList &Args);

  void GenerateCode(GlobalDecl GD, llvm::Function *Fn,
                    const CGFunctionInfo &FnInfo);

  /// Annotate the function with an attribute that disables TSan checking at
  /// runtime.
  void markAsIgnoreThreadCheckingAtRuntime(llvm::Function *Fn);

  /// Emit code for the start of a function.
  /// \param Loc       The location to be associated with the function.
  /// \param StartLoc  The location of the function body.
  void StartFunction(GlobalDecl GD,
                     QualType RetTy,
                     llvm::Function *Fn,
                     const CGFunctionInfo &FnInfo,
                     const FunctionArgList &Args,
                     SourceLocation Loc = SourceLocation(),
                     SourceLocation StartLoc = SourceLocation());

  static bool IsConstructorDelegationValid(const CXXConstructorDecl *Ctor);

  void EmitConstructorBody(FunctionArgList &Args);
  void EmitDestructorBody(FunctionArgList &Args);
  void emitImplicitAssignmentOperatorBody(FunctionArgList &Args);
  void EmitFunctionBody(const Stmt *Body);
  void EmitBlockWithFallThrough(llvm::BasicBlock *BB, const Stmt *S);

  void EmitForwardingCallToLambda(const CXXMethodDecl *LambdaCallOperator,
                                  CallArgList &CallArgs);
  void EmitLambdaBlockInvokeBody();
  void EmitLambdaDelegatingInvokeBody(const CXXMethodDecl *MD);
  void EmitLambdaStaticInvokeBody(const CXXMethodDecl *MD);
  void EmitLambdaVLACapture(const VariableArrayType *VAT, LValue LV) {
    EmitStoreThroughLValue(RValue::get(VLASizeMap[VAT->getSizeExpr()]), LV);
  }
  void EmitAsanPrologueOrEpilogue(bool Prologue);

  /// Emit the unified return block, trying to avoid its emission when
  /// possible.
  /// \return The debug location of the user written return statement if the
  /// return block is is avoided.
  llvm::DebugLoc EmitReturnBlock();

  /// FinishFunction - Complete IR generation of the current function. It is
  /// legal to call this function even if there is no current insertion point.
  void FinishFunction(SourceLocation EndLoc=SourceLocation());

  void StartThunk(llvm::Function *Fn, GlobalDecl GD,
                  const CGFunctionInfo &FnInfo, bool IsUnprototyped);

  void EmitCallAndReturnForThunk(llvm::FunctionCallee Callee,
                                 const ThunkInfo *Thunk, bool IsUnprototyped);

  void FinishThunk();

  /// Emit a musttail call for a thunk with a potentially adjusted this pointer.
  void EmitMustTailThunk(GlobalDecl GD, llvm::Value *AdjustedThisPtr,
                         llvm::FunctionCallee Callee);

  /// Generate a thunk for the given method.
  void generateThunk(llvm::Function *Fn, const CGFunctionInfo &FnInfo,
                     GlobalDecl GD, const ThunkInfo &Thunk,
                     bool IsUnprototyped);

  llvm::Function *GenerateVarArgsThunk(llvm::Function *Fn,
                                       const CGFunctionInfo &FnInfo,
                                       GlobalDecl GD, const ThunkInfo &Thunk);

  void EmitCtorPrologue(const CXXConstructorDecl *CD, CXXCtorType Type,
                        FunctionArgList &Args);

  void EmitInitializerForField(FieldDecl *Field, LValue LHS, Expr *Init);

  /// Struct with all information about dynamic [sub]class needed to set vptr.
  struct VPtr {
    BaseSubobject Base;
    const CXXRecordDecl *NearestVBase;
    CharUnits OffsetFromNearestVBase;
    const CXXRecordDecl *VTableClass;
  };

  /// Initialize the vtable pointer of the given subobject.
  void InitializeVTablePointer(const VPtr &vptr);

  typedef llvm::SmallVector<VPtr, 4> VPtrsVector;

  typedef llvm::SmallPtrSet<const CXXRecordDecl *, 4> VisitedVirtualBasesSetTy;
  VPtrsVector getVTablePointers(const CXXRecordDecl *VTableClass);

  void getVTablePointers(BaseSubobject Base, const CXXRecordDecl *NearestVBase,
                         CharUnits OffsetFromNearestVBase,
                         bool BaseIsNonVirtualPrimaryBase,
                         const CXXRecordDecl *VTableClass,
                         VisitedVirtualBasesSetTy &VBases, VPtrsVector &vptrs);

  void InitializeVTablePointers(const CXXRecordDecl *ClassDecl);

  /// GetVTablePtr - Return the Value of the vtable pointer member pointed
  /// to by This.
  llvm::Value *GetVTablePtr(Address This, llvm::Type *VTableTy,
                            const CXXRecordDecl *VTableClass);

  enum CFITypeCheckKind {
    CFITCK_VCall,
    CFITCK_NVCall,
    CFITCK_DerivedCast,
    CFITCK_UnrelatedCast,
    CFITCK_ICall,
    CFITCK_NVMFCall,
    CFITCK_VMFCall,
  };

  /// Derived is the presumed address of an object of type T after a
  /// cast. If T is a polymorphic class type, emit a check that the virtual
  /// table for Derived belongs to a class derived from T.
  void EmitVTablePtrCheckForCast(QualType T, Address Derived, bool MayBeNull,
                                 CFITypeCheckKind TCK, SourceLocation Loc);

  /// EmitVTablePtrCheckForCall - Virtual method MD is being called via VTable.
  /// If vptr CFI is enabled, emit a check that VTable is valid.
  void EmitVTablePtrCheckForCall(const CXXRecordDecl *RD, llvm::Value *VTable,
                                 CFITypeCheckKind TCK, SourceLocation Loc);

  /// EmitVTablePtrCheck - Emit a check that VTable is a valid virtual table for
  /// RD using llvm.type.test.
  void EmitVTablePtrCheck(const CXXRecordDecl *RD, llvm::Value *VTable,
                          CFITypeCheckKind TCK, SourceLocation Loc);

  /// If whole-program virtual table optimization is enabled, emit an assumption
  /// that VTable is a member of RD's type identifier. Or, if vptr CFI is
  /// enabled, emit a check that VTable is a member of RD's type identifier.
  void EmitTypeMetadataCodeForVCall(const CXXRecordDecl *RD,
                                    llvm::Value *VTable, SourceLocation Loc);

  /// Returns whether we should perform a type checked load when loading a
  /// virtual function for virtual calls to members of RD. This is generally
  /// true when both vcall CFI and whole-program-vtables are enabled.
  bool ShouldEmitVTableTypeCheckedLoad(const CXXRecordDecl *RD);

  /// Emit a type checked load from the given vtable.
  llvm::Value *EmitVTableTypeCheckedLoad(const CXXRecordDecl *RD,
                                         llvm::Value *VTable,
                                         llvm::Type *VTableTy,
                                         uint64_t VTableByteOffset);

  /// EnterDtorCleanups - Enter the cleanups necessary to complete the
  /// given phase of destruction for a destructor.  The end result
  /// should call destructors on members and base classes in reverse
  /// order of their construction.
  void EnterDtorCleanups(const CXXDestructorDecl *Dtor, CXXDtorType Type);

  /// ShouldInstrumentFunction - Return true if the current function should be
  /// instrumented with __cyg_profile_func_* calls
  bool ShouldInstrumentFunction();

  /// ShouldSkipSanitizerInstrumentation - Return true if the current function
  /// should not be instrumented with sanitizers.
  bool ShouldSkipSanitizerInstrumentation();

  /// ShouldXRayInstrument - Return true if the current function should be
  /// instrumented with XRay nop sleds.
  bool ShouldXRayInstrumentFunction() const;

  /// AlwaysEmitXRayCustomEvents - Return true if we must unconditionally emit
  /// XRay custom event handling calls.
  bool AlwaysEmitXRayCustomEvents() const;

  /// AlwaysEmitXRayTypedEvents - Return true if clang must unconditionally emit
  /// XRay typed event handling calls.
  bool AlwaysEmitXRayTypedEvents() const;

  /// Encode an address into a form suitable for use in a function prologue.
  llvm::Constant *EncodeAddrForUseInPrologue(llvm::Function *F,
                                             llvm::Constant *Addr);

  /// Decode an address used in a function prologue, encoded by \c
  /// EncodeAddrForUseInPrologue.
  llvm::Value *DecodeAddrUsedInPrologue(llvm::Value *F,
                                        llvm::Value *EncodedAddr);

  /// EmitFunctionProlog - Emit the target specific LLVM code to load the
  /// arguments for the given function. This is also responsible for naming the
  /// LLVM function arguments.
  void EmitFunctionProlog(const CGFunctionInfo &FI,
                          llvm::Function *Fn,
                          const FunctionArgList &Args);

  /// EmitFunctionEpilog - Emit the target specific LLVM code to return the
  /// given temporary.
  void EmitFunctionEpilog(const CGFunctionInfo &FI, bool EmitRetDbgLoc,
                          SourceLocation EndLoc);

  /// Emit a test that checks if the return value \p RV is nonnull.
  void EmitReturnValueCheck(llvm::Value *RV);

  /// EmitStartEHSpec - Emit the start of the exception spec.
  void EmitStartEHSpec(const Decl *D);

  /// EmitEndEHSpec - Emit the end of the exception spec.
  void EmitEndEHSpec(const Decl *D);

  /// getTerminateLandingPad - Return a landing pad that just calls terminate.
  llvm::BasicBlock *getTerminateLandingPad();

  /// getTerminateLandingPad - Return a cleanup funclet that just calls
  /// terminate.
  llvm::BasicBlock *getTerminateFunclet();

  /// getTerminateHandler - Return a handler (not a landing pad, just
  /// a catch handler) that just calls terminate.  This is used when
  /// a terminate scope encloses a try.
  llvm::BasicBlock *getTerminateHandler();

  llvm::Type *ConvertTypeForMem(QualType T);
  llvm::Type *ConvertType(QualType T);
  llvm::Type *ConvertType(const TypeDecl *T) {
    return ConvertType(getContext().getTypeDeclType(T));
  }

  /// LoadObjCSelf - Load the value of self. This function is only valid while
  /// generating code for an Objective-C method.
  llvm::Value *LoadObjCSelf();

  /// TypeOfSelfObject - Return type of object that this self represents.
  QualType TypeOfSelfObject();

  /// getEvaluationKind - Return the TypeEvaluationKind of QualType \c T.
  static TypeEvaluationKind getEvaluationKind(QualType T);

  static bool hasScalarEvaluationKind(QualType T) {
    return getEvaluationKind(T) == TEK_Scalar;
  }

  static bool hasAggregateEvaluationKind(QualType T) {
    return getEvaluationKind(T) == TEK_Aggregate;
  }

  /// createBasicBlock - Create an LLVM basic block.
  llvm::BasicBlock *createBasicBlock(const Twine &name = "",
                                     llvm::Function *parent = nullptr,
                                     llvm::BasicBlock *before = nullptr) {
    return llvm::BasicBlock::Create(getLLVMContext(), name, parent, before);
  }

  /// getBasicBlockForLabel - Return the LLVM basicblock that the specified
  /// label maps to.
  JumpDest getJumpDestForLabel(const LabelDecl *S);

  /// SimplifyForwardingBlocks - If the given basic block is only a branch to
  /// another basic block, simplify it. This assumes that no other code could
  /// potentially reference the basic block.
  void SimplifyForwardingBlocks(llvm::BasicBlock *BB);

  /// EmitBlock - Emit the given block \arg BB and set it as the insert point,
  /// adding a fall-through branch from the current insert block if
  /// necessary. It is legal to call this function even if there is no current
  /// insertion point.
  ///
  /// IsFinished - If true, indicates that the caller has finished emitting
  /// branches to the given block and does not expect to emit code into it. This
  /// means the block can be ignored if it is unreachable.
  void EmitBlock(llvm::BasicBlock *BB, bool IsFinished=false);

  /// EmitBlockAfterUses - Emit the given block somewhere hopefully
  /// near its uses, and leave the insertion point in it.
  void EmitBlockAfterUses(llvm::BasicBlock *BB);

  /// EmitBranch - Emit a branch to the specified basic block from the current
  /// insert block, taking care to avoid creation of branches from dummy
  /// blocks. It is legal to call this function even if there is no current
  /// insertion point.
  ///
  /// This function clears the current insertion point. The caller should follow
  /// calls to this function with calls to Emit*Block prior to generation new
  /// code.
  void EmitBranch(llvm::BasicBlock *Block);

  /// HaveInsertPoint - True if an insertion point is defined. If not, this
  /// indicates that the current code being emitted is unreachable.
  bool HaveInsertPoint() const {
    return Builder.GetInsertBlock() != nullptr;
  }

  /// EnsureInsertPoint - Ensure that an insertion point is defined so that
  /// emitted IR has a place to go. Note that by definition, if this function
  /// creates a block then that block is unreachable; callers may do better to
  /// detect when no insertion point is defined and simply skip IR generation.
  void EnsureInsertPoint() {
    if (!HaveInsertPoint())
      EmitBlock(createBasicBlock());
  }

  /// ErrorUnsupported - Print out an error that codegen doesn't support the
  /// specified stmt yet.
  void ErrorUnsupported(const Stmt *S, const char *Type);

  //===--------------------------------------------------------------------===//
  //                                  Helpers
  //===--------------------------------------------------------------------===//

  LValue MakeAddrLValue(Address Addr, QualType T,
                        AlignmentSource Source = AlignmentSource::Type) {
    return LValue::MakeAddr(Addr, T, getContext(), LValueBaseInfo(Source),
                            CGM.getTBAAAccessInfo(T));
  }

  LValue MakeAddrLValue(Address Addr, QualType T, LValueBaseInfo BaseInfo,
                        TBAAAccessInfo TBAAInfo) {
    return LValue::MakeAddr(Addr, T, getContext(), BaseInfo, TBAAInfo);
  }

  LValue MakeAddrLValue(llvm::Value *V, QualType T, CharUnits Alignment,
                        AlignmentSource Source = AlignmentSource::Type) {
    Address Addr(V, ConvertTypeForMem(T), Alignment);
    return LValue::MakeAddr(Addr, T, getContext(), LValueBaseInfo(Source),
                            CGM.getTBAAAccessInfo(T));
  }

  LValue
  MakeAddrLValueWithoutTBAA(Address Addr, QualType T,
                            AlignmentSource Source = AlignmentSource::Type) {
    return LValue::MakeAddr(Addr, T, getContext(), LValueBaseInfo(Source),
                            TBAAAccessInfo());
  }

  LValue MakeNaturalAlignPointeeAddrLValue(llvm::Value *V, QualType T);
  LValue MakeNaturalAlignAddrLValue(llvm::Value *V, QualType T);

  Address EmitLoadOfReference(LValue RefLVal,
                              LValueBaseInfo *PointeeBaseInfo = nullptr,
                              TBAAAccessInfo *PointeeTBAAInfo = nullptr);
  LValue EmitLoadOfReferenceLValue(LValue RefLVal);
  LValue EmitLoadOfReferenceLValue(Address RefAddr, QualType RefTy,
                                   AlignmentSource Source =
                                       AlignmentSource::Type) {
    LValue RefLVal = MakeAddrLValue(RefAddr, RefTy, LValueBaseInfo(Source),
                                    CGM.getTBAAAccessInfo(RefTy));
    return EmitLoadOfReferenceLValue(RefLVal);
  }

  /// Load a pointer with type \p PtrTy stored at address \p Ptr.
  /// Note that \p PtrTy is the type of the loaded pointer, not the addresses
  /// it is loaded from.
  Address EmitLoadOfPointer(Address Ptr, const PointerType *PtrTy,
                            LValueBaseInfo *BaseInfo = nullptr,
                            TBAAAccessInfo *TBAAInfo = nullptr);
  LValue EmitLoadOfPointerLValue(Address Ptr, const PointerType *PtrTy);

  /// CreateTempAlloca - This creates an alloca and inserts it into the entry
  /// block if \p ArraySize is nullptr, otherwise inserts it at the current
  /// insertion point of the builder. The caller is responsible for setting an
  /// appropriate alignment on
  /// the alloca.
  ///
  /// \p ArraySize is the number of array elements to be allocated if it
  ///    is not nullptr.
  ///
  /// LangAS::Default is the address space of pointers to local variables and
  /// temporaries, as exposed in the source language. In certain
  /// configurations, this is not the same as the alloca address space, and a
  /// cast is needed to lift the pointer from the alloca AS into
  /// LangAS::Default. This can happen when the target uses a restricted
  /// address space for the stack but the source language requires
  /// LangAS::Default to be a generic address space. The latter condition is
  /// common for most programming languages; OpenCL is an exception in that
  /// LangAS::Default is the private address space, which naturally maps
  /// to the stack.
  ///
  /// Because the address of a temporary is often exposed to the program in
  /// various ways, this function will perform the cast. The original alloca
  /// instruction is returned through \p Alloca if it is not nullptr.
  ///
  /// The cast is not performaed in CreateTempAllocaWithoutCast. This is
  /// more efficient if the caller knows that the address will not be exposed.
  llvm::AllocaInst *CreateTempAlloca(llvm::Type *Ty, const Twine &Name = "tmp",
                                     llvm::Value *ArraySize = nullptr);
  Address CreateTempAlloca(llvm::Type *Ty, CharUnits align,
                           const Twine &Name = "tmp",
                           llvm::Value *ArraySize = nullptr,
                           Address *Alloca = nullptr);
  Address CreateTempAllocaWithoutCast(llvm::Type *Ty, CharUnits align,
                                      const Twine &Name = "tmp",
                                      llvm::Value *ArraySize = nullptr);

  /// CreateDefaultAlignedTempAlloca - This creates an alloca with the
  /// default ABI alignment of the given LLVM type.
  ///
  /// IMPORTANT NOTE: This is *not* generally the right alignment for
  /// any given AST type that happens to have been lowered to the
  /// given IR type.  This should only ever be used for function-local,
  /// IR-driven manipulations like saving and restoring a value.  Do
  /// not hand this address off to arbitrary IRGen routines, and especially
  /// do not pass it as an argument to a function that might expect a
  /// properly ABI-aligned value.
  Address CreateDefaultAlignTempAlloca(llvm::Type *Ty,
                                       const Twine &Name = "tmp");

  /// CreateIRTemp - Create a temporary IR object of the given type, with
  /// appropriate alignment. This routine should only be used when an temporary
  /// value needs to be stored into an alloca (for example, to avoid explicit
  /// PHI construction), but the type is the IR type, not the type appropriate
  /// for storing in memory.
  ///
  /// That is, this is exactly equivalent to CreateMemTemp, but calling
  /// ConvertType instead of ConvertTypeForMem.
  Address CreateIRTemp(QualType T, const Twine &Name = "tmp");

  /// CreateMemTemp - Create a temporary memory object of the given type, with
  /// appropriate alignmen and cast it to the default address space. Returns
  /// the original alloca instruction by \p Alloca if it is not nullptr.
  Address CreateMemTemp(QualType T, const Twine &Name = "tmp",
                        Address *Alloca = nullptr);
  Address CreateMemTemp(QualType T, CharUnits Align, const Twine &Name = "tmp",
                        Address *Alloca = nullptr);

  /// CreateMemTemp - Create a temporary memory object of the given type, with
  /// appropriate alignmen without casting it to the default address space.
  Address CreateMemTempWithoutCast(QualType T, const Twine &Name = "tmp");
  Address CreateMemTempWithoutCast(QualType T, CharUnits Align,
                                   const Twine &Name = "tmp");

  /// CreateAggTemp - Create a temporary memory object for the given
  /// aggregate type.
  AggValueSlot CreateAggTemp(QualType T, const Twine &Name = "tmp",
                             Address *Alloca = nullptr) {
    return AggValueSlot::forAddr(CreateMemTemp(T, Name, Alloca),
                                 T.getQualifiers(),
                                 AggValueSlot::IsNotDestructed,
                                 AggValueSlot::DoesNotNeedGCBarriers,
                                 AggValueSlot::IsNotAliased,
                                 AggValueSlot::DoesNotOverlap);
  }

  /// Emit a cast to void* in the appropriate address space.
  llvm::Value *EmitCastToVoidPtr(llvm::Value *value);

  /// EvaluateExprAsBool - Perform the usual unary conversions on the specified
  /// expression and compare the result against zero, returning an Int1Ty value.
  llvm::Value *EvaluateExprAsBool(const Expr *E);

  /// EmitIgnoredExpr - Emit an expression in a context which ignores the result.
  void EmitIgnoredExpr(const Expr *E);

  /// EmitAnyExpr - Emit code to compute the specified expression which can have
  /// any type.  The result is returned as an RValue struct.  If this is an
  /// aggregate expression, the aggloc/agglocvolatile arguments indicate where
  /// the result should be returned.
  ///
  /// \param ignoreResult True if the resulting value isn't used.
  RValue EmitAnyExpr(const Expr *E,
                     AggValueSlot aggSlot = AggValueSlot::ignored(),
                     bool ignoreResult = false);

  // EmitVAListRef - Emit a "reference" to a va_list; this is either the address
  // or the value of the expression, depending on how va_list is defined.
  Address EmitVAListRef(const Expr *E);

  /// Emit a "reference" to a __builtin_ms_va_list; this is
  /// always the value of the expression, because a __builtin_ms_va_list is a
  /// pointer to a char.
  Address EmitMSVAListRef(const Expr *E);

  /// EmitAnyExprToTemp - Similarly to EmitAnyExpr(), however, the result will
  /// always be accessible even if no aggregate location is provided.
  RValue EmitAnyExprToTemp(const Expr *E);

  /// EmitAnyExprToMem - Emits the code necessary to evaluate an
  /// arbitrary expression into the given memory location.
  void EmitAnyExprToMem(const Expr *E, Address Location,
                        Qualifiers Quals, bool IsInitializer);

  void EmitAnyExprToExn(const Expr *E, Address Addr);

  /// EmitExprAsInit - Emits the code necessary to initialize a
  /// location in memory with the given initializer.
  void EmitExprAsInit(const Expr *init, const ValueDecl *D, LValue lvalue,
                      bool capturedByInit);

  /// hasVolatileMember - returns true if aggregate type has a volatile
  /// member.
  bool hasVolatileMember(QualType T) {
    if (const RecordType *RT = T->getAs<RecordType>()) {
      const RecordDecl *RD = cast<RecordDecl>(RT->getDecl());
      return RD->hasVolatileMember();
    }
    return false;
  }

  /// Determine whether a return value slot may overlap some other object.
  AggValueSlot::Overlap_t getOverlapForReturnValue() {
    // FIXME: Assuming no overlap here breaks guaranteed copy elision for base
    // class subobjects. These cases may need to be revisited depending on the
    // resolution of the relevant core issue.
    return AggValueSlot::DoesNotOverlap;
  }

  /// Determine whether a field initialization may overlap some other object.
  AggValueSlot::Overlap_t getOverlapForFieldInit(const FieldDecl *FD);

  /// Determine whether a base class initialization may overlap some other
  /// object.
  AggValueSlot::Overlap_t getOverlapForBaseInit(const CXXRecordDecl *RD,
                                                const CXXRecordDecl *BaseRD,
                                                bool IsVirtual);

  /// Emit an aggregate assignment.
  void EmitAggregateAssign(LValue Dest, LValue Src, QualType EltTy) {
    bool IsVolatile = hasVolatileMember(EltTy);
    EmitAggregateCopy(Dest, Src, EltTy, AggValueSlot::MayOverlap, IsVolatile);
  }

  void EmitAggregateCopyCtor(LValue Dest, LValue Src,
                             AggValueSlot::Overlap_t MayOverlap) {
    EmitAggregateCopy(Dest, Src, Src.getType(), MayOverlap);
  }

  /// EmitAggregateCopy - Emit an aggregate copy.
  ///
  /// \param isVolatile \c true iff either the source or the destination is
  ///        volatile.
  /// \param MayOverlap Whether the tail padding of the destination might be
  ///        occupied by some other object. More efficient code can often be
  ///        generated if not.
  void EmitAggregateCopy(LValue Dest, LValue Src, QualType EltTy,
                         AggValueSlot::Overlap_t MayOverlap,
                         bool isVolatile = false);

  /// GetAddrOfLocalVar - Return the address of a local variable.
  Address GetAddrOfLocalVar(const VarDecl *VD) {
    auto it = LocalDeclMap.find(VD);
    assert(it != LocalDeclMap.end() &&
           "Invalid argument to GetAddrOfLocalVar(), no decl!");
    return it->second;
  }

  /// Given an opaque value expression, return its LValue mapping if it exists,
  /// otherwise create one.
  LValue getOrCreateOpaqueLValueMapping(const OpaqueValueExpr *e);

  /// Given an opaque value expression, return its RValue mapping if it exists,
  /// otherwise create one.
  RValue getOrCreateOpaqueRValueMapping(const OpaqueValueExpr *e);

  /// Get the index of the current ArrayInitLoopExpr, if any.
  llvm::Value *getArrayInitIndex() { return ArrayInitIndex; }

  /// getAccessedFieldNo - Given an encoded value and a result number, return
  /// the input field number being accessed.
  static unsigned getAccessedFieldNo(unsigned Idx, const llvm::Constant *Elts);

  llvm::BlockAddress *GetAddrOfLabel(const LabelDecl *L);
  llvm::BasicBlock *GetIndirectGotoBlock();

  /// Check if \p E is a C++ "this" pointer wrapped in value-preserving casts.
  static bool IsWrappedCXXThis(const Expr *E);

  /// EmitNullInitialization - Generate code to set a value of the given type to
  /// null, If the type contains data member pointers, they will be initialized
  /// to -1 in accordance with the Itanium C++ ABI.
  void EmitNullInitialization(Address DestPtr, QualType Ty);

  /// Emits a call to an LLVM variable-argument intrinsic, either
  /// \c llvm.va_start or \c llvm.va_end.
  /// \param ArgValue A reference to the \c va_list as emitted by either
  /// \c EmitVAListRef or \c EmitMSVAListRef.
  /// \param IsStart If \c true, emits a call to \c llvm.va_start; otherwise,
  /// calls \c llvm.va_end.
  llvm::Value *EmitVAStartEnd(llvm::Value *ArgValue, bool IsStart);

  /// Generate code to get an argument from the passed in pointer
  /// and update it accordingly.
  /// \param VE The \c VAArgExpr for which to generate code.
  /// \param VAListAddr Receives a reference to the \c va_list as emitted by
  /// either \c EmitVAListRef or \c EmitMSVAListRef.
  /// \returns A pointer to the argument.
  // FIXME: We should be able to get rid of this method and use the va_arg
  // instruction in LLVM instead once it works well enough.
  Address EmitVAArg(VAArgExpr *VE, Address &VAListAddr);

  /// emitArrayLength - Compute the length of an array, even if it's a
  /// VLA, and drill down to the base element type.
  llvm::Value *emitArrayLength(const ArrayType *arrayType,
                               QualType &baseType,
                               Address &addr);

  /// EmitVLASize - Capture all the sizes for the VLA expressions in
  /// the given variably-modified type and store them in the VLASizeMap.
  ///
  /// This function can be called with a null (unreachable) insert point.
  void EmitVariablyModifiedType(QualType Ty);

  struct VlaSizePair {
    llvm::Value *NumElts;
    QualType Type;

    VlaSizePair(llvm::Value *NE, QualType T) : NumElts(NE), Type(T) {}
  };

  /// Return the number of elements for a single dimension
  /// for the given array type.
  VlaSizePair getVLAElements1D(const VariableArrayType *vla);
  VlaSizePair getVLAElements1D(QualType vla);

  /// Returns an LLVM value that corresponds to the size,
  /// in non-variably-sized elements, of a variable length array type,
  /// plus that largest non-variably-sized element type.  Assumes that
  /// the type has already been emitted with EmitVariablyModifiedType.
  VlaSizePair getVLASize(const VariableArrayType *vla);
  VlaSizePair getVLASize(QualType vla);

  /// LoadCXXThis - Load the value of 'this'. This function is only valid while
  /// generating code for an C++ member function.
  llvm::Value *LoadCXXThis() {
    assert(CXXThisValue && "no 'this' value for this function");
    return CXXThisValue;
  }
  Address LoadCXXThisAddress();

  /// LoadCXXVTT - Load the VTT parameter to base constructors/destructors have
  /// virtual bases.
  // FIXME: Every place that calls LoadCXXVTT is something
  // that needs to be abstracted properly.
  llvm::Value *LoadCXXVTT() {
    assert(CXXStructorImplicitParamValue && "no VTT value for this function");
    return CXXStructorImplicitParamValue;
  }

  /// GetAddressOfBaseOfCompleteClass - Convert the given pointer to a
  /// complete class to the given direct base.
  Address
  GetAddressOfDirectBaseInCompleteClass(Address Value,
                                        const CXXRecordDecl *Derived,
                                        const CXXRecordDecl *Base,
                                        bool BaseIsVirtual);

  static bool ShouldNullCheckClassCastValue(const CastExpr *Cast);

  /// GetAddressOfBaseClass - This function will add the necessary delta to the
  /// load of 'this' and returns address of the base class.
  Address GetAddressOfBaseClass(Address Value,
                                const CXXRecordDecl *Derived,
                                CastExpr::path_const_iterator PathBegin,
                                CastExpr::path_const_iterator PathEnd,
                                bool NullCheckValue, SourceLocation Loc);

  Address GetAddressOfDerivedClass(Address Value,
                                   const CXXRecordDecl *Derived,
                                   CastExpr::path_const_iterator PathBegin,
                                   CastExpr::path_const_iterator PathEnd,
                                   bool NullCheckValue);

  /// GetVTTParameter - Return the VTT parameter that should be passed to a
  /// base constructor/destructor with virtual bases.
  /// FIXME: VTTs are Itanium ABI-specific, so the definition should move
  /// to ItaniumCXXABI.cpp together with all the references to VTT.
  llvm::Value *GetVTTParameter(GlobalDecl GD, bool ForVirtualBase,
                               bool Delegating);

  void EmitDelegateCXXConstructorCall(const CXXConstructorDecl *Ctor,
                                      CXXCtorType CtorType,
                                      const FunctionArgList &Args,
                                      SourceLocation Loc);
  // It's important not to confuse this and the previous function. Delegating
  // constructors are the C++0x feature. The constructor delegate optimization
  // is used to reduce duplication in the base and complete consturctors where
  // they are substantially the same.
  void EmitDelegatingCXXConstructorCall(const CXXConstructorDecl *Ctor,
                                        const FunctionArgList &Args);

  /// Emit a call to an inheriting constructor (that is, one that invokes a
  /// constructor inherited from a base class) by inlining its definition. This
  /// is necessary if the ABI does not support forwarding the arguments to the
  /// base class constructor (because they're variadic or similar).
  void EmitInlinedInheritingCXXConstructorCall(const CXXConstructorDecl *Ctor,
                                               CXXCtorType CtorType,
                                               bool ForVirtualBase,
                                               bool Delegating,
                                               CallArgList &Args);

  /// Emit a call to a constructor inherited from a base class, passing the
  /// current constructor's arguments along unmodified (without even making
  /// a copy).
  void EmitInheritedCXXConstructorCall(const CXXConstructorDecl *D,
                                       bool ForVirtualBase, Address This,
                                       bool InheritedFromVBase,
                                       const CXXInheritedCtorInitExpr *E);

  void EmitCXXConstructorCall(const CXXConstructorDecl *D, CXXCtorType Type,
                              bool ForVirtualBase, bool Delegating,
                              AggValueSlot ThisAVS, const CXXConstructExpr *E);

  void EmitCXXConstructorCall(const CXXConstructorDecl *D, CXXCtorType Type,
                              bool ForVirtualBase, bool Delegating,
                              Address This, CallArgList &Args,
                              AggValueSlot::Overlap_t Overlap,
                              SourceLocation Loc, bool NewPointerIsChecked);

  /// Emit assumption load for all bases. Requires to be be called only on
  /// most-derived class and not under construction of the object.
  void EmitVTableAssumptionLoads(const CXXRecordDecl *ClassDecl, Address This);

  /// Emit assumption that vptr load == global vtable.
  void EmitVTableAssumptionLoad(const VPtr &vptr, Address This);

  void EmitSynthesizedCXXCopyCtorCall(const CXXConstructorDecl *D,
                                      Address This, Address Src,
                                      const CXXConstructExpr *E);

  void EmitCXXAggrConstructorCall(const CXXConstructorDecl *D,
                                  const ArrayType *ArrayTy,
                                  Address ArrayPtr,
                                  const CXXConstructExpr *E,
                                  bool NewPointerIsChecked,
                                  bool ZeroInitialization = false);

  void EmitCXXAggrConstructorCall(const CXXConstructorDecl *D,
                                  llvm::Value *NumElements,
                                  Address ArrayPtr,
                                  const CXXConstructExpr *E,
                                  bool NewPointerIsChecked,
                                  bool ZeroInitialization = false);

  static Destroyer destroyCXXObject;

  void EmitCXXDestructorCall(const CXXDestructorDecl *D, CXXDtorType Type,
                             bool ForVirtualBase, bool Delegating, Address This,
                             QualType ThisTy);

  void EmitNewArrayInitializer(const CXXNewExpr *E, QualType elementType,
                               llvm::Type *ElementTy, Address NewPtr,
                               llvm::Value *NumElements,
                               llvm::Value *AllocSizeWithoutCookie);

  void EmitCXXTemporary(const CXXTemporary *Temporary, QualType TempType,
                        Address Ptr);

  void EmitSehCppScopeBegin();
  void EmitSehCppScopeEnd();
  void EmitSehTryScopeBegin();
  void EmitSehTryScopeEnd();

  llvm::Value *EmitLifetimeStart(llvm::TypeSize Size, llvm::Value *Addr);
  void EmitLifetimeEnd(llvm::Value *Size, llvm::Value *Addr);

  llvm::Value *EmitCXXNewExpr(const CXXNewExpr *E);
  void EmitCXXDeleteExpr(const CXXDeleteExpr *E);

  void EmitDeleteCall(const FunctionDecl *DeleteFD, llvm::Value *Ptr,
                      QualType DeleteTy, llvm::Value *NumElements = nullptr,
                      CharUnits CookieSize = CharUnits());

  RValue EmitBuiltinNewDeleteCall(const FunctionProtoType *Type,
                                  const CallExpr *TheCallExpr, bool IsDelete);

  llvm::Value *EmitCXXTypeidExpr(const CXXTypeidExpr *E);
  llvm::Value *EmitDynamicCast(Address V, const CXXDynamicCastExpr *DCE);
  Address EmitCXXUuidofExpr(const CXXUuidofExpr *E);

  /// Situations in which we might emit a check for the suitability of a
  /// pointer or glvalue. Needs to be kept in sync with ubsan_handlers.cpp in
  /// compiler-rt.
  enum TypeCheckKind {
    /// Checking the operand of a load. Must be suitably sized and aligned.
    TCK_Load,
    /// Checking the destination of a store. Must be suitably sized and aligned.
    TCK_Store,
    /// Checking the bound value in a reference binding. Must be suitably sized
    /// and aligned, but is not required to refer to an object (until the
    /// reference is used), per core issue 453.
    TCK_ReferenceBinding,
    /// Checking the object expression in a non-static data member access. Must
    /// be an object within its lifetime.
    TCK_MemberAccess,
    /// Checking the 'this' pointer for a call to a non-static member function.
    /// Must be an object within its lifetime.
    TCK_MemberCall,
    /// Checking the 'this' pointer for a constructor call.
    TCK_ConstructorCall,
    /// Checking the operand of a static_cast to a derived pointer type. Must be
    /// null or an object within its lifetime.
    TCK_DowncastPointer,
    /// Checking the operand of a static_cast to a derived reference type. Must
    /// be an object within its lifetime.
    TCK_DowncastReference,
    /// Checking the operand of a cast to a base object. Must be suitably sized
    /// and aligned.
    TCK_Upcast,
    /// Checking the operand of a cast to a virtual base object. Must be an
    /// object within its lifetime.
    TCK_UpcastToVirtualBase,
    /// Checking the value assigned to a _Nonnull pointer. Must not be null.
    TCK_NonnullAssign,
    /// Checking the operand of a dynamic_cast or a typeid expression.  Must be
    /// null or an object within its lifetime.
    TCK_DynamicOperation
  };

  /// Determine whether the pointer type check \p TCK permits null pointers.
  static bool isNullPointerAllowed(TypeCheckKind TCK);

  /// Determine whether the pointer type check \p TCK requires a vptr check.
  static bool isVptrCheckRequired(TypeCheckKind TCK, QualType Ty);

  /// Whether any type-checking sanitizers are enabled. If \c false,
  /// calls to EmitTypeCheck can be skipped.
  bool sanitizePerformTypeCheck() const;

  /// Emit a check that \p V is the address of storage of the
  /// appropriate size and alignment for an object of type \p Type
  /// (or if ArraySize is provided, for an array of that bound).
  void EmitTypeCheck(TypeCheckKind TCK, SourceLocation Loc, llvm::Value *V,
                     QualType Type, CharUnits Alignment = CharUnits::Zero(),
                     SanitizerSet SkippedChecks = SanitizerSet(),
                     llvm::Value *ArraySize = nullptr);

  /// Emit a check that \p Base points into an array object, which
  /// we can access at index \p Index. \p Accessed should be \c false if we
  /// this expression is used as an lvalue, for instance in "&Arr[Idx]".
  void EmitBoundsCheck(const Expr *E, const Expr *Base, llvm::Value *Index,
                       QualType IndexType, bool Accessed);

  llvm::Value *EmitScalarPrePostIncDec(const UnaryOperator *E, LValue LV,
                                       bool isInc, bool isPre);
  ComplexPairTy EmitComplexPrePostIncDec(const UnaryOperator *E, LValue LV,
                                         bool isInc, bool isPre);

  /// Converts Location to a DebugLoc, if debug information is enabled.
  llvm::DebugLoc SourceLocToDebugLoc(SourceLocation Location);

  /// Get the record field index as represented in debug info.
  unsigned getDebugInfoFIndex(const RecordDecl *Rec, unsigned FieldIndex);


  //===--------------------------------------------------------------------===//
  //                            Declaration Emission
  //===--------------------------------------------------------------------===//

  /// EmitDecl - Emit a declaration.
  ///
  /// This function can be called with a null (unreachable) insert point.
  void EmitDecl(const Decl &D);

  /// EmitVarDecl - Emit a local variable declaration.
  ///
  /// This function can be called with a null (unreachable) insert point.
  void EmitVarDecl(const VarDecl &D);

  void EmitScalarInit(const Expr *init, const ValueDecl *D, LValue lvalue,
                      bool capturedByInit);

  typedef void SpecialInitFn(CodeGenFunction &Init, const VarDecl &D,
                             llvm::Value *Address);

  /// Determine whether the given initializer is trivial in the sense
  /// that it requires no code to be generated.
  bool isTrivialInitializer(const Expr *Init);

  /// EmitAutoVarDecl - Emit an auto variable declaration.
  ///
  /// This function can be called with a null (unreachable) insert point.
  void EmitAutoVarDecl(const VarDecl &D);

  class AutoVarEmission {
    friend class CodeGenFunction;

    const VarDecl *Variable;

    /// The address of the alloca for languages with explicit address space
    /// (e.g. OpenCL) or alloca casted to generic pointer for address space
    /// agnostic languages (e.g. C++). Invalid if the variable was emitted
    /// as a global constant.
    Address Addr;

    llvm::Value *NRVOFlag;

    /// True if the variable is a __block variable that is captured by an
    /// escaping block.
    bool IsEscapingByRef;

    /// True if the variable is of aggregate type and has a constant
    /// initializer.
    bool IsConstantAggregate;

    /// Non-null if we should use lifetime annotations.
    llvm::Value *SizeForLifetimeMarkers;

    /// Address with original alloca instruction. Invalid if the variable was
    /// emitted as a global constant.
    Address AllocaAddr;

    struct Invalid {};
    AutoVarEmission(Invalid)
        : Variable(nullptr), Addr(Address::invalid()),
          AllocaAddr(Address::invalid()) {}

    AutoVarEmission(const VarDecl &variable)
        : Variable(&variable), Addr(Address::invalid()), NRVOFlag(nullptr),
          IsEscapingByRef(false), IsConstantAggregate(false),
          SizeForLifetimeMarkers(nullptr), AllocaAddr(Address::invalid()) {}

    bool wasEmittedAsGlobal() const { return !Addr.isValid(); }

  public:
    static AutoVarEmission invalid() { return AutoVarEmission(Invalid()); }

    bool useLifetimeMarkers() const {
      return SizeForLifetimeMarkers != nullptr;
    }
    llvm::Value *getSizeForLifetimeMarkers() const {
      assert(useLifetimeMarkers());
      return SizeForLifetimeMarkers;
    }

    /// Returns the raw, allocated address, which is not necessarily
    /// the address of the object itself. It is casted to default
    /// address space for address space agnostic languages.
    Address getAllocatedAddress() const {
      return Addr;
    }

    /// Returns the address for the original alloca instruction.
    Address getOriginalAllocatedAddress() const { return AllocaAddr; }

    /// Returns the address of the object within this declaration.
    /// Note that this does not chase the forwarding pointer for
    /// __block decls.
    Address getObjectAddress(CodeGenFunction &CGF) const {
      if (!IsEscapingByRef) return Addr;

      return CGF.emitBlockByrefAddress(Addr, Variable, /*forward*/ false);
    }
  };
  AutoVarEmission EmitAutoVarAlloca(const VarDecl &var);
  void EmitAutoVarInit(const AutoVarEmission &emission);
  void EmitAutoVarCleanups(const AutoVarEmission &emission);
  void emitAutoVarTypeCleanup(const AutoVarEmission &emission,
                              QualType::DestructionKind dtorKind);

  /// Emits the alloca and debug information for the size expressions for each
  /// dimension of an array. It registers the association of its (1-dimensional)
  /// QualTypes and size expression's debug node, so that CGDebugInfo can
  /// reference this node when creating the DISubrange object to describe the
  /// array types.
  void EmitAndRegisterVariableArrayDimensions(CGDebugInfo *DI,
                                              const VarDecl &D,
                                              bool EmitDebugInfo);

  void EmitStaticVarDecl(const VarDecl &D,
                         llvm::GlobalValue::LinkageTypes Linkage);

  class ParamValue {
    llvm::Value *Value;
    llvm::Type *ElementType;
    unsigned Alignment;
    ParamValue(llvm::Value *V, llvm::Type *T, unsigned A)
        : Value(V), ElementType(T), Alignment(A) {}
  public:
    static ParamValue forDirect(llvm::Value *value) {
      return ParamValue(value, nullptr, 0);
    }
    static ParamValue forIndirect(Address addr) {
      assert(!addr.getAlignment().isZero());
      return ParamValue(addr.getPointer(), addr.getElementType(),
                        addr.getAlignment().getQuantity());
    }

    bool isIndirect() const { return Alignment != 0; }
    llvm::Value *getAnyValue() const { return Value; }

    llvm::Value *getDirectValue() const {
      assert(!isIndirect());
      return Value;
    }

    Address getIndirectAddress() const {
      assert(isIndirect());
      return Address(Value, ElementType, CharUnits::fromQuantity(Alignment));
    }
  };

  /// EmitParmDecl - Emit a ParmVarDecl or an ImplicitParamDecl.
  void EmitParmDecl(const VarDecl &D, ParamValue Arg, unsigned ArgNo);

  /// protectFromPeepholes - Protect a value that we're intending to
  /// store to the side, but which will probably be used later, from
  /// aggressive peepholing optimizations that might delete it.
  ///
  /// Pass the result to unprotectFromPeepholes to declare that
  /// protection is no longer required.
  ///
  /// There's no particular reason why this shouldn't apply to
  /// l-values, it's just that no existing peepholes work on pointers.
  PeepholeProtection protectFromPeepholes(RValue rvalue);
  void unprotectFromPeepholes(PeepholeProtection protection);

  void emitAlignmentAssumptionCheck(llvm::Value *Ptr, QualType Ty,
                                    SourceLocation Loc,
                                    SourceLocation AssumptionLoc,
                                    llvm::Value *Alignment,
                                    llvm::Value *OffsetValue,
                                    llvm::Value *TheCheck,
                                    llvm::Instruction *Assumption);

  void emitAlignmentAssumption(llvm::Value *PtrValue, QualType Ty,
                               SourceLocation Loc, SourceLocation AssumptionLoc,
                               llvm::Value *Alignment,
                               llvm::Value *OffsetValue = nullptr);

  void emitAlignmentAssumption(llvm::Value *PtrValue, const Expr *E,
                               SourceLocation AssumptionLoc,
                               llvm::Value *Alignment,
                               llvm::Value *OffsetValue = nullptr);

  //===--------------------------------------------------------------------===//
  //                             Statement Emission
  //===--------------------------------------------------------------------===//

  /// EmitStopPoint - Emit a debug stoppoint if we are emitting debug info.
  void EmitStopPoint(const Stmt *S);

  /// EmitStmt - Emit the code for the statement \arg S. It is legal to call
  /// this function even if there is no current insertion point.
  ///
  /// This function may clear the current insertion point; callers should use
  /// EnsureInsertPoint if they wish to subsequently generate code without first
  /// calling EmitBlock, EmitBranch, or EmitStmt.
  void EmitStmt(const Stmt *S, ArrayRef<const Attr *> Attrs = None);

  /// EmitSimpleStmt - Try to emit a "simple" statement which does not
  /// necessarily require an insertion point or debug information; typically
  /// because the statement amounts to a jump or a container of other
  /// statements.
  ///
  /// \return True if the statement was handled.
  bool EmitSimpleStmt(const Stmt *S, ArrayRef<const Attr *> Attrs);

  Address EmitCompoundStmt(const CompoundStmt &S, bool GetLast = false,
                           AggValueSlot AVS = AggValueSlot::ignored());
  Address EmitCompoundStmtWithoutScope(const CompoundStmt &S,
                                       bool GetLast = false,
                                       AggValueSlot AVS =
                                                AggValueSlot::ignored());

  /// EmitLabel - Emit the block for the given label. It is legal to call this
  /// function even if there is no current insertion point.
  void EmitLabel(const LabelDecl *D); // helper for EmitLabelStmt.

  void EmitLabelStmt(const LabelStmt &S);
  void EmitAttributedStmt(const AttributedStmt &S);
  void EmitGotoStmt(const GotoStmt &S);
  void EmitIndirectGotoStmt(const IndirectGotoStmt &S);
  void EmitIfStmt(const IfStmt &S);

  void EmitWhileStmt(const WhileStmt &S,
                     ArrayRef<const Attr *> Attrs = None);
  void EmitDoStmt(const DoStmt &S, ArrayRef<const Attr *> Attrs = None);
  void EmitForStmt(const ForStmt &S,
                   ArrayRef<const Attr *> Attrs = None);
  void EmitReturnStmt(const ReturnStmt &S);
  void EmitDeclStmt(const DeclStmt &S);
  void EmitBreakStmt(const BreakStmt &S);
  void EmitContinueStmt(const ContinueStmt &S);
  void EmitSwitchStmt(const SwitchStmt &S);
  void EmitDefaultStmt(const DefaultStmt &S, ArrayRef<const Attr *> Attrs);
  void EmitCaseStmt(const CaseStmt &S, ArrayRef<const Attr *> Attrs);
  void EmitCaseStmtRange(const CaseStmt &S, ArrayRef<const Attr *> Attrs);
  void EmitAsmStmt(const AsmStmt &S);

  void EmitObjCForCollectionStmt(const ObjCForCollectionStmt &S);
  void EmitObjCAtTryStmt(const ObjCAtTryStmt &S);
  void EmitObjCAtThrowStmt(const ObjCAtThrowStmt &S);
  void EmitObjCAtSynchronizedStmt(const ObjCAtSynchronizedStmt &S);
  void EmitObjCAutoreleasePoolStmt(const ObjCAutoreleasePoolStmt &S);

  void EmitCoroutineBody(const CoroutineBodyStmt &S);
  void EmitCoreturnStmt(const CoreturnStmt &S);
  RValue EmitCoawaitExpr(const CoawaitExpr &E,
                         AggValueSlot aggSlot = AggValueSlot::ignored(),
                         bool ignoreResult = false);
  LValue EmitCoawaitLValue(const CoawaitExpr *E);
  RValue EmitCoyieldExpr(const CoyieldExpr &E,
                         AggValueSlot aggSlot = AggValueSlot::ignored(),
                         bool ignoreResult = false);
  LValue EmitCoyieldLValue(const CoyieldExpr *E);
  RValue EmitCoroutineIntrinsic(const CallExpr *E, unsigned int IID);

  void EnterCXXTryStmt(const CXXTryStmt &S, bool IsFnTryBlock = false);
  void ExitCXXTryStmt(const CXXTryStmt &S, bool IsFnTryBlock = false);

  void EmitCXXTryStmt(const CXXTryStmt &S);
  void EmitSEHTryStmt(const SEHTryStmt &S);
  void EmitSEHLeaveStmt(const SEHLeaveStmt &S);
  void EnterSEHTryStmt(const SEHTryStmt &S);
  void ExitSEHTryStmt(const SEHTryStmt &S);
  void VolatilizeTryBlocks(llvm::BasicBlock *BB,
                           llvm::SmallPtrSet<llvm::BasicBlock *, 10> &V);

  void pushSEHCleanup(CleanupKind kind,
                      llvm::Function *FinallyFunc);
  void startOutlinedSEHHelper(CodeGenFunction &ParentCGF, bool IsFilter,
                              const Stmt *OutlinedStmt);

  llvm::Function *GenerateSEHFilterFunction(CodeGenFunction &ParentCGF,
                                            const SEHExceptStmt &Except);

  llvm::Function *GenerateSEHFinallyFunction(CodeGenFunction &ParentCGF,
                                             const SEHFinallyStmt &Finally);

  void EmitSEHExceptionCodeSave(CodeGenFunction &ParentCGF,
                                llvm::Value *ParentFP,
                                llvm::Value *EntryEBP);
  llvm::Value *EmitSEHExceptionCode();
  llvm::Value *EmitSEHExceptionInfo();
  llvm::Value *EmitSEHAbnormalTermination();

  /// Emit simple code for OpenMP directives in Simd-only mode.
  void EmitSimpleOMPExecutableDirective(const OMPExecutableDirective &D);

  /// Scan the outlined statement for captures from the parent function. For
  /// each capture, mark the capture as escaped and emit a call to
  /// llvm.localrecover. Insert the localrecover result into the LocalDeclMap.
  void EmitCapturedLocals(CodeGenFunction &ParentCGF, const Stmt *OutlinedStmt,
                          bool IsFilter);

  /// Recovers the address of a local in a parent function. ParentVar is the
  /// address of the variable used in the immediate parent function. It can
  /// either be an alloca or a call to llvm.localrecover if there are nested
  /// outlined functions. ParentFP is the frame pointer of the outermost parent
  /// frame.
  Address recoverAddrOfEscapedLocal(CodeGenFunction &ParentCGF,
                                    Address ParentVar,
                                    llvm::Value *ParentFP);

  void EmitCXXForRangeStmt(const CXXForRangeStmt &S,
                           ArrayRef<const Attr *> Attrs = None);

  /// Controls insertion of cancellation exit blocks in worksharing constructs.
  class OMPCancelStackRAII {
    CodeGenFunction &CGF;

  public:
    OMPCancelStackRAII(CodeGenFunction &CGF, OpenMPDirectiveKind Kind,
                       bool HasCancel)
        : CGF(CGF) {
      CGF.OMPCancelStack.enter(CGF, Kind, HasCancel);
    }
    ~OMPCancelStackRAII() { CGF.OMPCancelStack.exit(CGF); }
  };

  /// Returns calculated size of the specified type.
  llvm::Value *getTypeSize(QualType Ty);
  LValue InitCapturedStruct(const CapturedStmt &S);
  llvm::Function *EmitCapturedStmt(const CapturedStmt &S, CapturedRegionKind K);
  llvm::Function *GenerateCapturedStmtFunction(const CapturedStmt &S);
  Address GenerateCapturedStmtArgument(const CapturedStmt &S);
  llvm::Function *GenerateOpenMPCapturedStmtFunction(const CapturedStmt &S,
                                                     SourceLocation Loc);
  void GenerateOpenMPCapturedVars(const CapturedStmt &S,
                                  SmallVectorImpl<llvm::Value *> &CapturedVars);
  void emitOMPSimpleStore(LValue LVal, RValue RVal, QualType RValTy,
                          SourceLocation Loc);
  /// Perform element by element copying of arrays with type \a
  /// OriginalType from \a SrcAddr to \a DestAddr using copying procedure
  /// generated by \a CopyGen.
  ///
  /// \param DestAddr Address of the destination array.
  /// \param SrcAddr Address of the source array.
  /// \param OriginalType Type of destination and source arrays.
  /// \param CopyGen Copying procedure that copies value of single array element
  /// to another single array element.
  void EmitOMPAggregateAssign(
      Address DestAddr, Address SrcAddr, QualType OriginalType,
      const llvm::function_ref<void(Address, Address)> CopyGen);
  /// Emit proper copying of data from one variable to another.
  ///
  /// \param OriginalType Original type of the copied variables.
  /// \param DestAddr Destination address.
  /// \param SrcAddr Source address.
  /// \param DestVD Destination variable used in \a CopyExpr (for arrays, has
  /// type of the base array element).
  /// \param SrcVD Source variable used in \a CopyExpr (for arrays, has type of
  /// the base array element).
  /// \param Copy Actual copygin expression for copying data from \a SrcVD to \a
  /// DestVD.
  void EmitOMPCopy(QualType OriginalType,
                   Address DestAddr, Address SrcAddr,
                   const VarDecl *DestVD, const VarDecl *SrcVD,
                   const Expr *Copy);
  /// Emit atomic update code for constructs: \a X = \a X \a BO \a E or
  /// \a X = \a E \a BO \a E.
  ///
  /// \param X Value to be updated.
  /// \param E Update value.
  /// \param BO Binary operation for update operation.
  /// \param IsXLHSInRHSPart true if \a X is LHS in RHS part of the update
  /// expression, false otherwise.
  /// \param AO Atomic ordering of the generated atomic instructions.
  /// \param CommonGen Code generator for complex expressions that cannot be
  /// expressed through atomicrmw instruction.
  /// \returns <true, OldAtomicValue> if simple 'atomicrmw' instruction was
  /// generated, <false, RValue::get(nullptr)> otherwise.
  std::pair<bool, RValue> EmitOMPAtomicSimpleUpdateExpr(
      LValue X, RValue E, BinaryOperatorKind BO, bool IsXLHSInRHSPart,
      llvm::AtomicOrdering AO, SourceLocation Loc,
      const llvm::function_ref<RValue(RValue)> CommonGen);
  bool EmitOMPFirstprivateClause(const OMPExecutableDirective &D,
                                 OMPPrivateScope &PrivateScope);
  void EmitOMPPrivateClause(const OMPExecutableDirective &D,
                            OMPPrivateScope &PrivateScope);
  void EmitOMPUseDevicePtrClause(
      const OMPUseDevicePtrClause &C, OMPPrivateScope &PrivateScope,
      const llvm::DenseMap<const ValueDecl *, Address> &CaptureDeviceAddrMap);
  void EmitOMPUseDeviceAddrClause(
      const OMPUseDeviceAddrClause &C, OMPPrivateScope &PrivateScope,
      const llvm::DenseMap<const ValueDecl *, Address> &CaptureDeviceAddrMap);
  /// Emit code for copyin clause in \a D directive. The next code is
  /// generated at the start of outlined functions for directives:
  /// \code
  /// threadprivate_var1 = master_threadprivate_var1;
  /// operator=(threadprivate_var2, master_threadprivate_var2);
  /// ...
  /// __kmpc_barrier(&loc, global_tid);
  /// \endcode
  ///
  /// \param D OpenMP directive possibly with 'copyin' clause(s).
  /// \returns true if at least one copyin variable is found, false otherwise.
  bool EmitOMPCopyinClause(const OMPExecutableDirective &D);
  /// Emit initial code for lastprivate variables. If some variable is
  /// not also firstprivate, then the default initialization is used. Otherwise
  /// initialization of this variable is performed by EmitOMPFirstprivateClause
  /// method.
  ///
  /// \param D Directive that may have 'lastprivate' directives.
  /// \param PrivateScope Private scope for capturing lastprivate variables for
  /// proper codegen in internal captured statement.
  ///
  /// \returns true if there is at least one lastprivate variable, false
  /// otherwise.
  bool EmitOMPLastprivateClauseInit(const OMPExecutableDirective &D,
                                    OMPPrivateScope &PrivateScope);
  /// Emit final copying of lastprivate values to original variables at
  /// the end of the worksharing or simd directive.
  ///
  /// \param D Directive that has at least one 'lastprivate' directives.
  /// \param IsLastIterCond Boolean condition that must be set to 'i1 true' if
  /// it is the last iteration of the loop code in associated directive, or to
  /// 'i1 false' otherwise. If this item is nullptr, no final check is required.
  void EmitOMPLastprivateClauseFinal(const OMPExecutableDirective &D,
                                     bool NoFinals,
                                     llvm::Value *IsLastIterCond = nullptr);
  /// Emit initial code for linear clauses.
  void EmitOMPLinearClause(const OMPLoopDirective &D,
                           CodeGenFunction::OMPPrivateScope &PrivateScope);
  /// Emit final code for linear clauses.
  /// \param CondGen Optional conditional code for final part of codegen for
  /// linear clause.
  void EmitOMPLinearClauseFinal(
      const OMPLoopDirective &D,
      const llvm::function_ref<llvm::Value *(CodeGenFunction &)> CondGen);
  /// Emit initial code for reduction variables. Creates reduction copies
  /// and initializes them with the values according to OpenMP standard.
  ///
  /// \param D Directive (possibly) with the 'reduction' clause.
  /// \param PrivateScope Private scope for capturing reduction variables for
  /// proper codegen in internal captured statement.
  ///
  void EmitOMPReductionClauseInit(const OMPExecutableDirective &D,
                                  OMPPrivateScope &PrivateScope,
                                  bool ForInscan = false);
  /// Emit final update of reduction values to original variables at
  /// the end of the directive.
  ///
  /// \param D Directive that has at least one 'reduction' directives.
  /// \param ReductionKind The kind of reduction to perform.
  void EmitOMPReductionClauseFinal(const OMPExecutableDirective &D,
                                   const OpenMPDirectiveKind ReductionKind);
  /// Emit initial code for linear variables. Creates private copies
  /// and initializes them with the values according to OpenMP standard.
  ///
  /// \param D Directive (possibly) with the 'linear' clause.
  /// \return true if at least one linear variable is found that should be
  /// initialized with the value of the original variable, false otherwise.
  bool EmitOMPLinearClauseInit(const OMPLoopDirective &D);

  typedef const llvm::function_ref<void(CodeGenFunction & /*CGF*/,
                                        llvm::Function * /*OutlinedFn*/,
                                        const OMPTaskDataTy & /*Data*/)>
      TaskGenTy;
  void EmitOMPTaskBasedDirective(const OMPExecutableDirective &S,
                                 const OpenMPDirectiveKind CapturedRegion,
                                 const RegionCodeGenTy &BodyGen,
                                 const TaskGenTy &TaskGen, OMPTaskDataTy &Data);
  struct OMPTargetDataInfo {
    Address BasePointersArray = Address::invalid();
    Address PointersArray = Address::invalid();
    Address SizesArray = Address::invalid();
    Address MappersArray = Address::invalid();
    unsigned NumberOfTargetItems = 0;
    explicit OMPTargetDataInfo() = default;
    OMPTargetDataInfo(Address BasePointersArray, Address PointersArray,
                      Address SizesArray, Address MappersArray,
                      unsigned NumberOfTargetItems)
        : BasePointersArray(BasePointersArray), PointersArray(PointersArray),
          SizesArray(SizesArray), MappersArray(MappersArray),
          NumberOfTargetItems(NumberOfTargetItems) {}
  };
  void EmitOMPTargetTaskBasedDirective(const OMPExecutableDirective &S,
                                       const RegionCodeGenTy &BodyGen,
                                       OMPTargetDataInfo &InputInfo);

  void EmitOMPMetaDirective(const OMPMetaDirective &S);
  void EmitOMPParallelDirective(const OMPParallelDirective &S);
  void EmitOMPSimdDirective(const OMPSimdDirective &S);
  void EmitOMPTileDirective(const OMPTileDirective &S);
  void EmitOMPUnrollDirective(const OMPUnrollDirective &S);
  void EmitOMPForDirective(const OMPForDirective &S);
  void EmitOMPForSimdDirective(const OMPForSimdDirective &S);
  void EmitOMPSectionsDirective(const OMPSectionsDirective &S);
  void EmitOMPSectionDirective(const OMPSectionDirective &S);
  void EmitOMPSingleDirective(const OMPSingleDirective &S);
  void EmitOMPMasterDirective(const OMPMasterDirective &S);
  void EmitOMPMaskedDirective(const OMPMaskedDirective &S);
  void EmitOMPCriticalDirective(const OMPCriticalDirective &S);
  void EmitOMPParallelForDirective(const OMPParallelForDirective &S);
  void EmitOMPParallelForSimdDirective(const OMPParallelForSimdDirective &S);
  void EmitOMPParallelSectionsDirective(const OMPParallelSectionsDirective &S);
  void EmitOMPParallelMasterDirective(const OMPParallelMasterDirective &S);
  void EmitOMPTaskDirective(const OMPTaskDirective &S);
  void EmitOMPTaskyieldDirective(const OMPTaskyieldDirective &S);
  void EmitOMPBarrierDirective(const OMPBarrierDirective &S);
  void EmitOMPTaskwaitDirective(const OMPTaskwaitDirective &S);
  void EmitOMPTaskgroupDirective(const OMPTaskgroupDirective &S);
  void EmitOMPFlushDirective(const OMPFlushDirective &S);
  void EmitOMPDepobjDirective(const OMPDepobjDirective &S);
  void EmitOMPScanDirective(const OMPScanDirective &S);
  void EmitOMPOrderedDirective(const OMPOrderedDirective &S);
  void EmitOMPAtomicDirective(const OMPAtomicDirective &S);
  void EmitOMPTargetDirective(const OMPTargetDirective &S);
  void EmitOMPTargetDataDirective(const OMPTargetDataDirective &S);
  void EmitOMPTargetEnterDataDirective(const OMPTargetEnterDataDirective &S);
  void EmitOMPTargetExitDataDirective(const OMPTargetExitDataDirective &S);
  void EmitOMPTargetUpdateDirective(const OMPTargetUpdateDirective &S);
  void EmitOMPTargetParallelDirective(const OMPTargetParallelDirective &S);
  void
  EmitOMPTargetParallelForDirective(const OMPTargetParallelForDirective &S);
  void EmitOMPTeamsDirective(const OMPTeamsDirective &S);
  void
  EmitOMPCancellationPointDirective(const OMPCancellationPointDirective &S);
  void EmitOMPCancelDirective(const OMPCancelDirective &S);
  void EmitOMPTaskLoopBasedDirective(const OMPLoopDirective &S);
  void EmitOMPTaskLoopDirective(const OMPTaskLoopDirective &S);
  void EmitOMPTaskLoopSimdDirective(const OMPTaskLoopSimdDirective &S);
  void EmitOMPMasterTaskLoopDirective(const OMPMasterTaskLoopDirective &S);
  void
  EmitOMPMasterTaskLoopSimdDirective(const OMPMasterTaskLoopSimdDirective &S);
  void EmitOMPParallelMasterTaskLoopDirective(
      const OMPParallelMasterTaskLoopDirective &S);
  void EmitOMPParallelMasterTaskLoopSimdDirective(
      const OMPParallelMasterTaskLoopSimdDirective &S);
  void EmitOMPDistributeDirective(const OMPDistributeDirective &S);
  void EmitOMPDistributeParallelForDirective(
      const OMPDistributeParallelForDirective &S);
  void EmitOMPDistributeParallelForSimdDirective(
      const OMPDistributeParallelForSimdDirective &S);
  void EmitOMPDistributeSimdDirective(const OMPDistributeSimdDirective &S);
  void EmitOMPTargetParallelForSimdDirective(
      const OMPTargetParallelForSimdDirective &S);
  void EmitOMPTargetSimdDirective(const OMPTargetSimdDirective &S);
  void EmitOMPTeamsDistributeDirective(const OMPTeamsDistributeDirective &S);
  void
  EmitOMPTeamsDistributeSimdDirective(const OMPTeamsDistributeSimdDirective &S);
  void EmitOMPTeamsDistributeParallelForSimdDirective(
      const OMPTeamsDistributeParallelForSimdDirective &S);
  void EmitOMPTeamsDistributeParallelForDirective(
      const OMPTeamsDistributeParallelForDirective &S);
  void EmitOMPTargetTeamsDirective(const OMPTargetTeamsDirective &S);
  void EmitOMPTargetTeamsDistributeDirective(
      const OMPTargetTeamsDistributeDirective &S);
  void EmitOMPTargetTeamsDistributeParallelForDirective(
      const OMPTargetTeamsDistributeParallelForDirective &S);
  void EmitOMPTargetTeamsDistributeParallelForSimdDirective(
      const OMPTargetTeamsDistributeParallelForSimdDirective &S);
  void EmitOMPTargetTeamsDistributeSimdDirective(
      const OMPTargetTeamsDistributeSimdDirective &S);
  void EmitOMPGenericLoopDirective(const OMPGenericLoopDirective &S);
  void EmitOMPInteropDirective(const OMPInteropDirective &S);

  /// Emit device code for the target directive.
  static void EmitOMPTargetDeviceFunction(CodeGenModule &CGM,
                                          StringRef ParentName,
                                          const OMPTargetDirective &S);
  static void
  EmitOMPTargetParallelDeviceFunction(CodeGenModule &CGM, StringRef ParentName,
                                      const OMPTargetParallelDirective &S);
  /// Emit device code for the target parallel for directive.
  static void EmitOMPTargetParallelForDeviceFunction(
      CodeGenModule &CGM, StringRef ParentName,
      const OMPTargetParallelForDirective &S);
  /// Emit device code for the target parallel for simd directive.
  static void EmitOMPTargetParallelForSimdDeviceFunction(
      CodeGenModule &CGM, StringRef ParentName,
      const OMPTargetParallelForSimdDirective &S);
  /// Emit device code for the target teams directive.
  static void
  EmitOMPTargetTeamsDeviceFunction(CodeGenModule &CGM, StringRef ParentName,
                                   const OMPTargetTeamsDirective &S);
  /// Emit device code for the target teams distribute directive.
  static void EmitOMPTargetTeamsDistributeDeviceFunction(
      CodeGenModule &CGM, StringRef ParentName,
      const OMPTargetTeamsDistributeDirective &S);
  /// Emit device code for the target teams distribute simd directive.
  static void EmitOMPTargetTeamsDistributeSimdDeviceFunction(
      CodeGenModule &CGM, StringRef ParentName,
      const OMPTargetTeamsDistributeSimdDirective &S);
  /// Emit device code for the target simd directive.
  static void EmitOMPTargetSimdDeviceFunction(CodeGenModule &CGM,
                                              StringRef ParentName,
                                              const OMPTargetSimdDirective &S);
  /// Emit device code for the target teams distribute parallel for simd
  /// directive.
  static void EmitOMPTargetTeamsDistributeParallelForSimdDeviceFunction(
      CodeGenModule &CGM, StringRef ParentName,
      const OMPTargetTeamsDistributeParallelForSimdDirective &S);

  static void EmitOMPTargetTeamsDistributeParallelForDeviceFunction(
      CodeGenModule &CGM, StringRef ParentName,
      const OMPTargetTeamsDistributeParallelForDirective &S);

  /// Emit the Stmt \p S and return its topmost canonical loop, if any.
  /// TODO: The \p Depth paramter is not yet implemented and must be 1. In the
  /// future it is meant to be the number of loops expected in the loop nests
  /// (usually specified by the "collapse" clause) that are collapsed to a
  /// single loop by this function.
  llvm::CanonicalLoopInfo *EmitOMPCollapsedCanonicalLoopNest(const Stmt *S,
                                                             int Depth);

  /// Emit an OMPCanonicalLoop using the OpenMPIRBuilder.
  void EmitOMPCanonicalLoop(const OMPCanonicalLoop *S);

  /// Emit inner loop of the worksharing/simd construct.
  ///
  /// \param S Directive, for which the inner loop must be emitted.
  /// \param RequiresCleanup true, if directive has some associated private
  /// variables.
  /// \param LoopCond Bollean condition for loop continuation.
  /// \param IncExpr Increment expression for loop control variable.
  /// \param BodyGen Generator for the inner body of the inner loop.
  /// \param PostIncGen Genrator for post-increment code (required for ordered
  /// loop directvies).
  void EmitOMPInnerLoop(
      const OMPExecutableDirective &S, bool RequiresCleanup,
      const Expr *LoopCond, const Expr *IncExpr,
      const llvm::function_ref<void(CodeGenFunction &)> BodyGen,
      const llvm::function_ref<void(CodeGenFunction &)> PostIncGen);

  JumpDest getOMPCancelDestination(OpenMPDirectiveKind Kind);
  /// Emit initial code for loop counters of loop-based directives.
  void EmitOMPPrivateLoopCounters(const OMPLoopDirective &S,
                                  OMPPrivateScope &LoopScope);

  /// Helper for the OpenMP loop directives.
  void EmitOMPLoopBody(const OMPLoopDirective &D, JumpDest LoopExit);

  /// Emit code for the worksharing loop-based directive.
  /// \return true, if this construct has any lastprivate clause, false -
  /// otherwise.
  bool EmitOMPWorksharingLoop(const OMPLoopDirective &S, Expr *EUB,
                              const CodeGenLoopBoundsTy &CodeGenLoopBounds,
                              const CodeGenDispatchBoundsTy &CGDispatchBounds);

  /// Emit code for the distribute loop-based directive.
  void EmitOMPDistributeLoop(const OMPLoopDirective &S,
                             const CodeGenLoopTy &CodeGenLoop, Expr *IncExpr);

  /// Helpers for the OpenMP loop directives.
  void EmitOMPSimdInit(const OMPLoopDirective &D);
  void EmitOMPSimdFinal(
      const OMPLoopDirective &D,
      const llvm::function_ref<llvm::Value *(CodeGenFunction &)> CondGen);

  /// Emits the lvalue for the expression with possibly captured variable.
  LValue EmitOMPSharedLValue(const Expr *E);

private:
  /// Helpers for blocks.
  llvm::Value *EmitBlockLiteral(const CGBlockInfo &Info);

  /// struct with the values to be passed to the OpenMP loop-related functions
  struct OMPLoopArguments {
    /// loop lower bound
    Address LB = Address::invalid();
    /// loop upper bound
    Address UB = Address::invalid();
    /// loop stride
    Address ST = Address::invalid();
    /// isLastIteration argument for runtime functions
    Address IL = Address::invalid();
    /// Chunk value generated by sema
    llvm::Value *Chunk = nullptr;
    /// EnsureUpperBound
    Expr *EUB = nullptr;
    /// IncrementExpression
    Expr *IncExpr = nullptr;
    /// Loop initialization
    Expr *Init = nullptr;
    /// Loop exit condition
    Expr *Cond = nullptr;
    /// Update of LB after a whole chunk has been executed
    Expr *NextLB = nullptr;
    /// Update of UB after a whole chunk has been executed
    Expr *NextUB = nullptr;
    OMPLoopArguments() = default;
    OMPLoopArguments(Address LB, Address UB, Address ST, Address IL,
                     llvm::Value *Chunk = nullptr, Expr *EUB = nullptr,
                     Expr *IncExpr = nullptr, Expr *Init = nullptr,
                     Expr *Cond = nullptr, Expr *NextLB = nullptr,
                     Expr *NextUB = nullptr)
        : LB(LB), UB(UB), ST(ST), IL(IL), Chunk(Chunk), EUB(EUB),
          IncExpr(IncExpr), Init(Init), Cond(Cond), NextLB(NextLB),
          NextUB(NextUB) {}
  };
  void EmitOMPOuterLoop(bool DynamicOrOrdered, bool IsMonotonic,
                        const OMPLoopDirective &S, OMPPrivateScope &LoopScope,
                        const OMPLoopArguments &LoopArgs,
                        const CodeGenLoopTy &CodeGenLoop,
                        const CodeGenOrderedTy &CodeGenOrdered);
  void EmitOMPForOuterLoop(const OpenMPScheduleTy &ScheduleKind,
                           bool IsMonotonic, const OMPLoopDirective &S,
                           OMPPrivateScope &LoopScope, bool Ordered,
                           const OMPLoopArguments &LoopArgs,
                           const CodeGenDispatchBoundsTy &CGDispatchBounds);
  void EmitOMPDistributeOuterLoop(OpenMPDistScheduleClauseKind ScheduleKind,
                                  const OMPLoopDirective &S,
                                  OMPPrivateScope &LoopScope,
                                  const OMPLoopArguments &LoopArgs,
                                  const CodeGenLoopTy &CodeGenLoopContent);
  /// Emit code for sections directive.
  void EmitSections(const OMPExecutableDirective &S);

public:

  //===--------------------------------------------------------------------===//
  //                         LValue Expression Emission
  //===--------------------------------------------------------------------===//

  /// Create a check that a scalar RValue is non-null.
  llvm::Value *EmitNonNullRValueCheck(RValue RV, QualType T);

  /// GetUndefRValue - Get an appropriate 'undef' rvalue for the given type.
  RValue GetUndefRValue(QualType Ty);

  /// EmitUnsupportedRValue - Emit a dummy r-value using the type of E
  /// and issue an ErrorUnsupported style diagnostic (using the
  /// provided Name).
  RValue EmitUnsupportedRValue(const Expr *E,
                               const char *Name);

  /// EmitUnsupportedLValue - Emit a dummy l-value using the type of E and issue
  /// an ErrorUnsupported style diagnostic (using the provided Name).
  LValue EmitUnsupportedLValue(const Expr *E,
                               const char *Name);

  /// EmitLValue - Emit code to compute a designator that specifies the location
  /// of the expression.
  ///
  /// This can return one of two things: a simple address or a bitfield
  /// reference.  In either case, the LLVM Value* in the LValue structure is
  /// guaranteed to be an LLVM pointer type.
  ///
  /// If this returns a bitfield reference, nothing about the pointee type of
  /// the LLVM value is known: For example, it may not be a pointer to an
  /// integer.
  ///
  /// If this returns a normal address, and if the lvalue's C type is fixed
  /// size, this method guarantees that the returned pointer type will point to
  /// an LLVM type of the same size of the lvalue's type.  If the lvalue has a
  /// variable length type, this is not possible.
  ///
  LValue EmitLValue(const Expr *E);

  /// Same as EmitLValue but additionally we generate checking code to
  /// guard against undefined behavior.  This is only suitable when we know
  /// that the address will be used to access the object.
  LValue EmitCheckedLValue(const Expr *E, TypeCheckKind TCK);

  RValue convertTempToRValue(Address addr, QualType type,
                             SourceLocation Loc);

  void EmitAtomicInit(Expr *E, LValue lvalue);

  bool LValueIsSuitableForInlineAtomic(LValue Src);

  RValue EmitAtomicLoad(LValue LV, SourceLocation SL,
                        AggValueSlot Slot = AggValueSlot::ignored());

  RValue EmitAtomicLoad(LValue lvalue, SourceLocation loc,
                        llvm::AtomicOrdering AO, bool IsVolatile = false,
                        AggValueSlot slot = AggValueSlot::ignored());

  void EmitAtomicStore(RValue rvalue, LValue lvalue, bool isInit);

  void EmitAtomicStore(RValue rvalue, LValue lvalue, llvm::AtomicOrdering AO,
                       bool IsVolatile, bool isInit);

  std::pair<RValue, llvm::Value *> EmitAtomicCompareExchange(
      LValue Obj, RValue Expected, RValue Desired, SourceLocation Loc,
      llvm::AtomicOrdering Success =
          llvm::AtomicOrdering::SequentiallyConsistent,
      llvm::AtomicOrdering Failure =
          llvm::AtomicOrdering::SequentiallyConsistent,
      bool IsWeak = false, AggValueSlot Slot = AggValueSlot::ignored());

  void EmitAtomicUpdate(LValue LVal, llvm::AtomicOrdering AO,
                        const llvm::function_ref<RValue(RValue)> &UpdateOp,
                        bool IsVolatile);

  /// EmitToMemory - Change a scalar value from its value
  /// representation to its in-memory representation.
  llvm::Value *EmitToMemory(llvm::Value *Value, QualType Ty);

  /// EmitFromMemory - Change a scalar value from its memory
  /// representation to its value representation.
  llvm::Value *EmitFromMemory(llvm::Value *Value, QualType Ty);

  /// Check if the scalar \p Value is within the valid range for the given
  /// type \p Ty.
  ///
  /// Returns true if a check is needed (even if the range is unknown).
  bool EmitScalarRangeCheck(llvm::Value *Value, QualType Ty,
                            SourceLocation Loc);

  /// EmitLoadOfScalar - Load a scalar value from an address, taking
  /// care to appropriately convert from the memory representation to
  /// the LLVM value representation.
  llvm::Value *EmitLoadOfScalar(Address Addr, bool Volatile, QualType Ty,
                                SourceLocation Loc,
                                AlignmentSource Source = AlignmentSource::Type,
                                bool isNontemporal = false) {
    return EmitLoadOfScalar(Addr, Volatile, Ty, Loc, LValueBaseInfo(Source),
                            CGM.getTBAAAccessInfo(Ty), isNontemporal);
  }

  llvm::Value *EmitLoadOfScalar(Address Addr, bool Volatile, QualType Ty,
                                SourceLocation Loc, LValueBaseInfo BaseInfo,
                                TBAAAccessInfo TBAAInfo,
                                bool isNontemporal = false);

  /// EmitLoadOfScalar - Load a scalar value from an address, taking
  /// care to appropriately convert from the memory representation to
  /// the LLVM value representation.  The l-value must be a simple
  /// l-value.
  llvm::Value *EmitLoadOfScalar(LValue lvalue, SourceLocation Loc);

  /// EmitStoreOfScalar - Store a scalar value to an address, taking
  /// care to appropriately convert from the memory representation to
  /// the LLVM value representation.
  void EmitStoreOfScalar(llvm::Value *Value, Address Addr,
                         bool Volatile, QualType Ty,
                         AlignmentSource Source = AlignmentSource::Type,
                         bool isInit = false, bool isNontemporal = false) {
    EmitStoreOfScalar(Value, Addr, Volatile, Ty, LValueBaseInfo(Source),
                      CGM.getTBAAAccessInfo(Ty), isInit, isNontemporal);
  }

  void EmitStoreOfScalar(llvm::Value *Value, Address Addr,
                         bool Volatile, QualType Ty,
                         LValueBaseInfo BaseInfo, TBAAAccessInfo TBAAInfo,
                         bool isInit = false, bool isNontemporal = false);

  /// EmitStoreOfScalar - Store a scalar value to an address, taking
  /// care to appropriately convert from the memory representation to
  /// the LLVM value representation.  The l-value must be a simple
  /// l-value.  The isInit flag indicates whether this is an initialization.
  /// If so, atomic qualifiers are ignored and the store is always non-atomic.
  void EmitStoreOfScalar(llvm::Value *value, LValue lvalue, bool isInit=false);

  /// EmitLoadOfLValue - Given an expression that represents a value lvalue,
  /// this method emits the address of the lvalue, then loads the result as an
  /// rvalue, returning the rvalue.
  RValue EmitLoadOfLValue(LValue V, SourceLocation Loc);
  RValue EmitLoadOfExtVectorElementLValue(LValue V);
  RValue EmitLoadOfBitfieldLValue(LValue LV, SourceLocation Loc);
  RValue EmitLoadOfGlobalRegLValue(LValue LV);

  /// EmitStoreThroughLValue - Store the specified rvalue into the specified
  /// lvalue, where both are guaranteed to the have the same type, and that type
  /// is 'Ty'.
  void EmitStoreThroughLValue(RValue Src, LValue Dst, bool isInit = false);
  void EmitStoreThroughExtVectorComponentLValue(RValue Src, LValue Dst);
  void EmitStoreThroughGlobalRegLValue(RValue Src, LValue Dst);

  /// EmitStoreThroughBitfieldLValue - Store Src into Dst with same constraints
  /// as EmitStoreThroughLValue.
  ///
  /// \param Result [out] - If non-null, this will be set to a Value* for the
  /// bit-field contents after the store, appropriate for use as the result of
  /// an assignment to the bit-field.
  void EmitStoreThroughBitfieldLValue(RValue Src, LValue Dst,
                                      llvm::Value **Result=nullptr);

  /// Emit an l-value for an assignment (simple or compound) of complex type.
  LValue EmitComplexAssignmentLValue(const BinaryOperator *E);
  LValue EmitComplexCompoundAssignmentLValue(const CompoundAssignOperator *E);
  LValue EmitScalarCompoundAssignWithComplex(const CompoundAssignOperator *E,
                                             llvm::Value *&Result);

  // Note: only available for agg return types
  LValue EmitBinaryOperatorLValue(const BinaryOperator *E);
  LValue EmitCompoundAssignmentLValue(const CompoundAssignOperator *E);
  // Note: only available for agg return types
  LValue EmitCallExprLValue(const CallExpr *E);
  // Note: only available for agg return types
  LValue EmitVAArgExprLValue(const VAArgExpr *E);
  LValue EmitDeclRefLValue(const DeclRefExpr *E);
  LValue EmitStringLiteralLValue(const StringLiteral *E);
  LValue EmitObjCEncodeExprLValue(const ObjCEncodeExpr *E);
  LValue EmitPredefinedLValue(const PredefinedExpr *E);
  LValue EmitUnaryOpLValue(const UnaryOperator *E);
  LValue EmitArraySubscriptExpr(const ArraySubscriptExpr *E,
                                bool Accessed = false);
  LValue EmitMatrixSubscriptExpr(const MatrixSubscriptExpr *E);
  LValue EmitOMPArraySectionExpr(const OMPArraySectionExpr *E,
                                 bool IsLowerBound = true);
  LValue EmitExtVectorElementExpr(const ExtVectorElementExpr *E);
  LValue EmitMemberExpr(const MemberExpr *E);
  LValue EmitObjCIsaExpr(const ObjCIsaExpr *E);
  LValue EmitCompoundLiteralLValue(const CompoundLiteralExpr *E);
  LValue EmitInitListLValue(const InitListExpr *E);
  void EmitIgnoredConditionalOperator(const AbstractConditionalOperator *E);
  LValue EmitConditionalOperatorLValue(const AbstractConditionalOperator *E);
  LValue EmitCastLValue(const CastExpr *E);
  LValue EmitMaterializeTemporaryExpr(const MaterializeTemporaryExpr *E);
  LValue EmitOpaqueValueLValue(const OpaqueValueExpr *e);

  Address EmitExtVectorElementLValue(LValue V);

  RValue EmitRValueForField(LValue LV, const FieldDecl *FD, SourceLocation Loc);

  Address EmitArrayToPointerDecay(const Expr *Array,
                                  LValueBaseInfo *BaseInfo = nullptr,
                                  TBAAAccessInfo *TBAAInfo = nullptr);

  class ConstantEmission {
    llvm::PointerIntPair<llvm::Constant*, 1, bool> ValueAndIsReference;
    ConstantEmission(llvm::Constant *C, bool isReference)
      : ValueAndIsReference(C, isReference) {}
  public:
    ConstantEmission() {}
    static ConstantEmission forReference(llvm::Constant *C) {
      return ConstantEmission(C, true);
    }
    static ConstantEmission forValue(llvm::Constant *C) {
      return ConstantEmission(C, false);
    }

    explicit operator bool() const {
      return ValueAndIsReference.getOpaqueValue() != nullptr;
    }

    bool isReference() const { return ValueAndIsReference.getInt(); }
    LValue getReferenceLValue(CodeGenFunction &CGF, Expr *refExpr) const {
      assert(isReference());
      return CGF.MakeNaturalAlignAddrLValue(ValueAndIsReference.getPointer(),
                                            refExpr->getType());
    }

    llvm::Constant *getValue() const {
      assert(!isReference());
      return ValueAndIsReference.getPointer();
    }
  };

  ConstantEmission tryEmitAsConstant(DeclRefExpr *refExpr);
  ConstantEmission tryEmitAsConstant(const MemberExpr *ME);
  llvm::Value *emitScalarConstant(const ConstantEmission &Constant, Expr *E);

  RValue EmitPseudoObjectRValue(const PseudoObjectExpr *e,
                                AggValueSlot slot = AggValueSlot::ignored());
  LValue EmitPseudoObjectLValue(const PseudoObjectExpr *e);

  llvm::Value *EmitIvarOffset(const ObjCInterfaceDecl *Interface,
                              const ObjCIvarDecl *Ivar);
  LValue EmitLValueForField(LValue Base, const FieldDecl* Field);
  LValue EmitLValueForLambdaField(const FieldDecl *Field);

  /// EmitLValueForFieldInitialization - Like EmitLValueForField, except that
  /// if the Field is a reference, this will return the address of the reference
  /// and not the address of the value stored in the reference.
  LValue EmitLValueForFieldInitialization(LValue Base,
                                          const FieldDecl* Field);

  LValue EmitLValueForIvar(QualType ObjectTy,
                           llvm::Value* Base, const ObjCIvarDecl *Ivar,
                           unsigned CVRQualifiers);

  LValue EmitCXXConstructLValue(const CXXConstructExpr *E);
  LValue EmitCXXBindTemporaryLValue(const CXXBindTemporaryExpr *E);
  LValue EmitCXXTypeidLValue(const CXXTypeidExpr *E);
  LValue EmitCXXUuidofLValue(const CXXUuidofExpr *E);

  LValue EmitObjCMessageExprLValue(const ObjCMessageExpr *E);
  LValue EmitObjCIvarRefLValue(const ObjCIvarRefExpr *E);
  LValue EmitStmtExprLValue(const StmtExpr *E);
  LValue EmitPointerToDataMemberBinaryExpr(const BinaryOperator *E);
  LValue EmitObjCSelectorLValue(const ObjCSelectorExpr *E);
  void   EmitDeclRefExprDbgValue(const DeclRefExpr *E, const APValue &Init);

  //===--------------------------------------------------------------------===//
  //                         Scalar Expression Emission
  //===--------------------------------------------------------------------===//

  /// EmitCall - Generate a call of the given function, expecting the given
  /// result type, and using the given argument list which specifies both the
  /// LLVM arguments and the types they were derived from.
  RValue EmitCall(const CGFunctionInfo &CallInfo, const CGCallee &Callee,
                  ReturnValueSlot ReturnValue, const CallArgList &Args,
                  llvm::CallBase **callOrInvoke, bool IsMustTail,
                  SourceLocation Loc);
  RValue EmitCall(const CGFunctionInfo &CallInfo, const CGCallee &Callee,
                  ReturnValueSlot ReturnValue, const CallArgList &Args,
                  llvm::CallBase **callOrInvoke = nullptr,
                  bool IsMustTail = false) {
    return EmitCall(CallInfo, Callee, ReturnValue, Args, callOrInvoke,
                    IsMustTail, SourceLocation());
  }
  RValue EmitCall(QualType FnType, const CGCallee &Callee, const CallExpr *E,
                  ReturnValueSlot ReturnValue, llvm::Value *Chain = nullptr);
  RValue EmitCallExpr(const CallExpr *E,
                      ReturnValueSlot ReturnValue = ReturnValueSlot());
  RValue EmitSimpleCallExpr(const CallExpr *E, ReturnValueSlot ReturnValue);
  CGCallee EmitCallee(const Expr *E);

  void checkTargetFeatures(const CallExpr *E, const FunctionDecl *TargetDecl);
  void checkTargetFeatures(SourceLocation Loc, const FunctionDecl *TargetDecl);

  llvm::CallInst *EmitRuntimeCall(llvm::FunctionCallee callee,
                                  const Twine &name = "");
  llvm::CallInst *EmitRuntimeCall(llvm::FunctionCallee callee,
                                  ArrayRef<llvm::Value *> args,
                                  const Twine &name = "");
  llvm::CallInst *EmitNounwindRuntimeCall(llvm::FunctionCallee callee,
                                          const Twine &name = "");
  llvm::CallInst *EmitNounwindRuntimeCall(llvm::FunctionCallee callee,
                                          ArrayRef<llvm::Value *> args,
                                          const Twine &name = "");

  SmallVector<llvm::OperandBundleDef, 1>
  getBundlesForFunclet(llvm::Value *Callee);

  llvm::CallBase *EmitCallOrInvoke(llvm::FunctionCallee Callee,
                                   ArrayRef<llvm::Value *> Args,
                                   const Twine &Name = "");
  llvm::CallBase *EmitRuntimeCallOrInvoke(llvm::FunctionCallee callee,
                                          ArrayRef<llvm::Value *> args,
                                          const Twine &name = "");
  llvm::CallBase *EmitRuntimeCallOrInvoke(llvm::FunctionCallee callee,
                                          const Twine &name = "");
  void EmitNoreturnRuntimeCallOrInvoke(llvm::FunctionCallee callee,
                                       ArrayRef<llvm::Value *> args);

  CGCallee BuildAppleKextVirtualCall(const CXXMethodDecl *MD,
                                     NestedNameSpecifier *Qual,
                                     llvm::Type *Ty);

  CGCallee BuildAppleKextVirtualDestructorCall(const CXXDestructorDecl *DD,
                                               CXXDtorType Type,
                                               const CXXRecordDecl *RD);

  // Return the copy constructor name with the prefix "__copy_constructor_"
  // removed.
  static std::string getNonTrivialCopyConstructorStr(QualType QT,
                                                     CharUnits Alignment,
                                                     bool IsVolatile,
                                                     ASTContext &Ctx);

  // Return the destructor name with the prefix "__destructor_" removed.
  static std::string getNonTrivialDestructorStr(QualType QT,
                                                CharUnits Alignment,
                                                bool IsVolatile,
                                                ASTContext &Ctx);

  // These functions emit calls to the special functions of non-trivial C
  // structs.
  void defaultInitNonTrivialCStructVar(LValue Dst);
  void callCStructDefaultConstructor(LValue Dst);
  void callCStructDestructor(LValue Dst);
  void callCStructCopyConstructor(LValue Dst, LValue Src);
  void callCStructMoveConstructor(LValue Dst, LValue Src);
  void callCStructCopyAssignmentOperator(LValue Dst, LValue Src);
  void callCStructMoveAssignmentOperator(LValue Dst, LValue Src);

  RValue
  EmitCXXMemberOrOperatorCall(const CXXMethodDecl *Method,
                              const CGCallee &Callee,
                              ReturnValueSlot ReturnValue, llvm::Value *This,
                              llvm::Value *ImplicitParam,
                              QualType ImplicitParamTy, const CallExpr *E,
                              CallArgList *RtlArgs);
  RValue EmitCXXDestructorCall(GlobalDecl Dtor, const CGCallee &Callee,
                               llvm::Value *This, QualType ThisTy,
                               llvm::Value *ImplicitParam,
                               QualType ImplicitParamTy, const CallExpr *E);
  RValue EmitCXXMemberCallExpr(const CXXMemberCallExpr *E,
                               ReturnValueSlot ReturnValue);
  RValue EmitCXXMemberOrOperatorMemberCallExpr(const CallExpr *CE,
                                               const CXXMethodDecl *MD,
                                               ReturnValueSlot ReturnValue,
                                               bool HasQualifier,
                                               NestedNameSpecifier *Qualifier,
                                               bool IsArrow, const Expr *Base);
  // Compute the object pointer.
  Address EmitCXXMemberDataPointerAddress(const Expr *E, Address base,
                                          llvm::Value *memberPtr,
                                          const MemberPointerType *memberPtrType,
                                          LValueBaseInfo *BaseInfo = nullptr,
                                          TBAAAccessInfo *TBAAInfo = nullptr);
  RValue EmitCXXMemberPointerCallExpr(const CXXMemberCallExpr *E,
                                      ReturnValueSlot ReturnValue);

  RValue EmitCXXOperatorMemberCallExpr(const CXXOperatorCallExpr *E,
                                       const CXXMethodDecl *MD,
                                       ReturnValueSlot ReturnValue);
  RValue EmitCXXPseudoDestructorExpr(const CXXPseudoDestructorExpr *E);

  RValue EmitCUDAKernelCallExpr(const CUDAKernelCallExpr *E,
                                ReturnValueSlot ReturnValue);

  RValue EmitNVPTXDevicePrintfCallExpr(const CallExpr *E);
  RValue EmitAMDGPUDevicePrintfCallExpr(const CallExpr *E);
  RValue EmitOpenMPDevicePrintfCallExpr(const CallExpr *E);

  RValue EmitBuiltinExpr(const GlobalDecl GD, unsigned BuiltinID,
                         const CallExpr *E, ReturnValueSlot ReturnValue);

  RValue emitRotate(const CallExpr *E, bool IsRotateRight);

  /// Emit IR for __builtin_os_log_format.
  RValue emitBuiltinOSLogFormat(const CallExpr &E);

  /// Emit IR for __builtin_is_aligned.
  RValue EmitBuiltinIsAligned(const CallExpr *E);
  /// Emit IR for __builtin_align_up/__builtin_align_down.
  RValue EmitBuiltinAlignTo(const CallExpr *E, bool AlignUp);

  llvm::Function *generateBuiltinOSLogHelperFunction(
      const analyze_os_log::OSLogBufferLayout &Layout,
      CharUnits BufferAlignment);

  RValue EmitBlockCallExpr(const CallExpr *E, ReturnValueSlot ReturnValue);

  /// EmitTargetBuiltinExpr - Emit the given builtin call. Returns 0 if the call
  /// is unhandled by the current target.
  llvm::Value *EmitTargetBuiltinExpr(unsigned BuiltinID, const CallExpr *E,
                                     ReturnValueSlot ReturnValue);

  llvm::Value *EmitAArch64CompareBuiltinExpr(llvm::Value *Op, llvm::Type *Ty,
                                             const llvm::CmpInst::Predicate Fp,
                                             const llvm::CmpInst::Predicate Ip,
                                             const llvm::Twine &Name = "");
  llvm::Value *EmitARMBuiltinExpr(unsigned BuiltinID, const CallExpr *E,
                                  ReturnValueSlot ReturnValue,
                                  llvm::Triple::ArchType Arch);
  llvm::Value *EmitARMMVEBuiltinExpr(unsigned BuiltinID, const CallExpr *E,
                                     ReturnValueSlot ReturnValue,
                                     llvm::Triple::ArchType Arch);
  llvm::Value *EmitARMCDEBuiltinExpr(unsigned BuiltinID, const CallExpr *E,
                                     ReturnValueSlot ReturnValue,
                                     llvm::Triple::ArchType Arch);
  llvm::Value *EmitCMSEClearRecord(llvm::Value *V, llvm::IntegerType *ITy,
                                   QualType RTy);
  llvm::Value *EmitCMSEClearRecord(llvm::Value *V, llvm::ArrayType *ATy,
                                   QualType RTy);

  llvm::Value *EmitCommonNeonBuiltinExpr(unsigned BuiltinID,
                                         unsigned LLVMIntrinsic,
                                         unsigned AltLLVMIntrinsic,
                                         const char *NameHint,
                                         unsigned Modifier,
                                         const CallExpr *E,
                                         SmallVectorImpl<llvm::Value *> &Ops,
                                         Address PtrOp0, Address PtrOp1,
                                         llvm::Triple::ArchType Arch);

  llvm::Function *LookupNeonLLVMIntrinsic(unsigned IntrinsicID,
                                          unsigned Modifier, llvm::Type *ArgTy,
                                          const CallExpr *E);
  llvm::Value *EmitNeonCall(llvm::Function *F,
                            SmallVectorImpl<llvm::Value*> &O,
                            const char *name,
                            unsigned shift = 0, bool rightshift = false);
  llvm::Value *EmitNeonSplat(llvm::Value *V, llvm::Constant *Idx,
                             const llvm::ElementCount &Count);
  llvm::Value *EmitNeonSplat(llvm::Value *V, llvm::Constant *Idx);
  llvm::Value *EmitNeonShiftVector(llvm::Value *V, llvm::Type *Ty,
                                   bool negateForRightShift);
  llvm::Value *EmitNeonRShiftImm(llvm::Value *Vec, llvm::Value *Amt,
                                 llvm::Type *Ty, bool usgn, const char *name);
  llvm::Value *vectorWrapScalar16(llvm::Value *Op);
  /// SVEBuiltinMemEltTy - Returns the memory element type for this memory
  /// access builtin.  Only required if it can't be inferred from the base
  /// pointer operand.
  llvm::Type *SVEBuiltinMemEltTy(const SVETypeFlags &TypeFlags);

  SmallVector<llvm::Type *, 2>
  getSVEOverloadTypes(const SVETypeFlags &TypeFlags, llvm::Type *ReturnType,
                      ArrayRef<llvm::Value *> Ops);
  llvm::Type *getEltType(const SVETypeFlags &TypeFlags);
  llvm::ScalableVectorType *getSVEType(const SVETypeFlags &TypeFlags);
  llvm::ScalableVectorType *getSVEPredType(const SVETypeFlags &TypeFlags);
  llvm::Value *EmitSVEAllTruePred(const SVETypeFlags &TypeFlags);
  llvm::Value *EmitSVEDupX(llvm::Value *Scalar);
  llvm::Value *EmitSVEDupX(llvm::Value *Scalar, llvm::Type *Ty);
  llvm::Value *EmitSVEReinterpret(llvm::Value *Val, llvm::Type *Ty);
  llvm::Value *EmitSVEPMull(const SVETypeFlags &TypeFlags,
                            llvm::SmallVectorImpl<llvm::Value *> &Ops,
                            unsigned BuiltinID);
  llvm::Value *EmitSVEMovl(const SVETypeFlags &TypeFlags,
                           llvm::ArrayRef<llvm::Value *> Ops,
                           unsigned BuiltinID);
  llvm::Value *EmitSVEPredicateCast(llvm::Value *Pred,
                                    llvm::ScalableVectorType *VTy);
  llvm::Value *EmitSVEGatherLoad(const SVETypeFlags &TypeFlags,
                                 llvm::SmallVectorImpl<llvm::Value *> &Ops,
                                 unsigned IntID);
  llvm::Value *EmitSVEScatterStore(const SVETypeFlags &TypeFlags,
                                   llvm::SmallVectorImpl<llvm::Value *> &Ops,
                                   unsigned IntID);
  llvm::Value *EmitSVEMaskedLoad(const CallExpr *, llvm::Type *ReturnTy,
                                 SmallVectorImpl<llvm::Value *> &Ops,
                                 unsigned BuiltinID, bool IsZExtReturn);
  llvm::Value *EmitSVEMaskedStore(const CallExpr *,
                                  SmallVectorImpl<llvm::Value *> &Ops,
                                  unsigned BuiltinID);
  llvm::Value *EmitSVEPrefetchLoad(const SVETypeFlags &TypeFlags,
                                   SmallVectorImpl<llvm::Value *> &Ops,
                                   unsigned BuiltinID);
  llvm::Value *EmitSVEGatherPrefetch(const SVETypeFlags &TypeFlags,
                                     SmallVectorImpl<llvm::Value *> &Ops,
                                     unsigned IntID);
  llvm::Value *EmitSVEStructLoad(const SVETypeFlags &TypeFlags,
                                 SmallVectorImpl<llvm::Value *> &Ops,
                                 unsigned IntID);
  llvm::Value *EmitSVEStructStore(const SVETypeFlags &TypeFlags,
                                  SmallVectorImpl<llvm::Value *> &Ops,
                                  unsigned IntID);
  llvm::Value *EmitAArch64SVEBuiltinExpr(unsigned BuiltinID, const CallExpr *E);

  llvm::Value *EmitAArch64BuiltinExpr(unsigned BuiltinID, const CallExpr *E,
                                      llvm::Triple::ArchType Arch);
  llvm::Value *EmitBPFBuiltinExpr(unsigned BuiltinID, const CallExpr *E);

  llvm::Value *BuildVector(ArrayRef<llvm::Value*> Ops);
  llvm::Value *EmitX86BuiltinExpr(unsigned BuiltinID, const CallExpr *E);
  llvm::Value *EmitPPCBuiltinExpr(unsigned BuiltinID, const CallExpr *E);
  llvm::Value *EmitAMDGPUBuiltinExpr(unsigned BuiltinID, const CallExpr *E);
  llvm::Value *EmitSystemZBuiltinExpr(unsigned BuiltinID, const CallExpr *E);
  llvm::Value *EmitNVPTXBuiltinExpr(unsigned BuiltinID, const CallExpr *E);
  llvm::Value *EmitWebAssemblyBuiltinExpr(unsigned BuiltinID,
                                          const CallExpr *E);
  llvm::Value *EmitHexagonBuiltinExpr(unsigned BuiltinID, const CallExpr *E);
  llvm::Value *EmitRISCVBuiltinExpr(unsigned BuiltinID, const CallExpr *E,
                                    ReturnValueSlot ReturnValue);
  bool ProcessOrderScopeAMDGCN(llvm::Value *Order, llvm::Value *Scope,
                               llvm::AtomicOrdering &AO,
                               llvm::SyncScope::ID &SSID);

  enum class MSVCIntrin;
  llvm::Value *EmitMSVCBuiltinExpr(MSVCIntrin BuiltinID, const CallExpr *E);

  llvm::Value *EmitBuiltinAvailable(const VersionTuple &Version);

  llvm::Value *EmitObjCProtocolExpr(const ObjCProtocolExpr *E);
  llvm::Value *EmitObjCStringLiteral(const ObjCStringLiteral *E);
  llvm::Value *EmitObjCBoxedExpr(const ObjCBoxedExpr *E);
  llvm::Value *EmitObjCArrayLiteral(const ObjCArrayLiteral *E);
  llvm::Value *EmitObjCDictionaryLiteral(const ObjCDictionaryLiteral *E);
  llvm::Value *EmitObjCCollectionLiteral(const Expr *E,
                                const ObjCMethodDecl *MethodWithObjects);
  llvm::Value *EmitObjCSelectorExpr(const ObjCSelectorExpr *E);
  RValue EmitObjCMessageExpr(const ObjCMessageExpr *E,
                             ReturnValueSlot Return = ReturnValueSlot());

  /// Retrieves the default cleanup kind for an ARC cleanup.
  /// Except under -fobjc-arc-eh, ARC cleanups are normal-only.
  CleanupKind getARCCleanupKind() {
    return CGM.getCodeGenOpts().ObjCAutoRefCountExceptions
             ? NormalAndEHCleanup : NormalCleanup;
  }

  // ARC primitives.
  void EmitARCInitWeak(Address addr, llvm::Value *value);
  void EmitARCDestroyWeak(Address addr);
  llvm::Value *EmitARCLoadWeak(Address addr);
  llvm::Value *EmitARCLoadWeakRetained(Address addr);
  llvm::Value *EmitARCStoreWeak(Address addr, llvm::Value *value, bool ignored);
  void emitARCCopyAssignWeak(QualType Ty, Address DstAddr, Address SrcAddr);
  void emitARCMoveAssignWeak(QualType Ty, Address DstAddr, Address SrcAddr);
  void EmitARCCopyWeak(Address dst, Address src);
  void EmitARCMoveWeak(Address dst, Address src);
  llvm::Value *EmitARCRetainAutorelease(QualType type, llvm::Value *value);
  llvm::Value *EmitARCRetainAutoreleaseNonBlock(llvm::Value *value);
  llvm::Value *EmitARCStoreStrong(LValue lvalue, llvm::Value *value,
                                  bool resultIgnored);
  llvm::Value *EmitARCStoreStrongCall(Address addr, llvm::Value *value,
                                      bool resultIgnored);
  llvm::Value *EmitARCRetain(QualType type, llvm::Value *value);
  llvm::Value *EmitARCRetainNonBlock(llvm::Value *value);
  llvm::Value *EmitARCRetainBlock(llvm::Value *value, bool mandatory);
  void EmitARCDestroyStrong(Address addr, ARCPreciseLifetime_t precise);
  void EmitARCRelease(llvm::Value *value, ARCPreciseLifetime_t precise);
  llvm::Value *EmitARCAutorelease(llvm::Value *value);
  llvm::Value *EmitARCAutoreleaseReturnValue(llvm::Value *value);
  llvm::Value *EmitARCRetainAutoreleaseReturnValue(llvm::Value *value);
  llvm::Value *EmitARCRetainAutoreleasedReturnValue(llvm::Value *value);
  llvm::Value *EmitARCUnsafeClaimAutoreleasedReturnValue(llvm::Value *value);

  llvm::Value *EmitObjCAutorelease(llvm::Value *value, llvm::Type *returnType);
  llvm::Value *EmitObjCRetainNonBlock(llvm::Value *value,
                                      llvm::Type *returnType);
  void EmitObjCRelease(llvm::Value *value, ARCPreciseLifetime_t precise);

  std::pair<LValue,llvm::Value*>
  EmitARCStoreAutoreleasing(const BinaryOperator *e);
  std::pair<LValue,llvm::Value*>
  EmitARCStoreStrong(const BinaryOperator *e, bool ignored);
  std::pair<LValue,llvm::Value*>
  EmitARCStoreUnsafeUnretained(const BinaryOperator *e, bool ignored);

  llvm::Value *EmitObjCAlloc(llvm::Value *value,
                             llvm::Type *returnType);
  llvm::Value *EmitObjCAllocWithZone(llvm::Value *value,
                                     llvm::Type *returnType);
  llvm::Value *EmitObjCAllocInit(llvm::Value *value, llvm::Type *resultType);

  llvm::Value *EmitObjCThrowOperand(const Expr *expr);
  llvm::Value *EmitObjCConsumeObject(QualType T, llvm::Value *Ptr);
  llvm::Value *EmitObjCExtendObjectLifetime(QualType T, llvm::Value *Ptr);

  llvm::Value *EmitARCExtendBlockObject(const Expr *expr);
  llvm::Value *EmitARCReclaimReturnedObject(const Expr *e,
                                            bool allowUnsafeClaim);
  llvm::Value *EmitARCRetainScalarExpr(const Expr *expr);
  llvm::Value *EmitARCRetainAutoreleaseScalarExpr(const Expr *expr);
  llvm::Value *EmitARCUnsafeUnretainedScalarExpr(const Expr *expr);

  void EmitARCIntrinsicUse(ArrayRef<llvm::Value*> values);

  void EmitARCNoopIntrinsicUse(ArrayRef<llvm::Value *> values);

  static Destroyer destroyARCStrongImprecise;
  static Destroyer destroyARCStrongPrecise;
  static Destroyer destroyARCWeak;
  static Destroyer emitARCIntrinsicUse;
  static Destroyer destroyNonTrivialCStruct;

  void EmitObjCAutoreleasePoolPop(llvm::Value *Ptr);
  llvm::Value *EmitObjCAutoreleasePoolPush();
  llvm::Value *EmitObjCMRRAutoreleasePoolPush();
  void EmitObjCAutoreleasePoolCleanup(llvm::Value *Ptr);
  void EmitObjCMRRAutoreleasePoolPop(llvm::Value *Ptr);

  /// Emits a reference binding to the passed in expression.
  RValue EmitReferenceBindingToExpr(const Expr *E);

  //===--------------------------------------------------------------------===//
  //                           Expression Emission
  //===--------------------------------------------------------------------===//

  // Expressions are broken into three classes: scalar, complex, aggregate.

  /// EmitScalarExpr - Emit the computation of the specified expression of LLVM
  /// scalar type, returning the result.
  llvm::Value *EmitScalarExpr(const Expr *E , bool IgnoreResultAssign = false);

  /// Emit a conversion from the specified type to the specified destination
  /// type, both of which are LLVM scalar types.
  llvm::Value *EmitScalarConversion(llvm::Value *Src, QualType SrcTy,
                                    QualType DstTy, SourceLocation Loc);

  /// Emit a conversion from the specified complex type to the specified
  /// destination type, where the destination type is an LLVM scalar type.
  llvm::Value *EmitComplexToScalarConversion(ComplexPairTy Src, QualType SrcTy,
                                             QualType DstTy,
                                             SourceLocation Loc);

  /// EmitAggExpr - Emit the computation of the specified expression
  /// of aggregate type.  The result is computed into the given slot,
  /// which may be null to indicate that the value is not needed.
  void EmitAggExpr(const Expr *E, AggValueSlot AS);

  /// EmitAggExprToLValue - Emit the computation of the specified expression of
  /// aggregate type into a temporary LValue.
  LValue EmitAggExprToLValue(const Expr *E);

  /// Build all the stores needed to initialize an aggregate at Dest with the
  /// value Val.
  void EmitAggregateStore(llvm::Value *Val, Address Dest, bool DestIsVolatile);

  /// EmitExtendGCLifetime - Given a pointer to an Objective-C object,
  /// make sure it survives garbage collection until this point.
  void EmitExtendGCLifetime(llvm::Value *object);

  /// EmitComplexExpr - Emit the computation of the specified expression of
  /// complex type, returning the result.
  ComplexPairTy EmitComplexExpr(const Expr *E,
                                bool IgnoreReal = false,
                                bool IgnoreImag = false);

  /// EmitComplexExprIntoLValue - Emit the given expression of complex
  /// type and place its result into the specified l-value.
  void EmitComplexExprIntoLValue(const Expr *E, LValue dest, bool isInit);

  /// EmitStoreOfComplex - Store a complex number into the specified l-value.
  void EmitStoreOfComplex(ComplexPairTy V, LValue dest, bool isInit);

  /// EmitLoadOfComplex - Load a complex number from the specified l-value.
  ComplexPairTy EmitLoadOfComplex(LValue src, SourceLocation loc);

  Address emitAddrOfRealComponent(Address complex, QualType complexType);
  Address emitAddrOfImagComponent(Address complex, QualType complexType);

  /// AddInitializerToStaticVarDecl - Add the initializer for 'D' to the
  /// global variable that has already been created for it.  If the initializer
  /// has a different type than GV does, this may free GV and return a different
  /// one.  Otherwise it just returns GV.
  llvm::GlobalVariable *
  AddInitializerToStaticVarDecl(const VarDecl &D,
                                llvm::GlobalVariable *GV);

  // Emit an @llvm.invariant.start call for the given memory region.
  void EmitInvariantStart(llvm::Constant *Addr, CharUnits Size);

  /// EmitCXXGlobalVarDeclInit - Create the initializer for a C++
  /// variable with global storage.
  void EmitCXXGlobalVarDeclInit(const VarDecl &D, llvm::GlobalVariable *GV,
                                bool PerformInit);

  llvm::Function *createAtExitStub(const VarDecl &VD, llvm::FunctionCallee Dtor,
                                   llvm::Constant *Addr);

  llvm::Function *createTLSAtExitStub(const VarDecl &VD,
                                      llvm::FunctionCallee Dtor,
                                      llvm::Constant *Addr,
                                      llvm::FunctionCallee &AtExit);

  /// Call atexit() with a function that passes the given argument to
  /// the given function.
  void registerGlobalDtorWithAtExit(const VarDecl &D, llvm::FunctionCallee fn,
                                    llvm::Constant *addr);

  /// Call atexit() with function dtorStub.
  void registerGlobalDtorWithAtExit(llvm::Constant *dtorStub);

  /// Call unatexit() with function dtorStub.
  llvm::Value *unregisterGlobalDtorWithUnAtExit(llvm::Constant *dtorStub);

  /// Emit code in this function to perform a guarded variable
  /// initialization.  Guarded initializations are used when it's not
  /// possible to prove that an initialization will be done exactly
  /// once, e.g. with a static local variable or a static data member
  /// of a class template.
  void EmitCXXGuardedInit(const VarDecl &D, llvm::GlobalVariable *DeclPtr,
                          bool PerformInit);

  enum class GuardKind { VariableGuard, TlsGuard };

  /// Emit a branch to select whether or not to perform guarded initialization.
  void EmitCXXGuardedInitBranch(llvm::Value *NeedsInit,
                                llvm::BasicBlock *InitBlock,
                                llvm::BasicBlock *NoInitBlock,
                                GuardKind Kind, const VarDecl *D);

  /// GenerateCXXGlobalInitFunc - Generates code for initializing global
  /// variables.
  void
  GenerateCXXGlobalInitFunc(llvm::Function *Fn,
                            ArrayRef<llvm::Function *> CXXThreadLocals,
                            ConstantAddress Guard = ConstantAddress::invalid());

  /// GenerateCXXGlobalCleanUpFunc - Generates code for cleaning up global
  /// variables.
  void GenerateCXXGlobalCleanUpFunc(
      llvm::Function *Fn,
      ArrayRef<std::tuple<llvm::FunctionType *, llvm::WeakTrackingVH,
                          llvm::Constant *>>
          DtorsOrStermFinalizers);

  void GenerateCXXGlobalVarDeclInitFunc(llvm::Function *Fn,
                                        const VarDecl *D,
                                        llvm::GlobalVariable *Addr,
                                        bool PerformInit);

  void EmitCXXConstructExpr(const CXXConstructExpr *E, AggValueSlot Dest);

  void EmitSynthesizedCXXCopyCtor(Address Dest, Address Src, const Expr *Exp);

  void EmitCXXThrowExpr(const CXXThrowExpr *E, bool KeepInsertionPoint = true);

  RValue EmitAtomicExpr(AtomicExpr *E);

  //===--------------------------------------------------------------------===//
  //                         Annotations Emission
  //===--------------------------------------------------------------------===//

  /// Emit an annotation call (intrinsic).
  llvm::Value *EmitAnnotationCall(llvm::Function *AnnotationFn,
                                  llvm::Value *AnnotatedVal,
                                  StringRef AnnotationStr,
                                  SourceLocation Location,
                                  const AnnotateAttr *Attr);

  /// Emit local annotations for the local variable V, declared by D.
  void EmitVarAnnotations(const VarDecl *D, llvm::Value *V);

  /// Emit field annotations for the given field & value. Returns the
  /// annotation result.
  Address EmitFieldAnnotations(const FieldDecl *D, Address V);

  //===--------------------------------------------------------------------===//
  //                             Internal Helpers
  //===--------------------------------------------------------------------===//

  /// ContainsLabel - Return true if the statement contains a label in it.  If
  /// this statement is not executed normally, it not containing a label means
  /// that we can just remove the code.
  static bool ContainsLabel(const Stmt *S, bool IgnoreCaseStmts = false);

  /// containsBreak - Return true if the statement contains a break out of it.
  /// If the statement (recursively) contains a switch or loop with a break
  /// inside of it, this is fine.
  static bool containsBreak(const Stmt *S);

  /// Determine if the given statement might introduce a declaration into the
  /// current scope, by being a (possibly-labelled) DeclStmt.
  static bool mightAddDeclToScope(const Stmt *S);

  /// ConstantFoldsToSimpleInteger - If the specified expression does not fold
  /// to a constant, or if it does but contains a label, return false.  If it
  /// constant folds return true and set the boolean result in Result.
  bool ConstantFoldsToSimpleInteger(const Expr *Cond, bool &Result,
                                    bool AllowLabels = false);

  /// ConstantFoldsToSimpleInteger - If the specified expression does not fold
  /// to a constant, or if it does but contains a label, return false.  If it
  /// constant folds return true and set the folded value.
  bool ConstantFoldsToSimpleInteger(const Expr *Cond, llvm::APSInt &Result,
                                    bool AllowLabels = false);

  /// isInstrumentedCondition - Determine whether the given condition is an
  /// instrumentable condition (i.e. no "&&" or "||").
  static bool isInstrumentedCondition(const Expr *C);

  /// EmitBranchToCounterBlock - Emit a conditional branch to a new block that
  /// increments a profile counter based on the semantics of the given logical
  /// operator opcode.  This is used to instrument branch condition coverage
  /// for logical operators.
  void EmitBranchToCounterBlock(const Expr *Cond, BinaryOperator::Opcode LOp,
                                llvm::BasicBlock *TrueBlock,
                                llvm::BasicBlock *FalseBlock,
                                uint64_t TrueCount = 0,
                                Stmt::Likelihood LH = Stmt::LH_None,
                                const Expr *CntrIdx = nullptr);

  /// EmitBranchOnBoolExpr - Emit a branch on a boolean condition (e.g. for an
  /// if statement) to the specified blocks.  Based on the condition, this might
  /// try to simplify the codegen of the conditional based on the branch.
  /// TrueCount should be the number of times we expect the condition to
  /// evaluate to true based on PGO data.
  void EmitBranchOnBoolExpr(const Expr *Cond, llvm::BasicBlock *TrueBlock,
                            llvm::BasicBlock *FalseBlock, uint64_t TrueCount,
                            Stmt::Likelihood LH = Stmt::LH_None);

  /// Given an assignment `*LHS = RHS`, emit a test that checks if \p RHS is
  /// nonnull, if \p LHS is marked _Nonnull.
  void EmitNullabilityCheck(LValue LHS, llvm::Value *RHS, SourceLocation Loc);

  /// An enumeration which makes it easier to specify whether or not an
  /// operation is a subtraction.
  enum { NotSubtraction = false, IsSubtraction = true };

  /// Same as IRBuilder::CreateInBoundsGEP, but additionally emits a check to
  /// detect undefined behavior when the pointer overflow sanitizer is enabled.
  /// \p SignedIndices indicates whether any of the GEP indices are signed.
  /// \p IsSubtraction indicates whether the expression used to form the GEP
  /// is a subtraction.
  llvm::Value *EmitCheckedInBoundsGEP(llvm::Type *ElemTy, llvm::Value *Ptr,
                                      ArrayRef<llvm::Value *> IdxList,
                                      bool SignedIndices,
                                      bool IsSubtraction,
                                      SourceLocation Loc,
                                      const Twine &Name = "");

  /// Specifies which type of sanitizer check to apply when handling a
  /// particular builtin.
  enum BuiltinCheckKind {
    BCK_CTZPassedZero,
    BCK_CLZPassedZero,
  };

  /// Emits an argument for a call to a builtin. If the builtin sanitizer is
  /// enabled, a runtime check specified by \p Kind is also emitted.
  llvm::Value *EmitCheckedArgForBuiltin(const Expr *E, BuiltinCheckKind Kind);

  /// Emit a description of a type in a format suitable for passing to
  /// a runtime sanitizer handler.
  llvm::Constant *EmitCheckTypeDescriptor(QualType T);

  /// Convert a value into a format suitable for passing to a runtime
  /// sanitizer handler.
  llvm::Value *EmitCheckValue(llvm::Value *V);

  /// Emit a description of a source location in a format suitable for
  /// passing to a runtime sanitizer handler.
  llvm::Constant *EmitCheckSourceLocation(SourceLocation Loc);

  /// Create a basic block that will either trap or call a handler function in
  /// the UBSan runtime with the provided arguments, and create a conditional
  /// branch to it.
  void EmitCheck(ArrayRef<std::pair<llvm::Value *, SanitizerMask>> Checked,
                 SanitizerHandler Check, ArrayRef<llvm::Constant *> StaticArgs,
                 ArrayRef<llvm::Value *> DynamicArgs);

  /// Emit a slow path cross-DSO CFI check which calls __cfi_slowpath
  /// if Cond if false.
  void EmitCfiSlowPathCheck(SanitizerMask Kind, llvm::Value *Cond,
                            llvm::ConstantInt *TypeId, llvm::Value *Ptr,
                            ArrayRef<llvm::Constant *> StaticArgs);

  /// Emit a reached-unreachable diagnostic if \p Loc is valid and runtime
  /// checking is enabled. Otherwise, just emit an unreachable instruction.
  void EmitUnreachable(SourceLocation Loc);

  /// Create a basic block that will call the trap intrinsic, and emit a
  /// conditional branch to it, for the -ftrapv checks.
  void EmitTrapCheck(llvm::Value *Checked, SanitizerHandler CheckHandlerID);

  /// Emit a call to trap or debugtrap and attach function attribute
  /// "trap-func-name" if specified.
  llvm::CallInst *EmitTrapCall(llvm::Intrinsic::ID IntrID);

  /// Emit a stub for the cross-DSO CFI check function.
  void EmitCfiCheckStub();

  /// Emit a cross-DSO CFI failure handling function.
  void EmitCfiCheckFail();

  /// Create a check for a function parameter that may potentially be
  /// declared as non-null.
  void EmitNonNullArgCheck(RValue RV, QualType ArgType, SourceLocation ArgLoc,
                           AbstractCallee AC, unsigned ParmNum);

  /// EmitCallArg - Emit a single call argument.
  void EmitCallArg(CallArgList &args, const Expr *E, QualType ArgType);

  /// EmitDelegateCallArg - We are performing a delegate call; that
  /// is, the current function is delegating to another one.  Produce
  /// a r-value suitable for passing the given parameter.
  void EmitDelegateCallArg(CallArgList &args, const VarDecl *param,
                           SourceLocation loc);

  /// SetFPAccuracy - Set the minimum required accuracy of the given floating
  /// point operation, expressed as the maximum relative error in ulp.
  void SetFPAccuracy(llvm::Value *Val, float Accuracy);

  /// Set the codegen fast-math flags.
  void SetFastMathFlags(FPOptions FPFeatures);

  // Truncate or extend a boolean vector to the requested number of elements.
  llvm::Value *emitBoolVecConversion(llvm::Value *SrcVec,
                                     unsigned NumElementsDst,
                                     const llvm::Twine &Name = "");

private:
  llvm::MDNode *getRangeForLoadFromType(QualType Ty);
  void EmitReturnOfRValue(RValue RV, QualType Ty);

  void deferPlaceholderReplacement(llvm::Instruction *Old, llvm::Value *New);

  llvm::SmallVector<std::pair<llvm::WeakTrackingVH, llvm::Value *>, 4>
      DeferredReplacements;

  /// Set the address of a local variable.
  void setAddrOfLocalVar(const VarDecl *VD, Address Addr) {
    assert(!LocalDeclMap.count(VD) && "Decl already exists in LocalDeclMap!");
    LocalDeclMap.insert({VD, Addr});
  }

  /// ExpandTypeFromArgs - Reconstruct a structure of type \arg Ty
  /// from function arguments into \arg Dst. See ABIArgInfo::Expand.
  ///
  /// \param AI - The first function argument of the expansion.
  void ExpandTypeFromArgs(QualType Ty, LValue Dst,
                          llvm::Function::arg_iterator &AI);

  /// ExpandTypeToArgs - Expand an CallArg \arg Arg, with the LLVM type for \arg
  /// Ty, into individual arguments on the provided vector \arg IRCallArgs,
  /// starting at index \arg IRCallArgPos. See ABIArgInfo::Expand.
  void ExpandTypeToArgs(QualType Ty, CallArg Arg, llvm::FunctionType *IRFuncTy,
                        SmallVectorImpl<llvm::Value *> &IRCallArgs,
                        unsigned &IRCallArgPos);

  std::pair<llvm::Value *, llvm::Type *>
  EmitAsmInput(const TargetInfo::ConstraintInfo &Info, const Expr *InputExpr,
               std::string &ConstraintStr);

  std::pair<llvm::Value *, llvm::Type *>
  EmitAsmInputLValue(const TargetInfo::ConstraintInfo &Info, LValue InputValue,
                     QualType InputType, std::string &ConstraintStr,
                     SourceLocation Loc);

  /// Attempts to statically evaluate the object size of E. If that
  /// fails, emits code to figure the size of E out for us. This is
  /// pass_object_size aware.
  ///
  /// If EmittedExpr is non-null, this will use that instead of re-emitting E.
  llvm::Value *evaluateOrEmitBuiltinObjectSize(const Expr *E, unsigned Type,
                                               llvm::IntegerType *ResType,
                                               llvm::Value *EmittedE,
                                               bool IsDynamic);

  /// Emits the size of E, as required by __builtin_object_size. This
  /// function is aware of pass_object_size parameters, and will act accordingly
  /// if E is a parameter with the pass_object_size attribute.
  llvm::Value *emitBuiltinObjectSize(const Expr *E, unsigned Type,
                                     llvm::IntegerType *ResType,
                                     llvm::Value *EmittedE,
                                     bool IsDynamic);

  void emitZeroOrPatternForAutoVarInit(QualType type, const VarDecl &D,
                                       Address Loc);

public:
  enum class EvaluationOrder {
    ///! No language constraints on evaluation order.
    Default,
    ///! Language semantics require left-to-right evaluation.
    ForceLeftToRight,
    ///! Language semantics require right-to-left evaluation.
    ForceRightToLeft
  };

  // Wrapper for function prototype sources. Wraps either a FunctionProtoType or
  // an ObjCMethodDecl.
  struct PrototypeWrapper {
    llvm::PointerUnion<const FunctionProtoType *, const ObjCMethodDecl *> P;

    PrototypeWrapper(const FunctionProtoType *FT) : P(FT) {}
    PrototypeWrapper(const ObjCMethodDecl *MD) : P(MD) {}
  };

  void EmitCallArgs(CallArgList &Args, PrototypeWrapper Prototype,
                    llvm::iterator_range<CallExpr::const_arg_iterator> ArgRange,
                    AbstractCallee AC = AbstractCallee(),
                    unsigned ParamsToSkip = 0,
                    EvaluationOrder Order = EvaluationOrder::Default);

  /// EmitPointerWithAlignment - Given an expression with a pointer type,
  /// emit the value and compute our best estimate of the alignment of the
  /// pointee.
  ///
  /// \param BaseInfo - If non-null, this will be initialized with
  /// information about the source of the alignment and the may-alias
  /// attribute.  Note that this function will conservatively fall back on
  /// the type when it doesn't recognize the expression and may-alias will
  /// be set to false.
  ///
  /// One reasonable way to use this information is when there's a language
  /// guarantee that the pointer must be aligned to some stricter value, and
  /// we're simply trying to ensure that sufficiently obvious uses of under-
  /// aligned objects don't get miscompiled; for example, a placement new
  /// into the address of a local variable.  In such a case, it's quite
  /// reasonable to just ignore the returned alignment when it isn't from an
  /// explicit source.
  Address EmitPointerWithAlignment(const Expr *Addr,
                                   LValueBaseInfo *BaseInfo = nullptr,
                                   TBAAAccessInfo *TBAAInfo = nullptr);

  /// If \p E references a parameter with pass_object_size info or a constant
  /// array size modifier, emit the object size divided by the size of \p EltTy.
  /// Otherwise return null.
  llvm::Value *LoadPassedObjectSize(const Expr *E, QualType EltTy);

  void EmitSanitizerStatReport(llvm::SanitizerStatKind SSK);

  struct MultiVersionResolverOption {
    llvm::Function *Function;
    struct Conds {
      StringRef Architecture;
      llvm::SmallVector<StringRef, 8> Features;

      Conds(StringRef Arch, ArrayRef<StringRef> Feats)
          : Architecture(Arch), Features(Feats.begin(), Feats.end()) {}
    } Conditions;

    MultiVersionResolverOption(llvm::Function *F, StringRef Arch,
                               ArrayRef<StringRef> Feats)
        : Function(F), Conditions(Arch, Feats) {}
  };

  // Emits the body of a multiversion function's resolver. Assumes that the
  // options are already sorted in the proper order, with the 'default' option
  // last (if it exists).
  void EmitMultiVersionResolver(llvm::Function *Resolver,
                                ArrayRef<MultiVersionResolverOption> Options);

private:
  QualType getVarArgType(const Expr *Arg);

  void EmitDeclMetadata();

  BlockByrefHelpers *buildByrefHelpers(llvm::StructType &byrefType,
                                  const AutoVarEmission &emission);

  void AddObjCARCExceptionMetadata(llvm::Instruction *Inst);

  llvm::Value *GetValueForARMHint(unsigned BuiltinID);
  llvm::Value *EmitX86CpuIs(const CallExpr *E);
  llvm::Value *EmitX86CpuIs(StringRef CPUStr);
  llvm::Value *EmitX86CpuSupports(const CallExpr *E);
  llvm::Value *EmitX86CpuSupports(ArrayRef<StringRef> FeatureStrs);
  llvm::Value *EmitX86CpuSupports(uint64_t Mask);
  llvm::Value *EmitX86CpuInit();
  llvm::Value *FormResolverCondition(const MultiVersionResolverOption &RO);
};

/// TargetFeatures - This class is used to check whether the builtin function
/// has the required tagert specific features. It is able to support the
/// combination of ','(and), '|'(or), and '()'. By default, the priority of
/// ',' is higher than that of '|' .
/// E.g:
/// A,B|C means the builtin function requires both A and B, or C.
/// If we want the builtin function requires both A and B, or both A and C,
/// there are two ways: A,B|A,C or A,(B|C).
/// The FeaturesList should not contain spaces, and brackets must appear in
/// pairs.
class TargetFeatures {
  struct FeatureListStatus {
    bool HasFeatures;
    StringRef CurFeaturesList;
  };

  const llvm::StringMap<bool> &CallerFeatureMap;

  FeatureListStatus getAndFeatures(StringRef FeatureList) {
    int InParentheses = 0;
    bool HasFeatures = true;
    size_t SubexpressionStart = 0;
    for (size_t i = 0, e = FeatureList.size(); i < e; ++i) {
      char CurrentToken = FeatureList[i];
      switch (CurrentToken) {
      default:
        break;
      case '(':
        if (InParentheses == 0)
          SubexpressionStart = i + 1;
        ++InParentheses;
        break;
      case ')':
        --InParentheses;
        assert(InParentheses >= 0 && "Parentheses are not in pair");
        LLVM_FALLTHROUGH;
      case '|':
      case ',':
        if (InParentheses == 0) {
          if (HasFeatures && i != SubexpressionStart) {
            StringRef F = FeatureList.slice(SubexpressionStart, i);
            HasFeatures = CurrentToken == ')' ? hasRequiredFeatures(F)
                                              : CallerFeatureMap.lookup(F);
          }
          SubexpressionStart = i + 1;
          if (CurrentToken == '|') {
            return {HasFeatures, FeatureList.substr(SubexpressionStart)};
          }
        }
        break;
      }
    }
    assert(InParentheses == 0 && "Parentheses are not in pair");
    if (HasFeatures && SubexpressionStart != FeatureList.size())
      HasFeatures =
          CallerFeatureMap.lookup(FeatureList.substr(SubexpressionStart));
    return {HasFeatures, StringRef()};
  }

public:
  bool hasRequiredFeatures(StringRef FeatureList) {
    FeatureListStatus FS = {false, FeatureList};
    while (!FS.HasFeatures && !FS.CurFeaturesList.empty())
      FS = getAndFeatures(FS.CurFeaturesList);
    return FS.HasFeatures;
  }

  TargetFeatures(const llvm::StringMap<bool> &CallerFeatureMap)
      : CallerFeatureMap(CallerFeatureMap) {}
};

inline DominatingLLVMValue::saved_type
DominatingLLVMValue::save(CodeGenFunction &CGF, llvm::Value *value) {
  if (!needsSaving(value)) return saved_type(value, false);

  // Otherwise, we need an alloca.
  auto align = CharUnits::fromQuantity(
            CGF.CGM.getDataLayout().getPrefTypeAlignment(value->getType()));
  Address alloca =
    CGF.CreateTempAlloca(value->getType(), align, "cond-cleanup.save");
  CGF.Builder.CreateStore(value, alloca);

  return saved_type(alloca.getPointer(), true);
}

inline llvm::Value *DominatingLLVMValue::restore(CodeGenFunction &CGF,
                                                 saved_type value) {
  // If the value says it wasn't saved, trust that it's still dominating.
  if (!value.getInt()) return value.getPointer();

  // Otherwise, it should be an alloca instruction, as set up in save().
  auto alloca = cast<llvm::AllocaInst>(value.getPointer());
  return CGF.Builder.CreateAlignedLoad(alloca->getAllocatedType(), alloca,
                                       alloca->getAlign());
}

}  // end namespace CodeGen

// Map the LangOption for floating point exception behavior into
// the corresponding enum in the IR.
llvm::fp::ExceptionBehavior
ToConstrainedExceptMD(LangOptions::FPExceptionModeKind Kind);
}  // end namespace clang

#endif<|MERGE_RESOLUTION|>--- conflicted
+++ resolved
@@ -553,16 +553,14 @@
   /// True if the current statement has nomerge attribute.
   bool InNoMergeAttributedStmt = false;
 
-<<<<<<< HEAD
   /// True if the current statement has leaf attribute.
   bool InLeafAttributedStmt = false;
-=======
+
   /// True if the current statement has noinline attribute.
   bool InNoInlineAttributedStmt = false;
 
   /// True if the current statement has always_inline attribute.
   bool InAlwaysInlineAttributedStmt = false;
->>>>>>> 04e094a3
 
   // The CallExpr within the current statement that the musttail attribute
   // applies to.  nullptr if there is no 'musttail' on the current statement.
