--- conflicted
+++ resolved
@@ -679,19 +679,17 @@
   "invalid validator version : %0\n"
   "If validator major version is 0, minor version must also be 0.">;
 
-<<<<<<< HEAD
 def err_drv_invalid_zp : Error<
   "invalid zero page amount : %0\n"
   "Zero page amounts must be unsigned integers.">;
 def err_drv_too_much_zp_reserved : Error<
   "reserved more zp than available: %0 \n"
   "Cannot reserve more bytes of zero page than allocated to the compiler.">;
-=======
+
 def warn_drv_sarif_format_unstable : Warning<
   "diagnostic formatting in SARIF mode is currently unstable">,
   InGroup<DiagGroup<"sarif-format-unstable">>;
 
 def err_drv_riscv_unsupported_with_linker_relaxation : Error<
   "%0 is unsupported with RISC-V linker relaxation (-mrelax)">;
->>>>>>> 65923012
 }