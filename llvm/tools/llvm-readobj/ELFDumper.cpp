--- conflicted
+++ resolved
@@ -3469,6 +3469,9 @@
   } else if (Header.e_machine == EM_RISCV) {
     SymOtherFlags.insert(SymOtherFlags.end(), std::begin(ElfRISCVSymOtherFlags),
                          std::end(ElfRISCVSymOtherFlags));
+  } else if (Header.e_machine == EM_MOS) {
+    SymOtherFlags.insert(SymOtherFlags.end(), std::begin(ElfMOSSymOtherFlags),
+                         std::end(ElfMOSSymOtherFlags));
   }
   return SymOtherFlags;
 }
@@ -7122,44 +7125,9 @@
   else
     W.printEnum("Type", SymbolType, ArrayRef(ElfSymbolTypes));
   if (Symbol.st_other == 0)
-<<<<<<< HEAD
-    // Usually st_other flag is zero. Do not pollute the output
-    // by flags enumeration in that case.
-    W.printNumber("Other", 0);
-  else {
-    std::vector<EnumEntry<unsigned>> SymOtherFlags(std::begin(ElfSymOtherFlags),
-                                                   std::end(ElfSymOtherFlags));
-    if (this->Obj.getHeader().e_machine == EM_MIPS) {
-      // Someones in their infinite wisdom decided to make STO_MIPS_MIPS16
-      // flag overlapped with other ST_MIPS_xxx flags. So consider both
-      // cases separately.
-      if ((Symbol.st_other & STO_MIPS_MIPS16) == STO_MIPS_MIPS16)
-        SymOtherFlags.insert(SymOtherFlags.end(),
-                             std::begin(ElfMips16SymOtherFlags),
-                             std::end(ElfMips16SymOtherFlags));
-      else
-        SymOtherFlags.insert(SymOtherFlags.end(),
-                             std::begin(ElfMipsSymOtherFlags),
-                             std::end(ElfMipsSymOtherFlags));
-    } else if (this->Obj.getHeader().e_machine == EM_AARCH64) {
-      SymOtherFlags.insert(SymOtherFlags.end(),
-                           std::begin(ElfAArch64SymOtherFlags),
-                           std::end(ElfAArch64SymOtherFlags));
-    } else if (this->Obj.getHeader().e_machine == EM_RISCV) {
-      SymOtherFlags.insert(SymOtherFlags.end(),
-                           std::begin(ElfRISCVSymOtherFlags),
-                           std::end(ElfRISCVSymOtherFlags));
-    } else if (this->Obj.getHeader().e_machine == EM_MOS) {
-      SymOtherFlags.insert(SymOtherFlags.end(), std::begin(ElfMOSSymOtherFlags),
-                           std::end(ElfMOSSymOtherFlags));
-    }
-    W.printFlags("Other", Symbol.st_other, ArrayRef(SymOtherFlags), 0x3u);
-  }
-=======
     printZeroSymbolOtherField(Symbol);
   else
     printSymbolOtherField(Symbol);
->>>>>>> 2bea2d7b
   printSymbolSection(Symbol, SymIndex, ShndxTable);
 }
 
