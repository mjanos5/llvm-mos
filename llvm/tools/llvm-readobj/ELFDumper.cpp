--- conflicted
+++ resolved
@@ -31,11 +31,8 @@
 #include "llvm/ADT/Twine.h"
 #include "llvm/BinaryFormat/AMDGPUMetadataVerifier.h"
 #include "llvm/BinaryFormat/ELF.h"
-<<<<<<< HEAD
 #include "llvm/BinaryFormat/MOSFlags.h"
-=======
 #include "llvm/BinaryFormat/MsgPackDocument.h"
->>>>>>> a3beb340
 #include "llvm/Demangle/Demangle.h"
 #include "llvm/Object/Archive.h"
 #include "llvm/Object/ELF.h"
@@ -1208,11 +1205,8 @@
   ENUM_ENT(EM_LANAI,         "EM_LANAI"),
   ENUM_ENT(EM_BPF,           "EM_BPF"),
   ENUM_ENT(EM_VE,            "NEC SX-Aurora Vector Engine"),
-<<<<<<< HEAD
-  ENUM_ENT(EM_MOS,           "MOS Technologies")
-=======
   ENUM_ENT(EM_LOONGARCH,     "LoongArch"),
->>>>>>> a3beb340
+  ENUM_ENT(EM_MOS,           "MOS Technologies"),
 };
 
 const EnumEntry<unsigned> ElfSymbolBindings[] = {
