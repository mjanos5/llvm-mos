//===- AMDGPUInstructionSelector --------------------------------*- C++ -*-==//
//
// Part of the LLVM Project, under the Apache License v2.0 with LLVM Exceptions.
// See https://llvm.org/LICENSE.txt for license information.
// SPDX-License-Identifier: Apache-2.0 WITH LLVM-exception
//
//===----------------------------------------------------------------------===//
/// \file
/// This file declares the targeting of the InstructionSelector class for
/// AMDGPU.
//===----------------------------------------------------------------------===//

#ifndef LLVM_LIB_TARGET_AMDGPU_AMDGPUINSTRUCTIONSELECTOR_H
#define LLVM_LIB_TARGET_AMDGPU_AMDGPUINSTRUCTIONSELECTOR_H

#include "SIDefines.h"
#include "llvm/CodeGen/GlobalISel/InstructionSelector.h"
#include "llvm/IR/InstrTypes.h"

namespace {
#define GET_GLOBALISEL_PREDICATE_BITSET
#define AMDGPUSubtarget GCNSubtarget
#include "AMDGPUGenGlobalISel.inc"
#undef GET_GLOBALISEL_PREDICATE_BITSET
#undef AMDGPUSubtarget
}

namespace llvm {

namespace AMDGPU {
struct ImageDimIntrinsicInfo;
}

class AMDGPURegisterBankInfo;
class AMDGPUTargetMachine;
class BlockFrequencyInfo;
class ProfileSummaryInfo;
class GCNSubtarget;
class MachineInstr;
class MachineIRBuilder;
class MachineOperand;
class MachineRegisterInfo;
class RegisterBank;
class SIInstrInfo;
class SIRegisterInfo;
class TargetRegisterClass;

class AMDGPUInstructionSelector final : public InstructionSelector {
private:
  MachineRegisterInfo *MRI;
  const GCNSubtarget *Subtarget;

public:
  AMDGPUInstructionSelector(const GCNSubtarget &STI,
                            const AMDGPURegisterBankInfo &RBI,
                            const AMDGPUTargetMachine &TM);

  bool select(MachineInstr &I) override;
  static const char *getName();

  void setupMF(MachineFunction &MF, GISelKnownBits *KB,
<<<<<<< HEAD
               CodeGenCoverage &CoverageInfo, ProfileSummaryInfo *PSI,
               BlockFrequencyInfo *BFI, AAResults *AA) override;
=======
               CodeGenCoverage *CoverageInfo, ProfileSummaryInfo *PSI,
               BlockFrequencyInfo *BFI) override;
>>>>>>> ebb2e5eb

private:
  struct GEPInfo {
    SmallVector<unsigned, 2> SgprParts;
    SmallVector<unsigned, 2> VgprParts;
    int64_t Imm = 0;
  };

  bool isSGPR(Register Reg) const;

  bool isInstrUniform(const MachineInstr &MI) const;
  bool isVCC(Register Reg, const MachineRegisterInfo &MRI) const;

  const RegisterBank *getArtifactRegBank(
    Register Reg, const MachineRegisterInfo &MRI,
    const TargetRegisterInfo &TRI) const;

  /// tblgen-erated 'select' implementation.
  bool selectImpl(MachineInstr &I, CodeGenCoverage &CoverageInfo) const;

  MachineOperand getSubOperand64(MachineOperand &MO,
                                 const TargetRegisterClass &SubRC,
                                 unsigned SubIdx) const;

  bool constrainCopyLikeIntrin(MachineInstr &MI, unsigned NewOpc) const;
  bool selectCOPY(MachineInstr &I) const;
  bool selectPHI(MachineInstr &I) const;
  bool selectG_TRUNC(MachineInstr &I) const;
  bool selectG_SZA_EXT(MachineInstr &I) const;
  bool selectG_CONSTANT(MachineInstr &I) const;
  bool selectG_FNEG(MachineInstr &I) const;
  bool selectG_FABS(MachineInstr &I) const;
  bool selectG_AND_OR_XOR(MachineInstr &I) const;
  bool selectG_ADD_SUB(MachineInstr &I) const;
  bool selectG_UADDO_USUBO_UADDE_USUBE(MachineInstr &I) const;
  bool selectG_AMDGPU_MAD_64_32(MachineInstr &I) const;
  bool selectG_EXTRACT(MachineInstr &I) const;
  bool selectG_FMA_FMAD(MachineInstr &I) const;
  bool selectG_MERGE_VALUES(MachineInstr &I) const;
  bool selectG_UNMERGE_VALUES(MachineInstr &I) const;
  bool selectG_BUILD_VECTOR(MachineInstr &I) const;
  bool selectG_PTR_ADD(MachineInstr &I) const;
  bool selectG_IMPLICIT_DEF(MachineInstr &I) const;
  bool selectG_INSERT(MachineInstr &I) const;
  bool selectG_SBFX_UBFX(MachineInstr &I) const;

  bool selectInterpP1F16(MachineInstr &MI) const;
  bool selectWritelane(MachineInstr &MI) const;
  bool selectDivScale(MachineInstr &MI) const;
  bool selectIntrinsicCmp(MachineInstr &MI) const;
  bool selectBallot(MachineInstr &I) const;
  bool selectInverseBallot(MachineInstr &I) const;
  bool selectRelocConstant(MachineInstr &I) const;
  bool selectGroupStaticSize(MachineInstr &I) const;
  bool selectReturnAddress(MachineInstr &I) const;
  bool selectG_INTRINSIC(MachineInstr &I) const;

  bool selectEndCfIntrinsic(MachineInstr &MI) const;
  bool selectDSOrderedIntrinsic(MachineInstr &MI, Intrinsic::ID IID) const;
  bool selectDSGWSIntrinsic(MachineInstr &MI, Intrinsic::ID IID) const;
  bool selectDSAppendConsume(MachineInstr &MI, bool IsAppend) const;
  bool selectSBarrier(MachineInstr &MI) const;
  bool selectDSBvhStackIntrinsic(MachineInstr &MI) const;

  bool selectImageIntrinsic(MachineInstr &MI,
                            const AMDGPU::ImageDimIntrinsicInfo *Intr) const;
  bool selectG_INTRINSIC_W_SIDE_EFFECTS(MachineInstr &I) const;
  int getS_CMPOpcode(CmpInst::Predicate P, unsigned Size) const;
  bool selectG_ICMP(MachineInstr &I) const;
  bool hasVgprParts(ArrayRef<GEPInfo> AddrInfo) const;
  void getAddrModeInfo(const MachineInstr &Load, const MachineRegisterInfo &MRI,
                       SmallVectorImpl<GEPInfo> &AddrInfo) const;

  void initM0(MachineInstr &I) const;
  bool selectG_LOAD_STORE_ATOMICRMW(MachineInstr &I) const;
  bool selectG_SELECT(MachineInstr &I) const;
  bool selectG_BRCOND(MachineInstr &I) const;
  bool selectG_GLOBAL_VALUE(MachineInstr &I) const;
  bool selectG_PTRMASK(MachineInstr &I) const;
  bool selectG_EXTRACT_VECTOR_ELT(MachineInstr &I) const;
  bool selectG_INSERT_VECTOR_ELT(MachineInstr &I) const;
  bool selectBufferLoadLds(MachineInstr &MI) const;
  bool selectGlobalLoadLds(MachineInstr &MI) const;
  bool selectBVHIntrinsic(MachineInstr &I) const;
  bool selectSMFMACIntrin(MachineInstr &I) const;
  bool selectWaveAddress(MachineInstr &I) const;
  bool selectStackRestore(MachineInstr &MI) const;

  std::pair<Register, unsigned> selectVOP3ModsImpl(MachineOperand &Root,
                                                   bool IsCanonicalizing = true,
                                                   bool AllowAbs = true,
                                                   bool OpSel = false) const;

  Register copyToVGPRIfSrcFolded(Register Src, unsigned Mods,
                                 MachineOperand Root, MachineInstr *InsertPt,
                                 bool ForceVGPR = false) const;

  InstructionSelector::ComplexRendererFns
  selectVCSRC(MachineOperand &Root) const;

  InstructionSelector::ComplexRendererFns
  selectVSRC0(MachineOperand &Root) const;

  InstructionSelector::ComplexRendererFns
  selectVOP3Mods0(MachineOperand &Root) const;
  InstructionSelector::ComplexRendererFns
  selectVOP3BMods0(MachineOperand &Root) const;
  InstructionSelector::ComplexRendererFns
  selectVOP3OMods(MachineOperand &Root) const;
  InstructionSelector::ComplexRendererFns
  selectVOP3Mods(MachineOperand &Root) const;
  InstructionSelector::ComplexRendererFns
  selectVOP3ModsNonCanonicalizing(MachineOperand &Root) const;
  InstructionSelector::ComplexRendererFns
  selectVOP3BMods(MachineOperand &Root) const;

  ComplexRendererFns selectVOP3NoMods(MachineOperand &Root) const;

  std::pair<Register, unsigned>
  selectVOP3PModsImpl(Register Src, const MachineRegisterInfo &MRI,
                      bool IsDOT = false) const;

  InstructionSelector::ComplexRendererFns
  selectVOP3PMods(MachineOperand &Root) const;

  InstructionSelector::ComplexRendererFns
  selectVOP3PModsDOT(MachineOperand &Root) const;

  InstructionSelector::ComplexRendererFns
  selectDotIUVOP3PMods(MachineOperand &Root) const;

  InstructionSelector::ComplexRendererFns
  selectWMMAOpSelVOP3PMods(MachineOperand &Root) const;

  InstructionSelector::ComplexRendererFns
  selectVOP3OpSelMods(MachineOperand &Root) const;

  InstructionSelector::ComplexRendererFns
  selectVINTERPMods(MachineOperand &Root) const;
  InstructionSelector::ComplexRendererFns
  selectVINTERPModsHi(MachineOperand &Root) const;

  bool selectSmrdOffset(MachineOperand &Root, Register &Base, Register *SOffset,
                        int64_t *Offset) const;
  InstructionSelector::ComplexRendererFns
  selectSmrdImm(MachineOperand &Root) const;
  InstructionSelector::ComplexRendererFns
  selectSmrdImm32(MachineOperand &Root) const;
  InstructionSelector::ComplexRendererFns
  selectSmrdSgpr(MachineOperand &Root) const;
  InstructionSelector::ComplexRendererFns
  selectSmrdSgprImm(MachineOperand &Root) const;

  std::pair<Register, int> selectFlatOffsetImpl(MachineOperand &Root,
                                                uint64_t FlatVariant) const;

  InstructionSelector::ComplexRendererFns
  selectFlatOffset(MachineOperand &Root) const;
  InstructionSelector::ComplexRendererFns
  selectGlobalOffset(MachineOperand &Root) const;
  InstructionSelector::ComplexRendererFns
  selectScratchOffset(MachineOperand &Root) const;

  InstructionSelector::ComplexRendererFns
  selectGlobalSAddr(MachineOperand &Root) const;

  InstructionSelector::ComplexRendererFns
  selectScratchSAddr(MachineOperand &Root) const;
  bool checkFlatScratchSVSSwizzleBug(Register VAddr, Register SAddr,
                                     uint64_t ImmOffset) const;
  InstructionSelector::ComplexRendererFns
  selectScratchSVAddr(MachineOperand &Root) const;

  InstructionSelector::ComplexRendererFns
  selectMUBUFScratchOffen(MachineOperand &Root) const;
  InstructionSelector::ComplexRendererFns
  selectMUBUFScratchOffset(MachineOperand &Root) const;

  bool isDSOffsetLegal(Register Base, int64_t Offset) const;
  bool isDSOffset2Legal(Register Base, int64_t Offset0, int64_t Offset1,
                        unsigned Size) const;
  bool isFlatScratchBaseLegal(
      Register Base, uint64_t FlatVariant = SIInstrFlags::FlatScratch) const;

  std::pair<Register, unsigned>
  selectDS1Addr1OffsetImpl(MachineOperand &Root) const;
  InstructionSelector::ComplexRendererFns
  selectDS1Addr1Offset(MachineOperand &Root) const;

  InstructionSelector::ComplexRendererFns
  selectDS64Bit4ByteAligned(MachineOperand &Root) const;

  InstructionSelector::ComplexRendererFns
  selectDS128Bit8ByteAligned(MachineOperand &Root) const;

  std::pair<Register, unsigned> selectDSReadWrite2Impl(MachineOperand &Root,
                                                       unsigned size) const;
  InstructionSelector::ComplexRendererFns
  selectDSReadWrite2(MachineOperand &Root, unsigned size) const;

  std::pair<Register, int64_t>
  getPtrBaseWithConstantOffset(Register Root,
                               const MachineRegisterInfo &MRI) const;

  // Parse out a chain of up to two g_ptr_add instructions.
  // g_ptr_add (n0, _)
  // g_ptr_add (n0, (n1 = g_ptr_add n2, n3))
  struct MUBUFAddressData {
    Register N0, N2, N3;
    int64_t Offset = 0;
  };

  bool shouldUseAddr64(MUBUFAddressData AddrData) const;

  void splitIllegalMUBUFOffset(MachineIRBuilder &B,
                               Register &SOffset, int64_t &ImmOffset) const;

  MUBUFAddressData parseMUBUFAddress(Register Src) const;

  bool selectMUBUFAddr64Impl(MachineOperand &Root, Register &VAddr,
                             Register &RSrcReg, Register &SOffset,
                             int64_t &Offset) const;

  bool selectMUBUFOffsetImpl(MachineOperand &Root, Register &RSrcReg,
                             Register &SOffset, int64_t &Offset) const;

  InstructionSelector::ComplexRendererFns
  selectMUBUFAddr64(MachineOperand &Root) const;

  InstructionSelector::ComplexRendererFns
  selectMUBUFOffset(MachineOperand &Root) const;

  ComplexRendererFns selectSMRDBufferImm(MachineOperand &Root) const;
  ComplexRendererFns selectSMRDBufferImm32(MachineOperand &Root) const;
  ComplexRendererFns selectSMRDBufferSgprImm(MachineOperand &Root) const;

  std::pair<Register, unsigned> selectVOP3PMadMixModsImpl(MachineOperand &Root,
                                                          bool &Matched) const;
  ComplexRendererFns selectVOP3PMadMixModsExt(MachineOperand &Root) const;
  ComplexRendererFns selectVOP3PMadMixMods(MachineOperand &Root) const;

  void renderTruncImm32(MachineInstrBuilder &MIB, const MachineInstr &MI,
                        int OpIdx = -1) const;

  void renderTruncTImm(MachineInstrBuilder &MIB, const MachineInstr &MI,
                       int OpIdx) const;

  void renderOpSelTImm(MachineInstrBuilder &MIB, const MachineInstr &MI,
                       int OpIdx) const;

  void renderNegateImm(MachineInstrBuilder &MIB, const MachineInstr &MI,
                       int OpIdx) const;

  void renderBitcastImm(MachineInstrBuilder &MIB, const MachineInstr &MI,
                        int OpIdx) const;

  void renderPopcntImm(MachineInstrBuilder &MIB, const MachineInstr &MI,
                       int OpIdx) const;
  void renderExtractCPol(MachineInstrBuilder &MIB, const MachineInstr &MI,
                         int OpIdx) const;
  void renderExtractSWZ(MachineInstrBuilder &MIB, const MachineInstr &MI,
                        int OpIdx) const;
  void renderSetGLC(MachineInstrBuilder &MIB, const MachineInstr &MI,
                    int OpIdx) const;

  void renderFrameIndex(MachineInstrBuilder &MIB, const MachineInstr &MI,
                        int OpIdx) const;

  void renderFPPow2ToExponent(MachineInstrBuilder &MIB, const MachineInstr &MI,
                              int OpIdx) const;

  bool isInlineImmediate16(int64_t Imm) const;
  bool isInlineImmediate32(int64_t Imm) const;
  bool isInlineImmediate64(int64_t Imm) const;
  bool isInlineImmediate(const APFloat &Imm) const;

  // Returns true if TargetOpcode::G_AND MachineInstr `MI`'s masking of the
  // shift amount operand's `ShAmtBits` bits is unneeded.
  bool isUnneededShiftMask(const MachineInstr &MI, unsigned ShAmtBits) const;

  const SIInstrInfo &TII;
  const SIRegisterInfo &TRI;
  const AMDGPURegisterBankInfo &RBI;
  const AMDGPUTargetMachine &TM;
  const GCNSubtarget &STI;
  bool EnableLateStructurizeCFG;
#define GET_GLOBALISEL_PREDICATES_DECL
#define AMDGPUSubtarget GCNSubtarget
#include "AMDGPUGenGlobalISel.inc"
#undef GET_GLOBALISEL_PREDICATES_DECL
#undef AMDGPUSubtarget

#define GET_GLOBALISEL_TEMPORARIES_DECL
#include "AMDGPUGenGlobalISel.inc"
#undef GET_GLOBALISEL_TEMPORARIES_DECL
};

} // End llvm namespace.
#endif<|MERGE_RESOLUTION|>--- conflicted
+++ resolved
@@ -59,13 +59,8 @@
   static const char *getName();
 
   void setupMF(MachineFunction &MF, GISelKnownBits *KB,
-<<<<<<< HEAD
-               CodeGenCoverage &CoverageInfo, ProfileSummaryInfo *PSI,
+               CodeGenCoverage *CoverageInfo, ProfileSummaryInfo *PSI,
                BlockFrequencyInfo *BFI, AAResults *AA) override;
-=======
-               CodeGenCoverage *CoverageInfo, ProfileSummaryInfo *PSI,
-               BlockFrequencyInfo *BFI) override;
->>>>>>> ebb2e5eb
 
 private:
   struct GEPInfo {
