//===- IVUsers.cpp - Induction Variable Users -------------------*- C++ -*-===//
//
// Part of the LLVM Project, under the Apache License v2.0 with LLVM Exceptions.
// See https://llvm.org/LICENSE.txt for license information.
// SPDX-License-Identifier: Apache-2.0 WITH LLVM-exception
//
//===----------------------------------------------------------------------===//
//
// This file implements bookkeeping for "interesting" users of expressions
// computed from induction variables.
//
//===----------------------------------------------------------------------===//

#include "llvm/Analysis/IVUsers.h"
#include "llvm/ADT/STLExtras.h"
#include "llvm/Analysis/AssumptionCache.h"
#include "llvm/Analysis/CodeMetrics.h"
#include "llvm/Analysis/LoopAnalysisManager.h"
#include "llvm/Analysis/LoopPass.h"
#include "llvm/Analysis/ScalarEvolutionExpressions.h"
#include "llvm/Analysis/ValueTracking.h"
#include "llvm/Config/llvm-config.h"
#include "llvm/IR/Constants.h"
#include "llvm/IR/DataLayout.h"
#include "llvm/IR/DerivedTypes.h"
#include "llvm/IR/Dominators.h"
#include "llvm/IR/Instructions.h"
#include "llvm/IR/Module.h"
#include "llvm/IR/Type.h"
#include "llvm/InitializePasses.h"
#include "llvm/Support/Debug.h"
#include "llvm/Support/raw_ostream.h"
#include <algorithm>
using namespace llvm;

#define DEBUG_TYPE "iv-users"

AnalysisKey IVUsersAnalysis::Key;

IVUsers IVUsersAnalysis::run(Loop &L, LoopAnalysisManager &AM,
                             LoopStandardAnalysisResults &AR) {
  return IVUsers(&L, &AR.AC, &AR.LI, &AR.DT, &AR.SE);
}

char IVUsersWrapperPass::ID = 0;
INITIALIZE_PASS_BEGIN(IVUsersWrapperPass, "iv-users",
                      "Induction Variable Users", false, true)
INITIALIZE_PASS_DEPENDENCY(AssumptionCacheTracker)
INITIALIZE_PASS_DEPENDENCY(LoopInfoWrapperPass)
INITIALIZE_PASS_DEPENDENCY(DominatorTreeWrapperPass)
INITIALIZE_PASS_DEPENDENCY(ScalarEvolutionWrapperPass)
INITIALIZE_PASS_END(IVUsersWrapperPass, "iv-users", "Induction Variable Users",
                    false, true)

Pass *llvm::createIVUsersPass() { return new IVUsersWrapperPass(); }

/// isInteresting - Test whether the given expression is "interesting" when
/// used by the given expression, within the context of analyzing the
/// given loop.
static bool isInteresting(const SCEV *S, const Instruction *I, const Loop *L,
                          ScalarEvolution *SE, LoopInfo *LI) {
  // An addrec is interesting if it's affine or if it has an interesting start.
  if (const SCEVAddRecExpr *AR = dyn_cast<SCEVAddRecExpr>(S)) {
    // Keep things simple. Don't touch loop-variant strides unless they're
    // only used outside the loop and we can simplify them.
    if (AR->getLoop() == L)
      return AR->isAffine() ||
             (!L->contains(I) &&
              SE->getSCEVAtScope(AR, LI->getLoopFor(I->getParent())) != AR);
    // Otherwise recurse to see if the start value is interesting, and that
    // the step value is not interesting, since we don't yet know how to
    // do effective SCEV expansions for addrecs with interesting steps.
    return isInteresting(AR->getStart(), I, L, SE, LI) &&
          !isInteresting(AR->getStepRecurrence(*SE), I, L, SE, LI);
  }

  // An add is interesting if exactly one of its operands is interesting.
  if (const SCEVAddExpr *Add = dyn_cast<SCEVAddExpr>(S)) {
    bool AnyInterestingYet = false;
    for (const auto *Op : Add->operands())
      if (isInteresting(Op, I, L, SE, LI)) {
        if (AnyInterestingYet)
          return false;
        AnyInterestingYet = true;
      }
    return AnyInterestingYet;
  }

  // Nothing else is interesting here.
  return false;
}

/// IVUseShouldUsePostIncValue - We have discovered a "User" of an IV expression
/// and now we need to decide whether the user should use the preinc or post-inc
/// value.  If this user should use the post-inc version of the IV, return true.
///
/// Choosing wrong here can break dominance properties (if we choose to use the
/// post-inc value when we cannot) or it can end up adding extra live-ranges to
/// the loop, resulting in reg-reg copies (if we use the pre-inc value when we
/// should use the post-inc value).
static bool IVUseShouldUsePostIncValue(Instruction *User, Value *Operand,
                                       const Loop *L, DominatorTree *DT) {
  // If the user is in the loop, use the preinc value.
  if (L->contains(User))
    return false;

  BasicBlock *LatchBlock = L->getLoopLatch();
  if (!LatchBlock)
    return false;

  // Ok, the user is outside of the loop.  If it is dominated by the latch
  // block, use the post-inc value.
  if (DT->dominates(LatchBlock, User->getParent()))
    return true;

  // There is one case we have to be careful of: PHI nodes.  These little guys
  // can live in blocks that are not dominated by the latch block, but (since
  // their uses occur in the predecessor block, not the block the PHI lives in)
  // should still use the post-inc value.  Check for this case now.
  PHINode *PN = dyn_cast<PHINode>(User);
  if (!PN || !Operand)
    return false; // not a phi, not dominated by latch block.

  // Look at all of the uses of Operand by the PHI node.  If any use corresponds
  // to a block that is not dominated by the latch block, give up and use the
  // preincremented value.
  for (unsigned i = 0, e = PN->getNumIncomingValues(); i != e; ++i)
    if (PN->getIncomingValue(i) == Operand &&
        !DT->dominates(LatchBlock, PN->getIncomingBlock(i)))
      return false;

  // Okay, all uses of Operand by PN are in predecessor blocks that really are
  // dominated by the latch block.  Use the post-incremented value.
  return true;
}

<<<<<<< HEAD
/// AddUsersImpl - Inspect the specified instruction.  If it is a
/// reducible SCEV, recursively add its users to the IVUsesByStride set and
/// return true.  Otherwise, return false.
bool IVUsers::AddUsersImpl(Instruction *I,
                           SmallPtrSetImpl<Loop *> &PreheaderLoopNests,
                           bool AllowNonNative) {
=======
/// Inspect the specified instruction.  If it is a reducible SCEV, recursively
/// add its users to the IVUsesByStride set and return true.  Otherwise, return
/// false.
bool IVUsers::AddUsersIfInteresting(Instruction *I) {
>>>>>>> f108c7f5
  const DataLayout &DL = I->getModule()->getDataLayout();

  // Add this IV user to the Processed set before returning false to ensure that
  // all IV users are members of the set. See IVUsers::isIVUserOrOperand.
  if (!Processed.insert(I).second)
    return true;    // Instruction already handled.

  Type *Ty = I->getType();
  if (!SE->isSCEVable(Ty))
    return false;   // Void and FP expressions cannot be reduced.

  // IVUsers is used by LSR which assumes that all SCEV expressions are safe to
  // pass to SCEVExpander. Expressions are not safe to expand if they represent
  // operations that are not safe to speculate, namely integer division.
  if (!isa<PHINode>(I) && !isSafeToSpeculativelyExecute(I))
    return false;

  // LSR is not APInt clean, do not touch integers bigger than 64-bits.
  // Also avoid creating IVs of non-native types. For example, we don't want a
  // 64-bit IV in 32-bit code just because the loop has one 64-bit cast. We
  // do consider the address space 0 index type legal; otherwise there's likely
  // no way for LSR to intelligently apply addressing modes.
  uint64_t Width = SE->getTypeSizeInBits(Ty);
  bool IsNative = DL.isLegalInteger(Width) || Width == DL.getIndexSizeInBits(0);
  if (Width > 64 || (!AllowNonNative && !IsNative))
    return false;
  if (IsNative)
    AllowNonNative = false;

  // Don't attempt to promote ephemeral values to indvars. They will be removed
  // later anyway.
  if (EphValues.count(I))
    return false;

  // Get the symbolic expression for this instruction.
  const SCEV *ISE = SE->getSCEV(I);

  // If we've come to an uninteresting expression, stop the traversal and
  // call this a user.
  if (!isInteresting(ISE, I, L, SE, LI))
    return false;

  SmallPtrSet<Instruction *, 4> UniqueUsers;
  for (Use &U : I->uses()) {
    Instruction *User = cast<Instruction>(U.getUser());
    if (!UniqueUsers.insert(User).second)
      continue;

    // Do not infinitely recurse on PHI nodes.
    if (isa<PHINode>(User) && Processed.count(User))
      continue;

    // Descend recursively, but not into PHI nodes outside the current loop.
    // It's important to see the entire expression outside the loop to get
    // choices that depend on addressing mode use right, although we won't
    // consider references outside the loop in all cases.
    // If User is already in Processed, we don't want to recurse into it again,
    // but do want to record a second reference in the same instruction.
    bool AddUserToIVUsers = false;
    if (LI->getLoopFor(User->getParent()) != L) {
      if (isa<PHINode>(User) || Processed.count(User) ||
<<<<<<< HEAD
          !AddUsersImpl(User, PreheaderLoopNests, AllowNonNative)) {
=======
          !AddUsersIfInteresting(User)) {
>>>>>>> f108c7f5
        LLVM_DEBUG(dbgs() << "FOUND USER in other loop: " << *User << '\n'
                          << "   OF SCEV: " << *ISE << '\n');
        AddUserToIVUsers = true;
      }
<<<<<<< HEAD
    } else if (Processed.count(User) ||
               !AddUsersImpl(User, PreheaderLoopNests, AllowNonNative)) {
=======
    } else if (Processed.count(User) || !AddUsersIfInteresting(User)) {
>>>>>>> f108c7f5
      LLVM_DEBUG(dbgs() << "FOUND USER: " << *User << '\n'
                        << "   OF SCEV: " << *ISE << '\n');
      AddUserToIVUsers = true;
    }

    if (AddUserToIVUsers) {
      // Okay, we found a user that we cannot reduce.
      IVStrideUse &NewUse = AddUser(User, I);
      // Autodetect the post-inc loop set, populating NewUse.PostIncLoops.
      // The regular return value here is discarded; instead of recording
      // it, we just recompute it when we need it.
      const SCEV *OriginalISE = ISE;

      auto NormalizePred = [&](const SCEVAddRecExpr *AR) {
        auto *L = AR->getLoop();
        bool Result = IVUseShouldUsePostIncValue(User, I, L, DT);
        if (Result)
          NewUse.PostIncLoops.insert(L);
        return Result;
      };

      ISE = normalizeForPostIncUseIf(ISE, NormalizePred, *SE);

      // PostIncNormalization effectively simplifies the expression under
      // pre-increment assumptions. Those assumptions (no wrapping) might not
      // hold for the post-inc value. Catch such cases by making sure the
      // transformation is invertible.
      if (OriginalISE != ISE) {
        const SCEV *DenormalizedISE =
            denormalizeForPostIncUse(ISE, NewUse.PostIncLoops, *SE);

        // If we normalized the expression, but denormalization doesn't give the
        // original one, discard this user.
        if (OriginalISE != DenormalizedISE) {
          LLVM_DEBUG(dbgs()
                     << "   DISCARDING (NORMALIZATION ISN'T INVERTIBLE): "
                     << *ISE << '\n');
          IVUses.pop_back();
          return false;
        }
      }
      LLVM_DEBUG(if (SE->getSCEV(I) != ISE) dbgs()
                 << "   NORMALIZED TO: " << *ISE << '\n');
    }
  }
  return true;
}

<<<<<<< HEAD
bool IVUsers::AddUsersIfInteresting(Instruction *I) {
  // SCEVExpander can only handle users that are dominated by loops with
  // preheaders. Keep track of all loops that are only dominated by preheader
  // loops so we don't traverse the domtree for each user.
  SmallPtrSet<Loop*,16> PreheaderLoopNests;

  return AddUsersImpl(I, PreheaderLoopNests, /*AllowNonNative=*/true);
}

=======
>>>>>>> f108c7f5
IVStrideUse &IVUsers::AddUser(Instruction *User, Value *Operand) {
  IVUses.push_back(new IVStrideUse(this, User, Operand));
  return IVUses.back();
}

IVUsers::IVUsers(Loop *L, AssumptionCache *AC, LoopInfo *LI, DominatorTree *DT,
                 ScalarEvolution *SE)
    : L(L), AC(AC), LI(LI), DT(DT), SE(SE), IVUses() {
  // Collect ephemeral values so that AddUsersIfInteresting skips them.
  EphValues.clear();
  CodeMetrics::collectEphemeralValues(L, AC, EphValues);

  // Find all uses of induction variables in this loop, and categorize
  // them by stride.  Start by finding all of the PHI nodes in the header for
  // this loop.  If they are induction variables, inspect their uses.
  for (BasicBlock::iterator I = L->getHeader()->begin(); isa<PHINode>(I); ++I)
    (void)AddUsersIfInteresting(&*I);
}

void IVUsers::print(raw_ostream &OS, const Module *M) const {
  OS << "IV Users for loop ";
  L->getHeader()->printAsOperand(OS, false);
  if (SE->hasLoopInvariantBackedgeTakenCount(L)) {
    OS << " with backedge-taken count " << *SE->getBackedgeTakenCount(L);
  }
  OS << ":\n";

  for (const IVStrideUse &IVUse : IVUses) {
    OS << "  ";
    IVUse.getOperandValToReplace()->printAsOperand(OS, false);
    OS << " = " << *getReplacementExpr(IVUse);
    for (auto PostIncLoop : IVUse.PostIncLoops) {
      OS << " (post-inc with loop ";
      PostIncLoop->getHeader()->printAsOperand(OS, false);
      OS << ")";
    }
    OS << " in  ";
    if (IVUse.getUser())
      IVUse.getUser()->print(OS);
    else
      OS << "Printing <null> User";
    OS << '\n';
  }
}

#if !defined(NDEBUG) || defined(LLVM_ENABLE_DUMP)
LLVM_DUMP_METHOD void IVUsers::dump() const { print(dbgs()); }
#endif

void IVUsers::releaseMemory() {
  Processed.clear();
  IVUses.clear();
}

IVUsersWrapperPass::IVUsersWrapperPass() : LoopPass(ID) {
  initializeIVUsersWrapperPassPass(*PassRegistry::getPassRegistry());
}

void IVUsersWrapperPass::getAnalysisUsage(AnalysisUsage &AU) const {
  AU.addRequired<AssumptionCacheTracker>();
  AU.addRequired<LoopInfoWrapperPass>();
  AU.addRequired<DominatorTreeWrapperPass>();
  AU.addRequired<ScalarEvolutionWrapperPass>();
  AU.setPreservesAll();
}

bool IVUsersWrapperPass::runOnLoop(Loop *L, LPPassManager &LPM) {
  auto *AC = &getAnalysis<AssumptionCacheTracker>().getAssumptionCache(
      *L->getHeader()->getParent());
  auto *LI = &getAnalysis<LoopInfoWrapperPass>().getLoopInfo();
  auto *DT = &getAnalysis<DominatorTreeWrapperPass>().getDomTree();
  auto *SE = &getAnalysis<ScalarEvolutionWrapperPass>().getSE();

  IU.reset(new IVUsers(L, AC, LI, DT, SE));
  return false;
}

void IVUsersWrapperPass::print(raw_ostream &OS, const Module *M) const {
  IU->print(OS, M);
}

void IVUsersWrapperPass::releaseMemory() { IU->releaseMemory(); }

/// getReplacementExpr - Return a SCEV expression which computes the
/// value of the OperandValToReplace.
const SCEV *IVUsers::getReplacementExpr(const IVStrideUse &IU) const {
  return SE->getSCEV(IU.getOperandValToReplace());
}

/// getExpr - Return the expression for the use.
const SCEV *IVUsers::getExpr(const IVStrideUse &IU) const {
  return normalizeForPostIncUse(getReplacementExpr(IU), IU.getPostIncLoops(),
                                *SE);
}

static const SCEVAddRecExpr *findAddRecForLoop(const SCEV *S, const Loop *L) {
  if (const SCEVAddRecExpr *AR = dyn_cast<SCEVAddRecExpr>(S)) {
    if (AR->getLoop() == L)
      return AR;
    return findAddRecForLoop(AR->getStart(), L);
  }

  if (const SCEVAddExpr *Add = dyn_cast<SCEVAddExpr>(S)) {
    for (const auto *Op : Add->operands())
      if (const SCEVAddRecExpr *AR = findAddRecForLoop(Op, L))
        return AR;
    return nullptr;
  }

  return nullptr;
}

const SCEV *IVUsers::getStride(const IVStrideUse &IU, const Loop *L) const {
  if (const SCEVAddRecExpr *AR = findAddRecForLoop(getExpr(IU), L))
    return AR->getStepRecurrence(*SE);
  return nullptr;
}

void IVStrideUse::transformToPostInc(const Loop *L) {
  PostIncLoops.insert(L);
}

void IVStrideUse::deleted() {
  // Remove this user from the list.
  Parent->Processed.erase(this->getUser());
  Parent->IVUses.erase(this);
  // this now dangles!
}<|MERGE_RESOLUTION|>--- conflicted
+++ resolved
@@ -134,19 +134,10 @@
   return true;
 }
 
-<<<<<<< HEAD
 /// AddUsersImpl - Inspect the specified instruction.  If it is a
 /// reducible SCEV, recursively add its users to the IVUsesByStride set and
 /// return true.  Otherwise, return false.
-bool IVUsers::AddUsersImpl(Instruction *I,
-                           SmallPtrSetImpl<Loop *> &PreheaderLoopNests,
-                           bool AllowNonNative) {
-=======
-/// Inspect the specified instruction.  If it is a reducible SCEV, recursively
-/// add its users to the IVUsesByStride set and return true.  Otherwise, return
-/// false.
-bool IVUsers::AddUsersIfInteresting(Instruction *I) {
->>>>>>> f108c7f5
+bool IVUsers::AddUsersImpl(Instruction *I, bool AllowNonNative) {
   const DataLayout &DL = I->getModule()->getDataLayout();
 
   // Add this IV user to the Processed set before returning false to ensure that
@@ -208,21 +199,12 @@
     bool AddUserToIVUsers = false;
     if (LI->getLoopFor(User->getParent()) != L) {
       if (isa<PHINode>(User) || Processed.count(User) ||
-<<<<<<< HEAD
-          !AddUsersImpl(User, PreheaderLoopNests, AllowNonNative)) {
-=======
-          !AddUsersIfInteresting(User)) {
->>>>>>> f108c7f5
+          !AddUsersImpl(User, AllowNonNative)) {
         LLVM_DEBUG(dbgs() << "FOUND USER in other loop: " << *User << '\n'
                           << "   OF SCEV: " << *ISE << '\n');
         AddUserToIVUsers = true;
       }
-<<<<<<< HEAD
-    } else if (Processed.count(User) ||
-               !AddUsersImpl(User, PreheaderLoopNests, AllowNonNative)) {
-=======
-    } else if (Processed.count(User) || !AddUsersIfInteresting(User)) {
->>>>>>> f108c7f5
+    } else if (Processed.count(User) || !AddUsersImpl(User, AllowNonNative)) {
       LLVM_DEBUG(dbgs() << "FOUND USER: " << *User << '\n'
                         << "   OF SCEV: " << *ISE << '\n');
       AddUserToIVUsers = true;
@@ -271,18 +253,10 @@
   return true;
 }
 
-<<<<<<< HEAD
 bool IVUsers::AddUsersIfInteresting(Instruction *I) {
-  // SCEVExpander can only handle users that are dominated by loops with
-  // preheaders. Keep track of all loops that are only dominated by preheader
-  // loops so we don't traverse the domtree for each user.
-  SmallPtrSet<Loop*,16> PreheaderLoopNests;
-
-  return AddUsersImpl(I, PreheaderLoopNests, /*AllowNonNative=*/true);
-}
-
-=======
->>>>>>> f108c7f5
+  return AddUsersImpl(I, /*AllowNonNative=*/true);
+}
+
 IVStrideUse &IVUsers::AddUser(Instruction *User, Value *Operand) {
   IVUses.push_back(new IVStrideUse(this, User, Operand));
   return IVUses.back();
