--- conflicted
+++ resolved
@@ -177,12 +177,8 @@
 Legalizer::legalizeMachineFunction(MachineFunction &MF, const LegalizerInfo &LI,
                                    ArrayRef<GISelChangeObserver *> AuxObservers,
                                    LostDebugLocObserver &LocObserver,
-<<<<<<< HEAD
-                                   MachineIRBuilder &MIRBuilder, GISelKnownBits *KB) {
-=======
                                    MachineIRBuilder &MIRBuilder,
                                    GISelKnownBits *KB) {
->>>>>>> 2bea2d7b
   MIRBuilder.setMF(MF);
   MachineRegisterInfo &MRI = MF.getRegInfo();
 
@@ -352,13 +348,8 @@
   GISelKnownBits *KB = &getAnalysis<GISelKnownBitsAnalysis>().get(MF);
 
   const LegalizerInfo &LI = *MF.getSubtarget().getLegalizerInfo();
-<<<<<<< HEAD
-  MFResult Result =
-      legalizeMachineFunction(MF, LI, AuxObservers, LocObserver, *MIRBuilder, KB);
-=======
   MFResult Result = legalizeMachineFunction(MF, LI, AuxObservers, LocObserver,
                                             *MIRBuilder, KB);
->>>>>>> 2bea2d7b
 
   if (Result.FailedOn) {
     reportGISelFailure(MF, TPC, MORE, "gisel-legalize",
