//===- RegAllocGreedy.cpp - greedy register allocator ---------------------===//
//
// Part of the LLVM Project, under the Apache License v2.0 with LLVM Exceptions.
// See https://llvm.org/LICENSE.txt for license information.
// SPDX-License-Identifier: Apache-2.0 WITH LLVM-exception
//
//===----------------------------------------------------------------------===//
//
// This file defines the RAGreedy function pass for register allocation in
// optimized builds.
//
//===----------------------------------------------------------------------===//

#include "RegAllocGreedy.h"
#include "AllocationOrder.h"
#include "InterferenceCache.h"
#include "LiveDebugVariables.h"
#include "RegAllocBase.h"
#include "RegAllocEvictionAdvisor.h"
#include "SpillPlacement.h"
#include "SplitKit.h"
#include "llvm/ADT/ArrayRef.h"
#include "llvm/ADT/BitVector.h"
#include "llvm/ADT/DenseMap.h"
#include "llvm/ADT/IndexedMap.h"
#include "llvm/ADT/MapVector.h"
#include "llvm/ADT/SetVector.h"
#include "llvm/ADT/SmallPtrSet.h"
#include "llvm/ADT/SmallSet.h"
#include "llvm/ADT/SmallVector.h"
#include "llvm/ADT/Statistic.h"
#include "llvm/ADT/StringRef.h"
#include "llvm/Analysis/AliasAnalysis.h"
#include "llvm/Analysis/OptimizationRemarkEmitter.h"
#include "llvm/CodeGen/CalcSpillWeights.h"
#include "llvm/CodeGen/EdgeBundles.h"
#include "llvm/CodeGen/LiveInterval.h"
#include "llvm/CodeGen/LiveIntervalUnion.h"
#include "llvm/CodeGen/LiveIntervals.h"
#include "llvm/CodeGen/LiveRangeEdit.h"
#include "llvm/CodeGen/LiveRegMatrix.h"
#include "llvm/CodeGen/LiveStacks.h"
#include "llvm/CodeGen/MachineBasicBlock.h"
#include "llvm/CodeGen/MachineBlockFrequencyInfo.h"
#include "llvm/CodeGen/MachineDominators.h"
#include "llvm/CodeGen/MachineFrameInfo.h"
#include "llvm/CodeGen/MachineFunction.h"
#include "llvm/CodeGen/MachineFunctionPass.h"
#include "llvm/CodeGen/MachineInstr.h"
#include "llvm/CodeGen/MachineLoopInfo.h"
#include "llvm/CodeGen/MachineOperand.h"
#include "llvm/CodeGen/MachineOptimizationRemarkEmitter.h"
#include "llvm/CodeGen/MachineRegisterInfo.h"
#include "llvm/CodeGen/RegAllocRegistry.h"
#include "llvm/CodeGen/RegisterClassInfo.h"
#include "llvm/CodeGen/SlotIndexes.h"
#include "llvm/CodeGen/Spiller.h"
#include "llvm/CodeGen/TargetInstrInfo.h"
#include "llvm/CodeGen/TargetRegisterInfo.h"
#include "llvm/CodeGen/TargetSubtargetInfo.h"
#include "llvm/CodeGen/VirtRegMap.h"
#include "llvm/IR/DebugInfoMetadata.h"
#include "llvm/IR/Function.h"
#include "llvm/IR/LLVMContext.h"
#include "llvm/MC/MCRegisterInfo.h"
#include "llvm/Pass.h"
#include "llvm/Support/BlockFrequency.h"
#include "llvm/Support/BranchProbability.h"
#include "llvm/Support/CommandLine.h"
#include "llvm/Support/Debug.h"
#include "llvm/Support/MathExtras.h"
#include "llvm/Support/Timer.h"
#include "llvm/Support/raw_ostream.h"
#include "llvm/Target/TargetMachine.h"
#include <algorithm>
#include <cassert>
#include <cstdint>
#include <memory>
#include <queue>
#include <tuple>
#include <utility>

using namespace llvm;

#define DEBUG_TYPE "regalloc"

STATISTIC(NumGlobalSplits, "Number of split global live ranges");
STATISTIC(NumLocalSplits,  "Number of split local live ranges");
STATISTIC(NumEvicted,      "Number of interferences evicted");

static cl::opt<SplitEditor::ComplementSpillMode> SplitSpillMode(
    "split-spill-mode", cl::Hidden,
    cl::desc("Spill mode for splitting live ranges"),
    cl::values(clEnumValN(SplitEditor::SM_Partition, "default", "Default"),
               clEnumValN(SplitEditor::SM_Size, "size", "Optimize for size"),
               clEnumValN(SplitEditor::SM_Speed, "speed", "Optimize for speed")),
    cl::init(SplitEditor::SM_Speed));

static cl::opt<unsigned>
LastChanceRecoloringMaxDepth("lcr-max-depth", cl::Hidden,
                             cl::desc("Last chance recoloring max depth"),
                             cl::init(5));

static cl::opt<unsigned> LastChanceRecoloringMaxInterference(
    "lcr-max-interf", cl::Hidden,
    cl::desc("Last chance recoloring maximum number of considered"
             " interference at a time"),
    cl::init(8));

static cl::opt<bool> ExhaustiveSearch(
    "exhaustive-register-search", cl::NotHidden,
    cl::desc("Exhaustive Search for registers bypassing the depth "
             "and interference cutoffs of last chance recoloring"),
    cl::Hidden);

static cl::opt<bool> EnableDeferredSpilling(
    "enable-deferred-spilling", cl::Hidden,
    cl::desc("Instead of spilling a variable right away, defer the actual "
             "code insertion to the end of the allocation. That way the "
             "allocator might still find a suitable coloring for this "
             "variable because of other evicted variables."),
    cl::init(false));

// FIXME: Find a good default for this flag and remove the flag.
static cl::opt<unsigned>
CSRFirstTimeCost("regalloc-csr-first-time-cost",
              cl::desc("Cost for first time use of callee-saved register."),
              cl::init(0), cl::Hidden);

static cl::opt<bool> ConsiderLocalIntervalCost(
    "consider-local-interval-cost", cl::Hidden,
    cl::desc("Consider the cost of local intervals created by a split "
             "candidate when choosing the best split candidate."),
    cl::init(false));

static RegisterRegAlloc greedyRegAlloc("greedy", "greedy register allocator",
                                       createGreedyRegisterAllocator);

char RAGreedy::ID = 0;
char &llvm::RAGreedyID = RAGreedy::ID;

INITIALIZE_PASS_BEGIN(RAGreedy, "greedy",
                "Greedy Register Allocator", false, false)
INITIALIZE_PASS_DEPENDENCY(LiveDebugVariables)
INITIALIZE_PASS_DEPENDENCY(SlotIndexes)
INITIALIZE_PASS_DEPENDENCY(LiveIntervals)
INITIALIZE_PASS_DEPENDENCY(RegisterCoalescer)
INITIALIZE_PASS_DEPENDENCY(MachineScheduler)
INITIALIZE_PASS_DEPENDENCY(LiveStacks)
INITIALIZE_PASS_DEPENDENCY(MachineDominatorTree)
INITIALIZE_PASS_DEPENDENCY(MachineLoopInfo)
INITIALIZE_PASS_DEPENDENCY(VirtRegMap)
INITIALIZE_PASS_DEPENDENCY(LiveRegMatrix)
INITIALIZE_PASS_DEPENDENCY(EdgeBundles)
INITIALIZE_PASS_DEPENDENCY(SpillPlacement)
INITIALIZE_PASS_DEPENDENCY(MachineOptimizationRemarkEmitterPass)
INITIALIZE_PASS_DEPENDENCY(RegAllocEvictionAdvisorAnalysis)
INITIALIZE_PASS_END(RAGreedy, "greedy",
                "Greedy Register Allocator", false, false)

#ifndef NDEBUG
const char *const RAGreedy::StageName[] = {
    "RS_New",
    "RS_Assign",
    "RS_Split",
    "RS_Split2",
    "RS_LightSpill",
    "RS_Spill",
    "RS_Memory",
    "RS_Done"
};
#endif

// Hysteresis to use when comparing floats.
// This helps stabilize decisions based on float comparisons.
const float Hysteresis = (2007 / 2048.0f); // 0.97998046875

FunctionPass* llvm::createGreedyRegisterAllocator() {
  return new RAGreedy();
}

namespace llvm {
FunctionPass* createGreedyRegisterAllocator(
  std::function<bool(const TargetRegisterInfo &TRI,
                     const TargetRegisterClass &RC)> Ftor);

}

FunctionPass* llvm::createGreedyRegisterAllocator(
  std::function<bool(const TargetRegisterInfo &TRI,
                     const TargetRegisterClass &RC)> Ftor) {
  return new RAGreedy(Ftor);
}

RAGreedy::RAGreedy(RegClassFilterFunc F):
  MachineFunctionPass(ID),
  RegAllocBase(F) {
}

void RAGreedy::getAnalysisUsage(AnalysisUsage &AU) const {
  AU.setPreservesCFG();
  AU.addRequired<MachineBlockFrequencyInfo>();
  AU.addPreserved<MachineBlockFrequencyInfo>();
  AU.addRequired<AAResultsWrapperPass>();
  AU.addPreserved<AAResultsWrapperPass>();
  AU.addRequired<LiveIntervals>();
  AU.addPreserved<LiveIntervals>();
  AU.addRequired<SlotIndexes>();
  AU.addPreserved<SlotIndexes>();
  AU.addRequired<LiveDebugVariables>();
  AU.addPreserved<LiveDebugVariables>();
  AU.addRequired<LiveStacks>();
  AU.addPreserved<LiveStacks>();
  AU.addRequired<MachineDominatorTree>();
  AU.addPreserved<MachineDominatorTree>();
  AU.addRequired<MachineLoopInfo>();
  AU.addPreserved<MachineLoopInfo>();
  AU.addRequired<VirtRegMap>();
  AU.addPreserved<VirtRegMap>();
  AU.addRequired<LiveRegMatrix>();
  AU.addPreserved<LiveRegMatrix>();
  AU.addRequired<EdgeBundles>();
  AU.addRequired<SpillPlacement>();
  AU.addRequired<MachineOptimizationRemarkEmitterPass>();
  AU.addRequired<RegAllocEvictionAdvisorAnalysis>();
  MachineFunctionPass::getAnalysisUsage(AU);
}

//===----------------------------------------------------------------------===//
//                     LiveRangeEdit delegate methods
//===----------------------------------------------------------------------===//

bool RAGreedy::LRE_CanEraseVirtReg(Register VirtReg) {
  LiveInterval &LI = LIS->getInterval(VirtReg);
  if (VRM->hasPhys(VirtReg)) {
    Matrix->unassign(LI);
    aboutToRemoveInterval(LI);
    return true;
  }
  // Unassigned virtreg is probably in the priority queue.
  // RegAllocBase will erase it after dequeueing.
  // Nonetheless, clear the live-range so that the debug
  // dump will show the right state for that VirtReg.
  LI.clear();
  return false;
}

void RAGreedy::LRE_WillShrinkVirtReg(Register VirtReg) {
  if (!VRM->hasPhys(VirtReg))
    return;

  // Register is assigned, put it back on the queue for reassignment.
  LiveInterval &LI = LIS->getInterval(VirtReg);
  Matrix->unassign(LI);
  RegAllocBase::enqueue(&LI);
}

void RAGreedy::LRE_DidCloneVirtReg(Register New, Register Old) {
  ExtraInfo->LRE_DidCloneVirtReg(New, Old);
}

void RAGreedy::ExtraRegInfo::LRE_DidCloneVirtReg(Register New, Register Old) {
  // Cloning a register we haven't even heard about yet?  Just ignore it.
  if (!Info.inBounds(Old))
    return;

  // LRE may clone a virtual register because dead code elimination causes it to
  // be split into connected components. The new components are much smaller
  // than the original, so they should get a new chance at being assigned.
  // same stage as the parent.
  Info[Old].Stage = RS_Assign;
  Info.grow(New.id());
  Info[New] = Info[Old];
}

void RAGreedy::releaseMemory() {
  SpillerInstance.reset();
  GlobalCand.clear();
}

void RAGreedy::enqueueImpl(const LiveInterval *LI) { enqueue(Queue, LI); }

void RAGreedy::enqueue(PQueue &CurQueue, const LiveInterval *LI) {
  // Prioritize live ranges by size, assigning larger ranges first.
  // The queue holds (size, reg) pairs.
  const unsigned Size = LI->getSize();
  const Register Reg = LI->reg();
  assert(Reg.isVirtual() && "Can only enqueue virtual registers");
  unsigned Prio;

  auto Stage = ExtraInfo->getOrInitStage(Reg);
  if (Stage == RS_New) {
    Stage = RS_Assign;
    ExtraInfo->setStage(Reg, Stage);
  }
  if (Stage == RS_Split) {
    // Unsplit ranges that couldn't be allocated immediately are deferred until
    // everything else has been allocated.
    Prio = Size;
  } else if (Stage == RS_Memory) {
    // Memory operand should be considered last.
    // Change the priority such that Memory operand are assigned in
    // the reverse order that they came in.
    // TODO: Make this a member variable and probably do something about hints.
    static unsigned MemOp = 0;
    Prio = MemOp++;
  } else {
    // Giant live ranges fall back to the global assignment heuristic, which
    // prevents excessive spilling in pathological cases.
    bool ReverseLocal = TRI->reverseLocalAssignment();
    const TargetRegisterClass &RC = *MRI->getRegClass(Reg);
    bool ForceGlobal = !ReverseLocal &&
      (Size / SlotIndex::InstrDist) > (2 * RCI.getNumAllocatableRegs(&RC));

    if (Stage == RS_Assign && !ForceGlobal && !LI->empty() &&
        LIS->intervalIsInOneMBB(*LI)) {
      // Allocate original local ranges in linear instruction order. Since they
      // are singly defined, this produces optimal coloring in the absence of
      // global interference and other constraints.
      if (!ReverseLocal)
        Prio = LI->beginIndex().getInstrDistance(Indexes->getLastIndex());
      else {
        // Allocating bottom up may allow many short LRGs to be assigned first
        // to one of the cheap registers. This could be much faster for very
        // large blocks on targets with many physical registers.
        Prio = Indexes->getZeroIndex().getInstrDistance(LI->endIndex());
      }
      Prio |= RC.AllocationPriority << 24;
    } else {
      // Allocate global and split ranges in long->short order. Long ranges that
      // don't fit should be spilled (or split) ASAP so they don't create
      // interference.  Mark a bit to prioritize global above local ranges.
      Prio = (1u << 29) + Size;

      Prio |= RC.AllocationPriority << 24;
    }
    // Mark a higher bit to prioritize global and local above RS_Split.
    Prio |= (1u << 31);

    // Boost ranges that have a physical register hint.
    if (VRM->hasKnownPreference(Reg))
      Prio |= (1u << 30);
  }
  // The virtual register number is a tie breaker for same-sized ranges.
  // Give lower vreg numbers higher priority to assign them first.
  CurQueue.push(std::make_pair(Prio, ~Reg));
}

const LiveInterval *RAGreedy::dequeue() { return dequeue(Queue); }

const LiveInterval *RAGreedy::dequeue(PQueue &CurQueue) {
  if (CurQueue.empty())
    return nullptr;
  LiveInterval *LI = &LIS->getInterval(~CurQueue.top().second);
  CurQueue.pop();
  return LI;
}

//===----------------------------------------------------------------------===//
//                            Direct Assignment
//===----------------------------------------------------------------------===//

/// tryAssign - Try to assign VirtReg to an available register.
MCRegister RAGreedy::tryAssign(const LiveInterval &VirtReg,
                               AllocationOrder &Order,
                               SmallVectorImpl<Register> &NewVRegs,
                               const SmallVirtRegSet &FixedRegisters) {
  MCRegister PhysReg;
  for (auto I = Order.begin(), E = Order.end(); I != E && !PhysReg; ++I) {
    assert(*I);
    if (!Matrix->checkInterference(VirtReg, *I)) {
      if (I.isHint())
        return *I;
      else
        PhysReg = *I;
    }
  }
  if (!PhysReg.isValid())
    return PhysReg;

  // PhysReg is available, but there may be a better choice.

  // If we missed a simple hint, try to cheaply evict interference from the
  // preferred register.
  if (Register Hint = MRI->getSimpleHint(VirtReg.reg()))
    if (Order.isHint(Hint)) {
      MCRegister PhysHint = Hint.asMCReg();
      LLVM_DEBUG(dbgs() << "missed hint " << printReg(PhysHint, TRI) << '\n');

      if (EvictAdvisor->canEvictHintInterference(VirtReg, PhysHint,
                                                 FixedRegisters)) {
        evictInterference(VirtReg, PhysHint, NewVRegs);
        return PhysHint;
      }
      // Record the missed hint, we may be able to recover
      // at the end if the surrounding allocation changed.
      SetOfBrokenHints.insert(&VirtReg);
    }

  // Try to evict interference from a cheaper alternative.
  uint8_t Cost = RegCosts[PhysReg];

  // Most registers have 0 additional cost.
  if (!Cost)
    return PhysReg;

  LLVM_DEBUG(dbgs() << printReg(PhysReg, TRI) << " is available at cost "
                    << (unsigned)Cost << '\n');
  MCRegister CheapReg = tryEvict(VirtReg, Order, NewVRegs, Cost, FixedRegisters);
  return CheapReg ? CheapReg : PhysReg;
}

//===----------------------------------------------------------------------===//
//                         Interference eviction
//===----------------------------------------------------------------------===//

Register RegAllocEvictionAdvisor::canReassign(const LiveInterval &VirtReg,
                                              Register PrevReg) const {
  auto Order =
      AllocationOrder::create(VirtReg.reg(), *VRM, RegClassInfo, Matrix);
  MCRegister PhysReg;
  for (auto I = Order.begin(), E = Order.end(); I != E && !PhysReg; ++I) {
    if ((*I).id() == PrevReg.id())
      continue;

    MCRegUnitIterator Units(*I, TRI);
    for (; Units.isValid(); ++Units) {
      // Instantiate a "subquery", not to be confused with the Queries array.
      LiveIntervalUnion::Query subQ(VirtReg, Matrix->getLiveUnions()[*Units]);
      if (subQ.checkInterference())
        break;
    }
    // If no units have interference, break out with the current PhysReg.
    if (!Units.isValid())
      PhysReg = *I;
  }
  if (PhysReg)
    LLVM_DEBUG(dbgs() << "can reassign: " << VirtReg << " from "
                      << printReg(PrevReg, TRI) << " to "
                      << printReg(PhysReg, TRI) << '\n');
  return PhysReg;
}

<<<<<<< HEAD
/// shouldEvict - determine if A should evict the assigned live range B. The
/// eviction policy defined by this function together with the allocation order
/// defined by enqueue() decides which registers ultimately end up being split
/// and spilled.
///
/// Cascade numbers are used to prevent infinite loops if this function is a
/// cyclic relation.
///
/// @param A          The live range to be assigned.
/// @param IsHint     True when A is about to be assigned to its preferred
///                   register.
/// @param B          The live range to be evicted.
/// @param BreaksHint True when B is already assigned to its preferred register.
bool DefaultEvictionAdvisor::shouldEvict(LiveInterval &A, bool IsHint,
                                         LiveInterval &B,
                                         bool BreaksHint) const {
  bool CanSplit = ExtraInfo->getStage(B) < RS_Spill;

  // Be fairly aggressive about following hints as long as the evictee can be
  // split.
  if (CanSplit && IsHint && !BreaksHint)
    return true;

  if (A.weight() > B.weight()) {
    LLVM_DEBUG(dbgs() << "should evict: " << B << " w= " << B.weight() << '\n');
    return true;
  }
  return false;
}

// Determine if any of the definitions or uses of a VirtReg have constraints
// that could hypothetically be widened if the register were fully split around
// instructions. It makes sense to evict unspillable regs where this is true,
// since splitting them may widen the register classes enough to avoid the
// conflict with another unspillable reg.
bool canWiden(const MachineRegisterInfo *MRI, const TargetInstrInfo *TII, const TargetRegisterInfo *TRI, Register Reg) {
  const TargetRegisterClass *RC = MRI->getRegClass(Reg);
  for (MachineInstr& MI : MRI->use_instructions(Reg)) {
    for (unsigned OpIdx = 0, OpEnd = MI.getNumOperands(); OpIdx != OpEnd; ++OpIdx) {
      const MachineOperand &MO = MI.getOperand(OpIdx);
      if (!MO.isReg() || MO.getReg() != Reg)
        continue;
      const TargetRegisterClass *MORC = MI.getRegClassConstraint(OpIdx, TII, TRI);
      if (!MORC || MORC->hasSubClass(RC))
        return true;
    }
  }
  return false;
}

/// canEvictInterference - Return true if all interferences between VirtReg and
/// PhysReg can be evicted.
/// canEvictHintInterference - return true if the interference for VirtReg
/// on the PhysReg, which is VirtReg's hint, can be evicted in favor of VirtReg.
bool DefaultEvictionAdvisor::canEvictHintInterference(
    LiveInterval &VirtReg, MCRegister PhysReg,
    const SmallVirtRegSet &FixedRegisters) const {
  EvictionCost MaxCost;
  MaxCost.setBrokenHints(1);
  return canEvictInterferenceBasedOnCost(VirtReg, PhysReg, true, MaxCost,
                                         FixedRegisters);
}

/// canEvictInterferenceBasedOnCost - Return true if all interferences between
/// VirtReg and PhysReg can be evicted.
///
/// @param VirtReg Live range that is about to be assigned.
/// @param PhysReg Desired register for assignment.
/// @param IsHint  True when PhysReg is VirtReg's preferred register.
/// @param MaxCost Only look for cheaper candidates and update with new cost
///                when returning true.
/// @returns True when interference can be evicted cheaper than MaxCost.
bool DefaultEvictionAdvisor::canEvictInterferenceBasedOnCost(
    LiveInterval &VirtReg, MCRegister PhysReg, bool IsHint,
    EvictionCost &MaxCost, const SmallVirtRegSet &FixedRegisters) const {
  // It is only possible to evict virtual register interference.
  if (Matrix->checkInterference(VirtReg, PhysReg) > LiveRegMatrix::IK_VirtReg)
    return false;

  bool IsLocal = LIS->intervalIsInOneMBB(VirtReg);

  // Find VirtReg's cascade number. This will be unassigned if VirtReg was never
  // involved in an eviction before. If a cascade number was assigned, deny
  // evicting anything with the same or a newer cascade number. This prevents
  // infinite eviction loops.
  //
  // This works out so a register without a cascade number is allowed to evict
  // anything, and it can be evicted by anything.
  unsigned Cascade = ExtraInfo->getCascadeOrCurrentNext(VirtReg.reg());

  EvictionCost Cost;
  for (MCRegUnitIterator Units(PhysReg, TRI); Units.isValid(); ++Units) {
    LiveIntervalUnion::Query &Q = Matrix->query(VirtReg, *Units);
    // If there is 10 or more interferences, chances are one is heavier.
    const auto &Interferences = Q.interferingVRegs(10);
    if (Interferences.size() >= 10)
      return false;

    // Check if any interfering live range is heavier than MaxWeight.
    for (LiveInterval *Intf : reverse(Interferences)) {
      assert(Register::isVirtualRegister(Intf->reg()) &&
             "Only expecting virtual register interference from query");

      // Do not allow eviction of a virtual register if we are in the middle
      // of last-chance recoloring and this virtual register is one that we
      // have scavenged a physical register for.
      if (FixedRegisters.count(Intf->reg()))
        return false;

      // Never evict spill products. They cannot split or spill.
      if (ExtraInfo->getStage(*Intf) == RS_Done)
        return false;
      // Once a live range becomes small enough, it is urgent that we find a
      // register for it. This is indicated by an infinite spill weight. These
      // urgent live ranges get to evict almost anything.
      //
      // Also allow urgent evictions of unspillable ranges from a strictly
      // larger allocation order.
      bool Urgent =
          !VirtReg.isSpillable() &&
          (Intf->isSpillable() ||
           RegClassInfo.getNumAllocatableRegs(MRI->getRegClass(VirtReg.reg())) <
               RegClassInfo.getNumAllocatableRegs(
                   MRI->getRegClass(Intf->reg())) ||
           (!canWiden(MRI, TII, TRI, VirtReg.reg()) &&
            canWiden(MRI, TII, TRI, Intf->reg())) ||
           (VirtReg.isZeroLength(LIS->getSlotIndexes()) &&
            !Intf->isZeroLength(LIS->getSlotIndexes())));

      // Only evict older cascades or live ranges without a cascade.
      unsigned IntfCascade = ExtraInfo->getCascade(Intf->reg());
      if (Cascade <= IntfCascade) {
        if (!Urgent)
          return false;
        // We permit breaking cascades for urgent evictions. It should be the
        // last resort, though, so make it really expensive.
        Cost.BrokenHints += 10;
      }
      // Would this break a satisfied hint?
      bool BreaksHint = VRM->hasPreferredPhys(Intf->reg());
      // Update eviction cost.
      Cost.BrokenHints += BreaksHint;
      Cost.MaxWeight = std::max(Cost.MaxWeight, Intf->weight());
      // Abort if this would be too expensive.
      if (!(Cost < MaxCost))
        return false;
      if (Urgent)
        continue;
      // Apply the eviction policy for non-urgent evictions.
      if (!shouldEvict(VirtReg, IsHint, *Intf, BreaksHint))
        return false;
      // If !MaxCost.isMax(), then we're just looking for a cheap register.
      // Evicting another local live range in this case could lead to suboptimal
      // coloring.
      if (!MaxCost.isMax() && IsLocal && LIS->intervalIsInOneMBB(*Intf) &&
          (!EnableLocalReassign || !canReassign(*Intf, PhysReg))) {
        return false;
      }
    }
  }
  MaxCost = Cost;
  return true;
}

=======
>>>>>>> a3beb340
/// Return true if all interferences between VirtReg and PhysReg between
/// Start and End can be evicted.
///
/// \param VirtReg Live range that is about to be assigned.
/// \param PhysReg Desired register for assignment.
/// \param Start   Start of range to look for interferences.
/// \param End     End of range to look for interferences.
/// \param MaxCost Only look for cheaper candidates and update with new cost
///                when returning true.
/// \return True when interference can be evicted cheaper than MaxCost.
bool RAGreedy::canEvictInterferenceInRange(const LiveInterval &VirtReg,
                                           MCRegister PhysReg, SlotIndex Start,
                                           SlotIndex End,
                                           EvictionCost &MaxCost) const {
  EvictionCost Cost;

  for (MCRegUnitIterator Units(PhysReg, TRI); Units.isValid(); ++Units) {
    LiveIntervalUnion::Query &Q = Matrix->query(VirtReg, *Units);

    // Check if any interfering live range is heavier than MaxWeight.
    for (const LiveInterval *Intf : reverse(Q.interferingVRegs())) {
      // Check if interference overlast the segment in interest.
      if (!Intf->overlaps(Start, End))
        continue;

      // Cannot evict non virtual reg interference.
      if (!Register::isVirtualRegister(Intf->reg()))
        return false;
      // Never evict spill products. They cannot split or spill.
      if (ExtraInfo->getStage(*Intf) == RS_Done)
        return false;

      // Would this break a satisfied hint?
      bool BreaksHint = VRM->hasPreferredPhys(Intf->reg());
      // Update eviction cost.
      Cost.BrokenHints += BreaksHint;
      Cost.MaxWeight = std::max(Cost.MaxWeight, Intf->weight());
      // Abort if this would be too expensive.
      if (!(Cost < MaxCost))
        return false;
    }
  }

  if (Cost.MaxWeight == 0)
    return false;

  MaxCost = Cost;
  return true;
}

/// Return the physical register that will be best
/// candidate for eviction by a local split interval that will be created
/// between Start and End.
///
/// \param Order            The allocation order
/// \param VirtReg          Live range that is about to be assigned.
/// \param Start            Start of range to look for interferences
/// \param End              End of range to look for interferences
/// \param BestEvictweight  The eviction cost of that eviction
/// \return The PhysReg which is the best candidate for eviction and the
/// eviction cost in BestEvictweight
MCRegister RAGreedy::getCheapestEvicteeWeight(const AllocationOrder &Order,
                                              const LiveInterval &VirtReg,
                                              SlotIndex Start, SlotIndex End,
                                              float *BestEvictweight) const {
  EvictionCost BestEvictCost;
  BestEvictCost.setMax();
  BestEvictCost.MaxWeight = VirtReg.weight();
  MCRegister BestEvicteePhys;

  // Go over all physical registers and find the best candidate for eviction
  for (MCRegister PhysReg : Order.getOrder()) {

    if (!canEvictInterferenceInRange(VirtReg, PhysReg, Start, End,
                                     BestEvictCost))
      continue;

    // Best so far.
    BestEvicteePhys = PhysReg;
  }
  *BestEvictweight = BestEvictCost.MaxWeight;
  return BestEvicteePhys;
}

/// evictInterference - Evict any interferring registers that prevent VirtReg
/// from being assigned to Physreg. This assumes that canEvictInterference
/// returned true.
void RAGreedy::evictInterference(const LiveInterval &VirtReg,
                                 MCRegister PhysReg,
                                 SmallVectorImpl<Register> &NewVRegs) {
  // Make sure that VirtReg has a cascade number, and assign that cascade
  // number to every evicted register. These live ranges than then only be
  // evicted by a newer cascade, preventing infinite loops.
  unsigned Cascade = ExtraInfo->getOrAssignNewCascade(VirtReg.reg());

  LLVM_DEBUG(dbgs() << "evicting " << printReg(PhysReg, TRI)
                    << " interference: Cascade " << Cascade << '\n');

  // Collect all interfering virtregs first.
  SmallVector<const LiveInterval *, 8> Intfs;
  for (MCRegUnitIterator Units(PhysReg, TRI); Units.isValid(); ++Units) {
    LiveIntervalUnion::Query &Q = Matrix->query(VirtReg, *Units);
    // We usually have the interfering VRegs cached so collectInterferingVRegs()
    // should be fast, we may need to recalculate if when different physregs
    // overlap the same register unit so we had different SubRanges queried
    // against it.
    ArrayRef<const LiveInterval *> IVR = Q.interferingVRegs();
    Intfs.append(IVR.begin(), IVR.end());
  }

  // Evict them second. This will invalidate the queries.
  for (const LiveInterval *Intf : Intfs) {
    // The same VirtReg may be present in multiple RegUnits. Skip duplicates.
    if (!VRM->hasPhys(Intf->reg()))
      continue;

    LastEvicted.addEviction(PhysReg, VirtReg.reg(), Intf->reg());

    Matrix->unassign(*Intf);
    assert((ExtraInfo->getCascade(Intf->reg()) < Cascade ||
            VirtReg.isSpillable() < Intf->isSpillable()) &&
           "Cannot decrease cascade number, illegal eviction");
    ExtraInfo->setCascade(Intf->reg(), Cascade);
    ++NumEvicted;
    NewVRegs.push_back(Intf->reg());
  }
}

/// Returns true if the given \p PhysReg is a callee saved register and has not
/// been used for allocation yet.
bool RegAllocEvictionAdvisor::isUnusedCalleeSavedReg(MCRegister PhysReg) const {
  MCRegister CSR = RegClassInfo.getLastCalleeSavedAlias(PhysReg);
  if (!CSR)
    return false;

  return !Matrix->isPhysRegUsed(PhysReg);
}

Optional<unsigned>
RegAllocEvictionAdvisor::getOrderLimit(const LiveInterval &VirtReg,
                                       const AllocationOrder &Order,
                                       unsigned CostPerUseLimit) const {
  unsigned OrderLimit = Order.getOrder().size();

  if (CostPerUseLimit < uint8_t(~0u)) {
    // Check of any registers in RC are below CostPerUseLimit.
    const TargetRegisterClass *RC = MRI->getRegClass(VirtReg.reg());
    uint8_t MinCost = RegClassInfo.getMinCost(RC);
    if (MinCost >= CostPerUseLimit) {
      LLVM_DEBUG(dbgs() << TRI->getRegClassName(RC) << " minimum cost = "
                        << MinCost << ", no cheaper registers to be found.\n");
      return None;
    }

    // It is normal for register classes to have a long tail of registers with
    // the same cost. We don't need to look at them if they're too expensive.
    if (RegCosts[Order.getOrder().back()] >= CostPerUseLimit) {
      OrderLimit = RegClassInfo.getLastCostChange(RC);
      LLVM_DEBUG(dbgs() << "Only trying the first " << OrderLimit
                        << " regs.\n");
    }
  }
  return OrderLimit;
}

bool RegAllocEvictionAdvisor::canAllocatePhysReg(unsigned CostPerUseLimit,
                                                 MCRegister PhysReg) const {
  if (RegCosts[PhysReg] >= CostPerUseLimit)
    return false;
  // The first use of a callee-saved register in a function has cost 1.
  // Don't start using a CSR when the CostPerUseLimit is low.
  if (CostPerUseLimit == 1 && isUnusedCalleeSavedReg(PhysReg)) {
    LLVM_DEBUG(
        dbgs() << printReg(PhysReg, TRI) << " would clobber CSR "
               << printReg(RegClassInfo.getLastCalleeSavedAlias(PhysReg), TRI)
               << '\n');
    return false;
  }
  return true;
}

/// tryEvict - Try to evict all interferences for a physreg.
/// @param  VirtReg Currently unassigned virtual register.
/// @param  Order   Physregs to try.
/// @return         Physreg to assign VirtReg, or 0.
MCRegister RAGreedy::tryEvict(const LiveInterval &VirtReg,
                              AllocationOrder &Order,
                              SmallVectorImpl<Register> &NewVRegs,
                              uint8_t CostPerUseLimit,
                              const SmallVirtRegSet &FixedRegisters) {
  NamedRegionTimer T("evict", "Evict", TimerGroupName, TimerGroupDescription,
                     TimePassesIsEnabled);

  MCRegister BestPhys = EvictAdvisor->tryFindEvictionCandidate(
      VirtReg, Order, CostPerUseLimit, FixedRegisters);
  if (BestPhys.isValid())
    evictInterference(VirtReg, BestPhys, NewVRegs);
  return BestPhys;
}

//===----------------------------------------------------------------------===//
//                              Region Splitting
//===----------------------------------------------------------------------===//

/// addSplitConstraints - Fill out the SplitConstraints vector based on the
/// interference pattern in Physreg and its aliases. Add the constraints to
/// SpillPlacement and return the static cost of this split in Cost, assuming
/// that all preferences in SplitConstraints are met.
/// Return false if there are no bundles with positive bias.
bool RAGreedy::addSplitConstraints(InterferenceCache::Cursor Intf,
                                   BlockFrequency &Cost) {
  ArrayRef<SplitAnalysis::BlockInfo> UseBlocks = SA->getUseBlocks();

  // Reset interference dependent info.
  SplitConstraints.resize(UseBlocks.size());
  BlockFrequency StaticCost = 0;
  for (unsigned I = 0; I != UseBlocks.size(); ++I) {
    const SplitAnalysis::BlockInfo &BI = UseBlocks[I];
    SpillPlacement::BlockConstraint &BC = SplitConstraints[I];

    BC.Number = BI.MBB->getNumber();
    Intf.moveToBlock(BC.Number);
    BC.Entry = BI.LiveIn ? SpillPlacement::PrefReg : SpillPlacement::DontCare;
    BC.Exit = (BI.LiveOut &&
               !LIS->getInstructionFromIndex(BI.LastInstr)->isImplicitDef())
                  ? SpillPlacement::PrefReg
                  : SpillPlacement::DontCare;
    BC.ChangesValue = BI.FirstDef.isValid();

    if (!Intf.hasInterference())
      continue;

    // Number of spill code instructions to insert.
    unsigned Ins = 0;

    // Interference for the live-in value.
    if (BI.LiveIn) {
      if (Intf.first() <= Indexes->getMBBStartIdx(BC.Number)) {
        BC.Entry = SpillPlacement::MustSpill;
        ++Ins;
      } else if (Intf.first() < BI.FirstInstr) {
        BC.Entry = SpillPlacement::PrefSpill;
        ++Ins;
      } else if (Intf.first() < BI.LastInstr) {
        ++Ins;
      }

      // Abort if the spill cannot be inserted at the MBB' start
      if (((BC.Entry == SpillPlacement::MustSpill) ||
           (BC.Entry == SpillPlacement::PrefSpill)) &&
          SlotIndex::isEarlierInstr(BI.FirstInstr,
                                    SA->getFirstSplitPoint(BC.Number)))
        return false;
    }

    // Interference for the live-out value.
    if (BI.LiveOut) {
      if (Intf.last() >= SA->getLastSplitPoint(BC.Number)) {
        BC.Exit = SpillPlacement::MustSpill;
        ++Ins;
      } else if (Intf.last() > BI.LastInstr) {
        BC.Exit = SpillPlacement::PrefSpill;
        ++Ins;
      } else if (Intf.last() > BI.FirstInstr) {
        ++Ins;
      }
    }

    // Accumulate the total frequency of inserted spill code.
    while (Ins--)
      StaticCost += SpillPlacer->getBlockFrequency(BC.Number);
  }
  Cost = StaticCost;

  // Add constraints for use-blocks. Note that these are the only constraints
  // that may add a positive bias, it is downhill from here.
  SpillPlacer->addConstraints(SplitConstraints);
  return SpillPlacer->scanActiveBundles();
}

/// addThroughConstraints - Add constraints and links to SpillPlacer from the
/// live-through blocks in Blocks.
bool RAGreedy::addThroughConstraints(InterferenceCache::Cursor Intf,
                                     ArrayRef<unsigned> Blocks) {
  const unsigned GroupSize = 8;
  SpillPlacement::BlockConstraint BCS[GroupSize];
  unsigned TBS[GroupSize];
  unsigned B = 0, T = 0;

  for (unsigned Number : Blocks) {
    Intf.moveToBlock(Number);

    if (!Intf.hasInterference()) {
      assert(T < GroupSize && "Array overflow");
      TBS[T] = Number;
      if (++T == GroupSize) {
        SpillPlacer->addLinks(makeArrayRef(TBS, T));
        T = 0;
      }
      continue;
    }

    assert(B < GroupSize && "Array overflow");
    BCS[B].Number = Number;

    // Abort if the spill cannot be inserted at the MBB' start
    MachineBasicBlock *MBB = MF->getBlockNumbered(Number);
    auto FirstNonDebugInstr = MBB->getFirstNonDebugInstr();
    if (FirstNonDebugInstr != MBB->end() &&
        SlotIndex::isEarlierInstr(LIS->getInstructionIndex(*FirstNonDebugInstr),
                                  SA->getFirstSplitPoint(Number)))
      return false;
    // Interference for the live-in value.
    if (Intf.first() <= Indexes->getMBBStartIdx(Number))
      BCS[B].Entry = SpillPlacement::MustSpill;
    else
      BCS[B].Entry = SpillPlacement::PrefSpill;

    // Interference for the live-out value.
    if (Intf.last() >= SA->getLastSplitPoint(Number))
      BCS[B].Exit = SpillPlacement::MustSpill;
    else
      BCS[B].Exit = SpillPlacement::PrefSpill;

    if (++B == GroupSize) {
      SpillPlacer->addConstraints(makeArrayRef(BCS, B));
      B = 0;
    }
  }

  SpillPlacer->addConstraints(makeArrayRef(BCS, B));
  SpillPlacer->addLinks(makeArrayRef(TBS, T));
  return true;
}

bool RAGreedy::growRegion(GlobalSplitCandidate &Cand) {
  // Keep track of through blocks that have not been added to SpillPlacer.
  BitVector Todo = SA->getThroughBlocks();
  SmallVectorImpl<unsigned> &ActiveBlocks = Cand.ActiveBlocks;
  unsigned AddedTo = 0;
#ifndef NDEBUG
  unsigned Visited = 0;
#endif

  while (true) {
    ArrayRef<unsigned> NewBundles = SpillPlacer->getRecentPositive();
    // Find new through blocks in the periphery of PrefRegBundles.
    for (unsigned Bundle : NewBundles) {
      // Look at all blocks connected to Bundle in the full graph.
      ArrayRef<unsigned> Blocks = Bundles->getBlocks(Bundle);
      for (unsigned Block : Blocks) {
        if (!Todo.test(Block))
          continue;
        Todo.reset(Block);
        // This is a new through block. Add it to SpillPlacer later.
        ActiveBlocks.push_back(Block);
#ifndef NDEBUG
        ++Visited;
#endif
      }
    }
    // Any new blocks to add?
    if (ActiveBlocks.size() == AddedTo)
      break;

    // Compute through constraints from the interference, or assume that all
    // through blocks prefer spilling when forming compact regions.
    auto NewBlocks = makeArrayRef(ActiveBlocks).slice(AddedTo);
    if (Cand.PhysReg) {
      if (!addThroughConstraints(Cand.Intf, NewBlocks))
        return false;
    } else
      // Provide a strong negative bias on through blocks to prevent unwanted
      // liveness on loop backedges.
      SpillPlacer->addPrefSpill(NewBlocks, /* Strong= */ true);
    AddedTo = ActiveBlocks.size();

    // Perhaps iterating can enable more bundles?
    SpillPlacer->iterate();
  }
  LLVM_DEBUG(dbgs() << ", v=" << Visited);
  return true;
}

/// calcCompactRegion - Compute the set of edge bundles that should be live
/// when splitting the current live range into compact regions.  Compact
/// regions can be computed without looking at interference.  They are the
/// regions formed by removing all the live-through blocks from the live range.
///
/// Returns false if the current live range is already compact, or if the
/// compact regions would form single block regions anyway.
bool RAGreedy::calcCompactRegion(GlobalSplitCandidate &Cand) {
  // Without any through blocks, the live range is already compact.
  if (!SA->getNumThroughBlocks())
    return false;

  // Compact regions don't correspond to any physreg.
  Cand.reset(IntfCache, MCRegister::NoRegister);

  LLVM_DEBUG(dbgs() << "Compact region bundles");

  // Use the spill placer to determine the live bundles. GrowRegion pretends
  // that all the through blocks have interference when PhysReg is unset.
  SpillPlacer->prepare(Cand.LiveBundles);

  // The static split cost will be zero since Cand.Intf reports no interference.
  BlockFrequency Cost;
  if (!addSplitConstraints(Cand.Intf, Cost)) {
    LLVM_DEBUG(dbgs() << ", none.\n");
    return false;
  }

  if (!growRegion(Cand)) {
    LLVM_DEBUG(dbgs() << ", cannot spill all interferences.\n");
    return false;
  }

  SpillPlacer->finish();

  if (!Cand.LiveBundles.any()) {
    LLVM_DEBUG(dbgs() << ", none.\n");
    return false;
  }

  LLVM_DEBUG({
    for (int I : Cand.LiveBundles.set_bits())
      dbgs() << " EB#" << I;
    dbgs() << ".\n";
  });
  return true;
}

/// calcSpillCost - Compute how expensive it would be to split the live range in
/// SA around all use blocks instead of forming bundle regions.
BlockFrequency RAGreedy::calcSpillCost() {
  BlockFrequency Cost = 0;
  ArrayRef<SplitAnalysis::BlockInfo> UseBlocks = SA->getUseBlocks();
  for (const SplitAnalysis::BlockInfo &BI : UseBlocks) {
    unsigned Number = BI.MBB->getNumber();
    // We normally only need one spill instruction - a load or a store.
    Cost += SpillPlacer->getBlockFrequency(Number);

    // Unless the value is redefined in the block.
    if (BI.LiveIn && BI.LiveOut && BI.FirstDef)
      Cost += SpillPlacer->getBlockFrequency(Number);
  }
  return Cost;
}

/// Check if splitting Evictee will create a local split interval in
/// basic block number BBNumber that may cause a bad eviction chain. This is
/// intended to prevent bad eviction sequences like:
/// movl	%ebp, 8(%esp)           # 4-byte Spill
/// movl	%ecx, %ebp
/// movl	%ebx, %ecx
/// movl	%edi, %ebx
/// movl	%edx, %edi
/// cltd
/// idivl	%esi
/// movl	%edi, %edx
/// movl	%ebx, %edi
/// movl	%ecx, %ebx
/// movl	%ebp, %ecx
/// movl	16(%esp), %ebp          # 4 - byte Reload
///
/// Such sequences are created in 2 scenarios:
///
/// Scenario #1:
/// %0 is evicted from physreg0 by %1.
/// Evictee %0 is intended for region splitting with split candidate
/// physreg0 (the reg %0 was evicted from).
/// Region splitting creates a local interval because of interference with the
/// evictor %1 (normally region splitting creates 2 interval, the "by reg"
/// and "by stack" intervals and local interval created when interference
/// occurs).
/// One of the split intervals ends up evicting %2 from physreg1.
/// Evictee %2 is intended for region splitting with split candidate
/// physreg1.
/// One of the split intervals ends up evicting %3 from physreg2, etc.
///
/// Scenario #2
/// %0 is evicted from physreg0 by %1.
/// %2 is evicted from physreg2 by %3 etc.
/// Evictee %0 is intended for region splitting with split candidate
/// physreg1.
/// Region splitting creates a local interval because of interference with the
/// evictor %1.
/// One of the split intervals ends up evicting back original evictor %1
/// from physreg0 (the reg %0 was evicted from).
/// Another evictee %2 is intended for region splitting with split candidate
/// physreg1.
/// One of the split intervals ends up evicting %3 from physreg2, etc.
///
/// \param Evictee  The register considered to be split.
/// \param Cand     The split candidate that determines the physical register
///                 we are splitting for and the interferences.
/// \param BBNumber The number of a BB for which the region split process will
///                 create a local split interval.
/// \param Order    The physical registers that may get evicted by a split
///                 artifact of Evictee.
/// \return True if splitting Evictee may cause a bad eviction chain, false
/// otherwise.
bool RAGreedy::splitCanCauseEvictionChain(Register Evictee,
                                          GlobalSplitCandidate &Cand,
                                          unsigned BBNumber,
                                          const AllocationOrder &Order) {
  EvictionTrack::EvictorInfo VregEvictorInfo = LastEvicted.getEvictor(Evictee);
  unsigned Evictor = VregEvictorInfo.first;
  MCRegister PhysReg = VregEvictorInfo.second;

  // No actual evictor.
  if (!Evictor || !PhysReg)
    return false;

  float MaxWeight = 0;
  MCRegister FutureEvictedPhysReg =
      getCheapestEvicteeWeight(Order, LIS->getInterval(Evictee),
                               Cand.Intf.first(), Cand.Intf.last(), &MaxWeight);

  // The bad eviction chain occurs when either the split candidate is the
  // evicting reg or one of the split artifact will evict the evicting reg.
  if ((PhysReg != Cand.PhysReg) && (PhysReg != FutureEvictedPhysReg))
    return false;

  Cand.Intf.moveToBlock(BBNumber);

  // Check to see if the Evictor contains interference (with Evictee) in the
  // given BB. If so, this interference caused the eviction of Evictee from
  // PhysReg. This suggest that we will create a local interval during the
  // region split to avoid this interference This local interval may cause a bad
  // eviction chain.
  if (!LIS->hasInterval(Evictor))
    return false;
  LiveInterval &EvictorLI = LIS->getInterval(Evictor);
  if (EvictorLI.FindSegmentContaining(Cand.Intf.first()) == EvictorLI.end())
    return false;

  // Now, check to see if the local interval we will create is going to be
  // expensive enough to evict somebody If so, this may cause a bad eviction
  // chain.
  float splitArtifactWeight =
      VRAI->futureWeight(LIS->getInterval(Evictee),
                         Cand.Intf.first().getPrevIndex(), Cand.Intf.last());
  if (splitArtifactWeight >= 0 && splitArtifactWeight < MaxWeight)
    return false;

  return true;
}

/// Check if splitting VirtRegToSplit will create a local split interval
/// in basic block number BBNumber that may cause a spill.
///
/// \param VirtRegToSplit The register considered to be split.
/// \param Cand           The split candidate that determines the physical
///                       register we are splitting for and the interferences.
/// \param BBNumber       The number of a BB for which the region split process
///                       will create a local split interval.
/// \param Order          The physical registers that may get evicted by a
///                       split artifact of VirtRegToSplit.
/// \return True if splitting VirtRegToSplit may cause a spill, false
/// otherwise.
bool RAGreedy::splitCanCauseLocalSpill(unsigned VirtRegToSplit,
                                       GlobalSplitCandidate &Cand,
                                       unsigned BBNumber,
                                       const AllocationOrder &Order) {
  Cand.Intf.moveToBlock(BBNumber);

  // Check if the local interval will find a non interfereing assignment.
  for (auto PhysReg : Order.getOrder()) {
    if (!Matrix->checkInterference(Cand.Intf.first().getPrevIndex(),
                                   Cand.Intf.last(), PhysReg))
      return false;
  }

  // The local interval is not able to find non interferencing assignment
  // and not able to evict a less worthy interval, therfore, it can cause a
  // spill.
  return true;
}

/// calcGlobalSplitCost - Return the global split cost of following the split
/// pattern in LiveBundles. This cost should be added to the local cost of the
/// interference pattern in SplitConstraints.
///
BlockFrequency RAGreedy::calcGlobalSplitCost(GlobalSplitCandidate &Cand,
                                             const AllocationOrder &Order,
                                             bool *CanCauseEvictionChain) {
  BlockFrequency GlobalCost = 0;
  const BitVector &LiveBundles = Cand.LiveBundles;
  Register VirtRegToSplit = SA->getParent().reg();
  ArrayRef<SplitAnalysis::BlockInfo> UseBlocks = SA->getUseBlocks();
  for (unsigned I = 0; I != UseBlocks.size(); ++I) {
    const SplitAnalysis::BlockInfo &BI = UseBlocks[I];
    SpillPlacement::BlockConstraint &BC = SplitConstraints[I];
    bool RegIn  = LiveBundles[Bundles->getBundle(BC.Number, false)];
    bool RegOut = LiveBundles[Bundles->getBundle(BC.Number, true)];
    unsigned Ins = 0;

    Cand.Intf.moveToBlock(BC.Number);
    // Check wheather a local interval is going to be created during the region
    // split. Calculate adavanced spilt cost (cost of local intervals) if option
    // is enabled.
    if (EnableAdvancedRASplitCost && Cand.Intf.hasInterference() && BI.LiveIn &&
        BI.LiveOut && RegIn && RegOut) {

      if (CanCauseEvictionChain &&
          splitCanCauseEvictionChain(VirtRegToSplit, Cand, BC.Number, Order)) {
        // This interference causes our eviction from this assignment, we might
        // evict somebody else and eventually someone will spill, add that cost.
        // See splitCanCauseEvictionChain for detailed description of scenarios.
        GlobalCost += SpillPlacer->getBlockFrequency(BC.Number);
        GlobalCost += SpillPlacer->getBlockFrequency(BC.Number);

        *CanCauseEvictionChain = true;

      } else if (splitCanCauseLocalSpill(VirtRegToSplit, Cand, BC.Number,
                                         Order)) {
        // This interference causes local interval to spill, add that cost.
        GlobalCost += SpillPlacer->getBlockFrequency(BC.Number);
        GlobalCost += SpillPlacer->getBlockFrequency(BC.Number);
      }
    }

    if (BI.LiveIn)
      Ins += RegIn != (BC.Entry == SpillPlacement::PrefReg);
    if (BI.LiveOut)
      Ins += RegOut != (BC.Exit == SpillPlacement::PrefReg);
    while (Ins--)
      GlobalCost += SpillPlacer->getBlockFrequency(BC.Number);
  }

  for (unsigned Number : Cand.ActiveBlocks) {
    bool RegIn  = LiveBundles[Bundles->getBundle(Number, false)];
    bool RegOut = LiveBundles[Bundles->getBundle(Number, true)];
    if (!RegIn && !RegOut)
      continue;
    if (RegIn && RegOut) {
      // We need double spill code if this block has interference.
      Cand.Intf.moveToBlock(Number);
      if (Cand.Intf.hasInterference()) {
        GlobalCost += SpillPlacer->getBlockFrequency(Number);
        GlobalCost += SpillPlacer->getBlockFrequency(Number);

        // Check wheather a local interval is going to be created during the
        // region split.
        if (EnableAdvancedRASplitCost && CanCauseEvictionChain &&
            splitCanCauseEvictionChain(VirtRegToSplit, Cand, Number, Order)) {
          // This interference cause our eviction from this assignment, we might
          // evict somebody else, add that cost.
          // See splitCanCauseEvictionChain for detailed description of
          // scenarios.
          GlobalCost += SpillPlacer->getBlockFrequency(Number);
          GlobalCost += SpillPlacer->getBlockFrequency(Number);

          *CanCauseEvictionChain = true;
        }
      }
      continue;
    }
    // live-in / stack-out or stack-in live-out.
    GlobalCost += SpillPlacer->getBlockFrequency(Number);
  }
  return GlobalCost;
}

/// splitAroundRegion - Split the current live range around the regions
/// determined by BundleCand and GlobalCand.
///
/// Before calling this function, GlobalCand and BundleCand must be initialized
/// so each bundle is assigned to a valid candidate, or NoCand for the
/// stack-bound bundles.  The shared SA/SE SplitAnalysis and SplitEditor
/// objects must be initialized for the current live range, and intervals
/// created for the used candidates.
///
/// @param LREdit    The LiveRangeEdit object handling the current split.
/// @param UsedCands List of used GlobalCand entries. Every BundleCand value
///                  must appear in this list.
void RAGreedy::splitAroundRegion(LiveRangeEdit &LREdit,
                                 ArrayRef<unsigned> UsedCands) {
  // These are the intervals created for new global ranges. We may create more
  // intervals for local ranges.
  const unsigned NumGlobalIntvs = LREdit.size();
  LLVM_DEBUG(dbgs() << "splitAroundRegion with " << NumGlobalIntvs
                    << " globals.\n");
  assert(NumGlobalIntvs && "No global intervals configured");

  // Isolate even single instructions when dealing with a proper sub-class.
  // That guarantees register class inflation for the stack interval because it
  // is all copies.
  Register Reg = SA->getParent().reg();
  bool SingleInstrs = RegClassInfo.isProperSubClass(MRI->getRegClass(Reg));

  // First handle all the blocks with uses.
  ArrayRef<SplitAnalysis::BlockInfo> UseBlocks = SA->getUseBlocks();
  for (const SplitAnalysis::BlockInfo &BI : UseBlocks) {
    unsigned Number = BI.MBB->getNumber();
    unsigned IntvIn = 0, IntvOut = 0;
    SlotIndex IntfIn, IntfOut;
    if (BI.LiveIn) {
      unsigned CandIn = BundleCand[Bundles->getBundle(Number, false)];
      if (CandIn != NoCand) {
        GlobalSplitCandidate &Cand = GlobalCand[CandIn];
        IntvIn = Cand.IntvIdx;
        Cand.Intf.moveToBlock(Number);
        IntfIn = Cand.Intf.first();
      }
    }
    if (BI.LiveOut) {
      unsigned CandOut = BundleCand[Bundles->getBundle(Number, true)];
      if (CandOut != NoCand) {
        GlobalSplitCandidate &Cand = GlobalCand[CandOut];
        IntvOut = Cand.IntvIdx;
        Cand.Intf.moveToBlock(Number);
        IntfOut = Cand.Intf.last();
      }
    }

    // Create separate intervals for isolated blocks with multiple uses.
    if (!IntvIn && !IntvOut) {
      LLVM_DEBUG(dbgs() << printMBBReference(*BI.MBB) << " isolated.\n");
      if (SA->shouldSplitSingleBlock(BI, SingleInstrs))
        SE->splitSingleBlock(BI);
      continue;
    }

    if (IntvIn && IntvOut)
      SE->splitLiveThroughBlock(Number, IntvIn, IntfIn, IntvOut, IntfOut);
    else if (IntvIn)
      SE->splitRegInBlock(BI, IntvIn, IntfIn);
    else
      SE->splitRegOutBlock(BI, IntvOut, IntfOut);
  }

  // Handle live-through blocks. The relevant live-through blocks are stored in
  // the ActiveBlocks list with each candidate. We need to filter out
  // duplicates.
  BitVector Todo = SA->getThroughBlocks();
  for (unsigned UsedCand : UsedCands) {
    ArrayRef<unsigned> Blocks = GlobalCand[UsedCand].ActiveBlocks;
    for (unsigned Number : Blocks) {
      if (!Todo.test(Number))
        continue;
      Todo.reset(Number);

      unsigned IntvIn = 0, IntvOut = 0;
      SlotIndex IntfIn, IntfOut;

      unsigned CandIn = BundleCand[Bundles->getBundle(Number, false)];
      if (CandIn != NoCand) {
        GlobalSplitCandidate &Cand = GlobalCand[CandIn];
        IntvIn = Cand.IntvIdx;
        Cand.Intf.moveToBlock(Number);
        IntfIn = Cand.Intf.first();
      }

      unsigned CandOut = BundleCand[Bundles->getBundle(Number, true)];
      if (CandOut != NoCand) {
        GlobalSplitCandidate &Cand = GlobalCand[CandOut];
        IntvOut = Cand.IntvIdx;
        Cand.Intf.moveToBlock(Number);
        IntfOut = Cand.Intf.last();
      }
      if (!IntvIn && !IntvOut)
        continue;
      SE->splitLiveThroughBlock(Number, IntvIn, IntfIn, IntvOut, IntfOut);
    }
  }

  ++NumGlobalSplits;

  SmallVector<unsigned, 8> IntvMap;
  SE->finish(&IntvMap);
  DebugVars->splitRegister(Reg, LREdit.regs(), *LIS);

  unsigned OrigBlocks = SA->getNumLiveBlocks();

  // Sort out the new intervals created by splitting. We get four kinds:
  // - Remainder intervals should not be split again.
  // - Candidate intervals can be assigned to Cand.PhysReg.
  // - Block-local splits are candidates for local splitting.
  // - DCE leftovers should go back on the queue.
  for (unsigned I = 0, E = LREdit.size(); I != E; ++I) {
    const LiveInterval &Reg = LIS->getInterval(LREdit.get(I));

    // Ignore old intervals from DCE.
    if (ExtraInfo->getOrInitStage(Reg.reg()) != RS_New)
      continue;

    // Remainder interval. Don't try splitting again, spill if it doesn't
    // allocate.
    if (IntvMap[I] == 0) {
      ExtraInfo->setStage(Reg, RS_LightSpill);
      continue;
    }

    // Global intervals. Allow repeated splitting as long as the number of live
    // blocks is strictly decreasing.
    if (IntvMap[I] < NumGlobalIntvs) {
      if (SA->countLiveBlocks(&Reg) >= OrigBlocks) {
        LLVM_DEBUG(dbgs() << "Main interval covers the same " << OrigBlocks
                          << " blocks as original.\n");
        // Don't allow repeated splitting as a safe guard against looping.
        ExtraInfo->setStage(Reg, RS_Split2);
      }
      continue;
    }

    // Other intervals are treated as new. This includes local intervals created
    // for blocks with multiple uses, and anything created by DCE.
  }

  if (VerifyEnabled)
    MF->verify(this, "After splitting live range around region");
}

MCRegister RAGreedy::tryRegionSplit(const LiveInterval &VirtReg,
                                    AllocationOrder &Order,
                                    SmallVectorImpl<Register> &NewVRegs) {
  if (!TRI->shouldRegionSplitForVirtReg(*MF, VirtReg))
    return MCRegister::NoRegister;
  unsigned NumCands = 0;
  BlockFrequency SpillCost = calcSpillCost();
  BlockFrequency BestCost;

  // Check if we can split this live range around a compact region.
  bool HasCompact = calcCompactRegion(GlobalCand.front());
  if (HasCompact) {
    // Yes, keep GlobalCand[0] as the compact region candidate.
    NumCands = 1;
    BestCost = BlockFrequency::getMaxFrequency();
  } else {
    // No benefit from the compact region, our fallback will be per-block
    // splitting. Make sure we find a solution that is cheaper than spilling.
    BestCost = SpillCost;
    LLVM_DEBUG(dbgs() << "Cost of isolating all blocks = ";
               MBFI->printBlockFreq(dbgs(), BestCost) << '\n');
  }

  bool CanCauseEvictionChain = false;
  unsigned BestCand =
      calculateRegionSplitCost(VirtReg, Order, BestCost, NumCands,
                               false /*IgnoreCSR*/, &CanCauseEvictionChain);

  // Split candidates with compact regions can cause a bad eviction sequence.
  // See splitCanCauseEvictionChain for detailed description of scenarios.
  // To avoid it, we need to comapre the cost with the spill cost and not the
  // current max frequency.
  if (HasCompact && (BestCost > SpillCost) && (BestCand != NoCand) &&
    CanCauseEvictionChain) {
    return MCRegister::NoRegister;
  }

  // No solutions found, fall back to single block splitting.
  if (!HasCompact && BestCand == NoCand)
    return MCRegister::NoRegister;

  return doRegionSplit(VirtReg, BestCand, HasCompact, NewVRegs);
}

unsigned RAGreedy::calculateRegionSplitCost(const LiveInterval &VirtReg,
                                            AllocationOrder &Order,
                                            BlockFrequency &BestCost,
                                            unsigned &NumCands, bool IgnoreCSR,
                                            bool *CanCauseEvictionChain) {
  unsigned BestCand = NoCand;
  for (MCPhysReg PhysReg : Order) {
    assert(PhysReg);
    if (IgnoreCSR && EvictAdvisor->isUnusedCalleeSavedReg(PhysReg))
      continue;

    // Discard bad candidates before we run out of interference cache cursors.
    // This will only affect register classes with a lot of registers (>32).
    if (NumCands == IntfCache.getMaxCursors()) {
      unsigned WorstCount = ~0u;
      unsigned Worst = 0;
      for (unsigned CandIndex = 0; CandIndex != NumCands; ++CandIndex) {
        if (CandIndex == BestCand || !GlobalCand[CandIndex].PhysReg)
          continue;
        unsigned Count = GlobalCand[CandIndex].LiveBundles.count();
        if (Count < WorstCount) {
          Worst = CandIndex;
          WorstCount = Count;
        }
      }
      --NumCands;
      GlobalCand[Worst] = GlobalCand[NumCands];
      if (BestCand == NumCands)
        BestCand = Worst;
    }

    if (GlobalCand.size() <= NumCands)
      GlobalCand.resize(NumCands+1);
    GlobalSplitCandidate &Cand = GlobalCand[NumCands];
    Cand.reset(IntfCache, PhysReg);

    SpillPlacer->prepare(Cand.LiveBundles);
    BlockFrequency Cost;
    if (!addSplitConstraints(Cand.Intf, Cost)) {
      LLVM_DEBUG(dbgs() << printReg(PhysReg, TRI) << "\tno positive bundles\n");
      continue;
    }
    LLVM_DEBUG(dbgs() << printReg(PhysReg, TRI) << "\tstatic = ";
               MBFI->printBlockFreq(dbgs(), Cost));
    if (Cost >= BestCost) {
      LLVM_DEBUG({
        if (BestCand == NoCand)
          dbgs() << " worse than no bundles\n";
        else
          dbgs() << " worse than "
                 << printReg(GlobalCand[BestCand].PhysReg, TRI) << '\n';
      });
      continue;
    }
    if (!growRegion(Cand)) {
      LLVM_DEBUG(dbgs() << ", cannot spill all interferences.\n");
      continue;
    }

    SpillPlacer->finish();

    // No live bundles, defer to splitSingleBlocks().
    if (!Cand.LiveBundles.any()) {
      LLVM_DEBUG(dbgs() << " no bundles.\n");
      continue;
    }

    bool HasEvictionChain = false;
    Cost += calcGlobalSplitCost(Cand, Order, &HasEvictionChain);
    LLVM_DEBUG({
      dbgs() << ", total = ";
      MBFI->printBlockFreq(dbgs(), Cost) << " with bundles";
      for (int I : Cand.LiveBundles.set_bits())
        dbgs() << " EB#" << I;
      dbgs() << ".\n";
    });
    if (Cost < BestCost) {
      BestCand = NumCands;
      BestCost = Cost;
      // See splitCanCauseEvictionChain for detailed description of bad
      // eviction chain scenarios.
      if (CanCauseEvictionChain)
        *CanCauseEvictionChain = HasEvictionChain;
    }
    ++NumCands;
  }

  if (CanCauseEvictionChain && BestCand != NoCand) {
    // See splitCanCauseEvictionChain for detailed description of bad
    // eviction chain scenarios.
    LLVM_DEBUG(dbgs() << "Best split candidate of vreg "
                      << printReg(VirtReg.reg(), TRI) << "  may ");
    if (!(*CanCauseEvictionChain))
      LLVM_DEBUG(dbgs() << "not ");
    LLVM_DEBUG(dbgs() << "cause bad eviction chain\n");
  }

  return BestCand;
}

unsigned RAGreedy::doRegionSplit(const LiveInterval &VirtReg, unsigned BestCand,
                                 bool HasCompact,
                                 SmallVectorImpl<Register> &NewVRegs) {
  SmallVector<unsigned, 8> UsedCands;
  // Prepare split editor.
  LiveRangeEdit LREdit(&VirtReg, NewVRegs, *MF, *LIS, VRM, this, &DeadRemats);
  SE->reset(LREdit, SplitSpillMode);

  // Assign all edge bundles to the preferred candidate, or NoCand.
  BundleCand.assign(Bundles->getNumBundles(), NoCand);

  // Assign bundles for the best candidate region.
  if (BestCand != NoCand) {
    GlobalSplitCandidate &Cand = GlobalCand[BestCand];
    if (unsigned B = Cand.getBundles(BundleCand, BestCand)) {
      UsedCands.push_back(BestCand);
      Cand.IntvIdx = SE->openIntv();
      LLVM_DEBUG(dbgs() << "Split for " << printReg(Cand.PhysReg, TRI) << " in "
                        << B << " bundles, intv " << Cand.IntvIdx << ".\n");
      (void)B;
    }
  }

  // Assign bundles for the compact region.
  if (HasCompact) {
    GlobalSplitCandidate &Cand = GlobalCand.front();
    assert(!Cand.PhysReg && "Compact region has no physreg");
    if (unsigned B = Cand.getBundles(BundleCand, 0)) {
      UsedCands.push_back(0);
      Cand.IntvIdx = SE->openIntv();
      LLVM_DEBUG(dbgs() << "Split for compact region in " << B
                        << " bundles, intv " << Cand.IntvIdx << ".\n");
      (void)B;
    }
  }

  splitAroundRegion(LREdit, UsedCands);
  return 0;
}

//===----------------------------------------------------------------------===//
//                            Per-Block Splitting
//===----------------------------------------------------------------------===//

/// tryBlockSplit - Split a global live range around every block with uses. This
/// creates a lot of local live ranges, that will be split by tryLocalSplit if
/// they don't allocate.
unsigned RAGreedy::tryBlockSplit(const LiveInterval &VirtReg,
                                 AllocationOrder &Order,
                                 SmallVectorImpl<Register> &NewVRegs) {
  assert(&SA->getParent() == &VirtReg && "Live range wasn't analyzed");
  Register Reg = VirtReg.reg();
  bool SingleInstrs = RegClassInfo.isProperSubClass(MRI->getRegClass(Reg));
  LiveRangeEdit LREdit(&VirtReg, NewVRegs, *MF, *LIS, VRM, this, &DeadRemats);
  SE->reset(LREdit, SplitSpillMode);
  ArrayRef<SplitAnalysis::BlockInfo> UseBlocks = SA->getUseBlocks();
  for (const SplitAnalysis::BlockInfo &BI : UseBlocks) {
    if (SA->shouldSplitSingleBlock(BI, SingleInstrs))
      SE->splitSingleBlock(BI);
  }
  // No blocks were split.
  if (LREdit.empty())
    return 0;

  // We did split for some blocks.
  SmallVector<unsigned, 8> IntvMap;
  SE->finish(&IntvMap);

  // Tell LiveDebugVariables about the new ranges.
  DebugVars->splitRegister(Reg, LREdit.regs(), *LIS);

  // Sort out the new intervals created by splitting. The remainder interval
  // goes straight to spilling, the new local ranges get to stay RS_New.
  for (unsigned I = 0, E = LREdit.size(); I != E; ++I) {
    const LiveInterval &LI = LIS->getInterval(LREdit.get(I));
    if (ExtraInfo->getOrInitStage(LI.reg()) == RS_New && IntvMap[I] == 0)
      ExtraInfo->setStage(LI, RS_LightSpill);
  }

  if (VerifyEnabled)
    MF->verify(this, "After splitting live range around basic blocks");
  return 0;
}

//===----------------------------------------------------------------------===//
//                         Per-Instruction Splitting
//===----------------------------------------------------------------------===//

/// Get the number of allocatable registers that match the constraints of \p Reg
/// on \p MI and that are also in \p SuperRC.
static unsigned getNumAllocatableRegsForConstraints(
    const MachineInstr *MI, Register Reg, const TargetRegisterClass *SuperRC,
    const TargetInstrInfo *TII, const TargetRegisterInfo *TRI,
    const RegisterClassInfo &RCI) {
  assert(SuperRC && "Invalid register class");

  const TargetRegisterClass *ConstrainedRC =
      MI->getRegClassConstraintEffectForVReg(Reg, SuperRC, TII, TRI,
                                             /* ExploreBundle */ true);
  if (!ConstrainedRC)
    return 0;
  return RCI.getNumAllocatableRegs(ConstrainedRC);
}

/// tryInstructionSplit - Split a live range around individual instructions.
/// This is normally not worthwhile since the spiller is doing essentially the
/// same thing. However, when the live range is in a constrained register
/// class, it may help to insert copies such that parts of the live range can
/// be moved to a larger register class.
///
/// This is similar to spilling to a larger register class.
<<<<<<< HEAD
unsigned
RAGreedy::tryInstructionSplit(LiveInterval &VirtReg, AllocationOrder &Order,
                              SmallVectorImpl<Register> &NewVRegs,
                              bool LightSpill) {
=======
unsigned RAGreedy::tryInstructionSplit(const LiveInterval &VirtReg,
                                       AllocationOrder &Order,
                                       SmallVectorImpl<Register> &NewVRegs) {
>>>>>>> a3beb340
  const TargetRegisterClass *CurRC = MRI->getRegClass(VirtReg.reg());
  // There is no point to this if there are no larger sub-classes.
  if (!RegClassInfo.isProperSubClass(CurRC))
    return 0;

  // Always enable split spill mode, since we're effectively spilling to a
  // register.
  LiveRangeEdit LREdit(&VirtReg, NewVRegs, *MF, *LIS, VRM, this, &DeadRemats);
  if (LightSpill) {
    // Don't rematerialize during the light-spill stage, as this can cause
    // register classes to become over-constrained.
    LREdit.setRematEnable(false);
  }
  SE->reset(LREdit, SplitEditor::SM_Size);

  ArrayRef<SlotIndex> Uses = SA->getUseSlots();
  if (Uses.size() <= 1)
    return 0;

  LLVM_DEBUG(dbgs() << "Split around " << Uses.size()
                    << " individual instrs.\n");

  const TargetRegisterClass *SuperRC =
      TRI->getLargestLegalSuperClass(CurRC, *MF);
  unsigned SuperRCNumAllocatableRegs = RCI.getNumAllocatableRegs(SuperRC);
  // Split around every non-copy instruction if this split will relax
  // the constraints on the virtual register.
  // Otherwise, splitting just inserts uncoalescable copies that do not help
  // the allocation.
  for (const SlotIndex Use : Uses) {
    if (const MachineInstr *MI = Indexes->getInstructionFromIndex(Use))
      if (MI->isFullCopy() ||
          SuperRCNumAllocatableRegs ==
              getNumAllocatableRegsForConstraints(MI, VirtReg.reg(), SuperRC,
                                                  TII, TRI, RCI)) {
        LLVM_DEBUG(dbgs() << "    skip:\t" << Use << '\t' << *MI);
        continue;
      }
    SE->openIntv();
    SlotIndex SegStart = SE->enterIntvBefore(Use);
    SlotIndex SegStop = SE->leaveIntvAfter(Use);
    SE->useIntv(SegStart, SegStop);
  }

  if (LREdit.empty()) {
    LLVM_DEBUG(dbgs() << "All uses were copies.\n");
    return 0;
  }

  SmallVector<unsigned, 8> IntvMap;
  SE->finish(&IntvMap);
  DebugVars->splitRegister(VirtReg.reg(), LREdit.regs(), *LIS);
  // Assign all new registers to RS_Spill. This was the last chance.
  ExtraInfo->setStage(LREdit.begin(), LREdit.end(), RS_Spill);
  return 0;
}

//===----------------------------------------------------------------------===//
//                             Local Splitting
//===----------------------------------------------------------------------===//

/// calcGapWeights - Compute the maximum spill weight that needs to be evicted
/// in order to use PhysReg between two entries in SA->UseSlots.
///
/// GapWeight[I] represents the gap between UseSlots[I] and UseSlots[I + 1].
///
void RAGreedy::calcGapWeights(MCRegister PhysReg,
                              SmallVectorImpl<float> &GapWeight) {
  assert(SA->getUseBlocks().size() == 1 && "Not a local interval");
  const SplitAnalysis::BlockInfo &BI = SA->getUseBlocks().front();
  ArrayRef<SlotIndex> Uses = SA->getUseSlots();
  const unsigned NumGaps = Uses.size()-1;

  // Start and end points for the interference check.
  SlotIndex StartIdx =
    BI.LiveIn ? BI.FirstInstr.getBaseIndex() : BI.FirstInstr;
  SlotIndex StopIdx =
    BI.LiveOut ? BI.LastInstr.getBoundaryIndex() : BI.LastInstr;

  GapWeight.assign(NumGaps, 0.0f);

  // Add interference from each overlapping register.
  for (MCRegUnitIterator Units(PhysReg, TRI); Units.isValid(); ++Units) {
    if (!Matrix->query(const_cast<LiveInterval&>(SA->getParent()), *Units)
          .checkInterference())
      continue;

    // We know that VirtReg is a continuous interval from FirstInstr to
    // LastInstr, so we don't need InterferenceQuery.
    //
    // Interference that overlaps an instruction is counted in both gaps
    // surrounding the instruction. The exception is interference before
    // StartIdx and after StopIdx.
    //
    LiveIntervalUnion::SegmentIter IntI =
      Matrix->getLiveUnions()[*Units] .find(StartIdx);
    for (unsigned Gap = 0; IntI.valid() && IntI.start() < StopIdx; ++IntI) {
      // Skip the gaps before IntI.
      while (Uses[Gap+1].getBoundaryIndex() < IntI.start())
        if (++Gap == NumGaps)
          break;
      if (Gap == NumGaps)
        break;

      // Update the gaps covered by IntI.
      const float weight = IntI.value()->weight();
      for (; Gap != NumGaps; ++Gap) {
        GapWeight[Gap] = std::max(GapWeight[Gap], weight);
        if (Uses[Gap+1].getBaseIndex() >= IntI.stop())
          break;
      }
      if (Gap == NumGaps)
        break;
    }
  }

  // Add fixed interference.
  for (MCRegUnitIterator Units(PhysReg, TRI); Units.isValid(); ++Units) {
    const LiveRange &LR = LIS->getRegUnit(*Units);
    LiveRange::const_iterator I = LR.find(StartIdx);
    LiveRange::const_iterator E = LR.end();

    // Same loop as above. Mark any overlapped gaps as HUGE_VALF.
    for (unsigned Gap = 0; I != E && I->start < StopIdx; ++I) {
      while (Uses[Gap+1].getBoundaryIndex() < I->start)
        if (++Gap == NumGaps)
          break;
      if (Gap == NumGaps)
        break;

      for (; Gap != NumGaps; ++Gap) {
        GapWeight[Gap] = huge_valf;
        if (Uses[Gap+1].getBaseIndex() >= I->end)
          break;
      }
      if (Gap == NumGaps)
        break;
    }
  }
}

/// tryLocalSplit - Try to split VirtReg into smaller intervals inside its only
/// basic block.
///
unsigned RAGreedy::tryLocalSplit(const LiveInterval &VirtReg,
                                 AllocationOrder &Order,
                                 SmallVectorImpl<Register> &NewVRegs) {
  // TODO: the function currently only handles a single UseBlock; it should be
  // possible to generalize.
  if (SA->getUseBlocks().size() != 1)
    return 0;

  const SplitAnalysis::BlockInfo &BI = SA->getUseBlocks().front();

  // Note that it is possible to have an interval that is live-in or live-out
  // while only covering a single block - A phi-def can use undef values from
  // predecessors, and the block could be a single-block loop.
  // We don't bother doing anything clever about such a case, we simply assume
  // that the interval is continuous from FirstInstr to LastInstr. We should
  // make sure that we don't do anything illegal to such an interval, though.

  ArrayRef<SlotIndex> Uses = SA->getUseSlots();
  if (Uses.size() <= 2)
    return 0;
  const unsigned NumGaps = Uses.size()-1;

  LLVM_DEBUG({
    dbgs() << "tryLocalSplit: ";
    for (const auto &Use : Uses)
      dbgs() << ' ' << Use;
    dbgs() << '\n';
  });

  // If VirtReg is live across any register mask operands, compute a list of
  // gaps with register masks.
  SmallVector<unsigned, 8> RegMaskGaps;
  if (Matrix->checkRegMaskInterference(VirtReg)) {
    // Get regmask slots for the whole block.
    ArrayRef<SlotIndex> RMS = LIS->getRegMaskSlotsInBlock(BI.MBB->getNumber());
    LLVM_DEBUG(dbgs() << RMS.size() << " regmasks in block:");
    // Constrain to VirtReg's live range.
    unsigned RI =
        llvm::lower_bound(RMS, Uses.front().getRegSlot()) - RMS.begin();
    unsigned RE = RMS.size();
    for (unsigned I = 0; I != NumGaps && RI != RE; ++I) {
      // Look for Uses[I] <= RMS <= Uses[I + 1].
      assert(!SlotIndex::isEarlierInstr(RMS[RI], Uses[I]));
      if (SlotIndex::isEarlierInstr(Uses[I + 1], RMS[RI]))
        continue;
      // Skip a regmask on the same instruction as the last use. It doesn't
      // overlap the live range.
      if (SlotIndex::isSameInstr(Uses[I + 1], RMS[RI]) && I + 1 == NumGaps)
        break;
      LLVM_DEBUG(dbgs() << ' ' << RMS[RI] << ':' << Uses[I] << '-'
                        << Uses[I + 1]);
      RegMaskGaps.push_back(I);
      // Advance ri to the next gap. A regmask on one of the uses counts in
      // both gaps.
      while (RI != RE && SlotIndex::isEarlierInstr(RMS[RI], Uses[I + 1]))
        ++RI;
    }
    LLVM_DEBUG(dbgs() << '\n');
  }

  // Since we allow local split results to be split again, there is a risk of
  // creating infinite loops. It is tempting to require that the new live
  // ranges have less instructions than the original. That would guarantee
  // convergence, but it is too strict. A live range with 3 instructions can be
  // split 2+3 (including the COPY), and we want to allow that.
  //
  // Instead we use these rules:
  //
  // 1. Allow any split for ranges with getStage() < RS_Split2. (Except for the
  //    noop split, of course).
  // 2. Require progress be made for ranges with getStage() == RS_Split2. All
  //    the new ranges must have fewer instructions than before the split.
  // 3. New ranges with the same number of instructions are marked RS_Split2,
  //    smaller ranges are marked RS_New.
  //
  // These rules allow a 3 -> 2+3 split once, which we need. They also prevent
  // excessive splitting and infinite loops.
  //
  bool ProgressRequired = ExtraInfo->getStage(VirtReg) >= RS_Split2;

  // Best split candidate.
  unsigned BestBefore = NumGaps;
  unsigned BestAfter = 0;
  float BestDiff = 0;

  const float blockFreq =
    SpillPlacer->getBlockFrequency(BI.MBB->getNumber()).getFrequency() *
    (1.0f / MBFI->getEntryFreq());
  SmallVector<float, 8> GapWeight;

  for (MCPhysReg PhysReg : Order) {
    assert(PhysReg);
    // Keep track of the largest spill weight that would need to be evicted in
    // order to make use of PhysReg between UseSlots[I] and UseSlots[I + 1].
    calcGapWeights(PhysReg, GapWeight);

    // Remove any gaps with regmask clobbers.
    if (Matrix->checkRegMaskInterference(VirtReg, PhysReg))
      for (unsigned I = 0, E = RegMaskGaps.size(); I != E; ++I)
        GapWeight[RegMaskGaps[I]] = huge_valf;

    // Try to find the best sequence of gaps to close.
    // The new spill weight must be larger than any gap interference.

    // We will split before Uses[SplitBefore] and after Uses[SplitAfter].
    unsigned SplitBefore = 0, SplitAfter = 1;

    // MaxGap should always be max(GapWeight[SplitBefore..SplitAfter-1]).
    // It is the spill weight that needs to be evicted.
    float MaxGap = GapWeight[0];

    while (true) {
      // Live before/after split?
      const bool LiveBefore = SplitBefore != 0 || BI.LiveIn;
      const bool LiveAfter = SplitAfter != NumGaps || BI.LiveOut;

      LLVM_DEBUG(dbgs() << printReg(PhysReg, TRI) << ' ' << Uses[SplitBefore]
                        << '-' << Uses[SplitAfter] << " I=" << MaxGap);

      // Stop before the interval gets so big we wouldn't be making progress.
      if (!LiveBefore && !LiveAfter) {
        LLVM_DEBUG(dbgs() << " all\n");
        break;
      }
      // Should the interval be extended or shrunk?
      bool Shrink = true;

      // How many gaps would the new range have?
      unsigned NewGaps = LiveBefore + SplitAfter - SplitBefore + LiveAfter;

      // Legally, without causing looping?
      bool Legal = !ProgressRequired || NewGaps < NumGaps;

      if (Legal && MaxGap < huge_valf) {
        // Estimate the new spill weight. Each instruction reads or writes the
        // register. Conservatively assume there are no read-modify-write
        // instructions.
        //
        // Try to guess the size of the new interval.
        const float EstWeight = normalizeSpillWeight(
            blockFreq * (NewGaps + 1),
            Uses[SplitBefore].distance(Uses[SplitAfter]) +
                (LiveBefore + LiveAfter) * SlotIndex::InstrDist,
            1);
        // Would this split be possible to allocate?
        // Never allocate all gaps, we wouldn't be making progress.
        LLVM_DEBUG(dbgs() << " w=" << EstWeight);
        if (EstWeight * Hysteresis >= MaxGap) {
          Shrink = false;
          float Diff = EstWeight - MaxGap;
          if (Diff > BestDiff) {
            LLVM_DEBUG(dbgs() << " (best)");
            BestDiff = Hysteresis * Diff;
            BestBefore = SplitBefore;
            BestAfter = SplitAfter;
          }
        }
      }

      // Try to shrink.
      if (Shrink) {
        if (++SplitBefore < SplitAfter) {
          LLVM_DEBUG(dbgs() << " shrink\n");
          // Recompute the max when necessary.
          if (GapWeight[SplitBefore - 1] >= MaxGap) {
            MaxGap = GapWeight[SplitBefore];
            for (unsigned I = SplitBefore + 1; I != SplitAfter; ++I)
              MaxGap = std::max(MaxGap, GapWeight[I]);
          }
          continue;
        }
        MaxGap = 0;
      }

      // Try to extend the interval.
      if (SplitAfter >= NumGaps) {
        LLVM_DEBUG(dbgs() << " end\n");
        break;
      }

      LLVM_DEBUG(dbgs() << " extend\n");
      MaxGap = std::max(MaxGap, GapWeight[SplitAfter++]);
    }
  }

  // Didn't find any candidates?
  if (BestBefore == NumGaps)
    return 0;

  LLVM_DEBUG(dbgs() << "Best local split range: " << Uses[BestBefore] << '-'
                    << Uses[BestAfter] << ", " << BestDiff << ", "
                    << (BestAfter - BestBefore + 1) << " instrs\n");

  LiveRangeEdit LREdit(&VirtReg, NewVRegs, *MF, *LIS, VRM, this, &DeadRemats);
  SE->reset(LREdit);

  SE->openIntv();
  SlotIndex SegStart = SE->enterIntvBefore(Uses[BestBefore]);
  SlotIndex SegStop  = SE->leaveIntvAfter(Uses[BestAfter]);
  SE->useIntv(SegStart, SegStop);
  SmallVector<unsigned, 8> IntvMap;
  SE->finish(&IntvMap);
  DebugVars->splitRegister(VirtReg.reg(), LREdit.regs(), *LIS);
  // If the new range has the same number of instructions as before, mark it as
  // RS_Split2 so the next split will be forced to make progress. Otherwise,
  // leave the new intervals as RS_New so they can compete.
  bool LiveBefore = BestBefore != 0 || BI.LiveIn;
  bool LiveAfter = BestAfter != NumGaps || BI.LiveOut;
  unsigned NewGaps = LiveBefore + BestAfter - BestBefore + LiveAfter;
  if (NewGaps >= NumGaps) {
    LLVM_DEBUG(dbgs() << "Tagging non-progress ranges:");
    assert(!ProgressRequired && "Didn't make progress when it was required.");
    for (unsigned I = 0, E = IntvMap.size(); I != E; ++I)
      if (IntvMap[I] == 1) {
        ExtraInfo->setStage(LIS->getInterval(LREdit.get(I)), RS_Split2);
        LLVM_DEBUG(dbgs() << ' ' << printReg(LREdit.get(I)));
      }
    LLVM_DEBUG(dbgs() << '\n');
  }
  ++NumLocalSplits;

  return 0;
}

//===----------------------------------------------------------------------===//
//                          Live Range Splitting
//===----------------------------------------------------------------------===//

/// trySplit - Try to split VirtReg or one of its interferences, making it
/// assignable.
/// @return Physreg when VirtReg may be assigned and/or new NewVRegs.
unsigned RAGreedy::trySplit(const LiveInterval &VirtReg, AllocationOrder &Order,
                            SmallVectorImpl<Register> &NewVRegs,
                            const SmallVirtRegSet &FixedRegisters) {
  // Ranges must be Split2 or less.
  if (ExtraInfo->getStage(VirtReg) >= RS_Spill)
    return 0;

  // Local intervals are handled separately.
  if (LIS->intervalIsInOneMBB(VirtReg)) {
    NamedRegionTimer T("local_split", "Local Splitting", TimerGroupName,
                       TimerGroupDescription, TimePassesIsEnabled);
    SA->analyze(&VirtReg);
    Register PhysReg = tryLocalSplit(VirtReg, Order, NewVRegs);
    if (PhysReg || !NewVRegs.empty())
      return PhysReg;
    return tryInstructionSplit(VirtReg, Order, NewVRegs, false);
  }

  if (ExtraInfo->getStage(VirtReg) == RS_LightSpill) {
    NamedRegionTimer T("light_spill", "Light Spilling", TimerGroupName,
                       TimerGroupDescription, TimePassesIsEnabled);
    SA->analyze(&VirtReg);
    return tryInstructionSplit(VirtReg, Order, NewVRegs, true);
  }

  NamedRegionTimer T("global_split", "Global Splitting", TimerGroupName,
                     TimerGroupDescription, TimePassesIsEnabled);

  SA->analyze(&VirtReg);

  // First try to split around a region spanning multiple blocks. RS_Split2
  // ranges already made dubious progress with region splitting, so they go
  // straight to single block splitting.
  if (ExtraInfo->getStage(VirtReg) < RS_Split2) {
    MCRegister PhysReg = tryRegionSplit(VirtReg, Order, NewVRegs);
    if (PhysReg || !NewVRegs.empty())
      return PhysReg;
  }

  // Then isolate blocks.
  return tryBlockSplit(VirtReg, Order, NewVRegs);
}

//===----------------------------------------------------------------------===//
//                          Last Chance Recoloring
//===----------------------------------------------------------------------===//

/// Return true if \p reg has any tied def operand.
static bool hasTiedDef(MachineRegisterInfo *MRI, unsigned reg) {
  for (const MachineOperand &MO : MRI->def_operands(reg))
    if (MO.isTied())
      return true;

  return false;
}

/// mayRecolorAllInterferences - Check if the virtual registers that
/// interfere with \p VirtReg on \p PhysReg (or one of its aliases) may be
/// recolored to free \p PhysReg.
/// When true is returned, \p RecoloringCandidates has been augmented with all
/// the live intervals that need to be recolored in order to free \p PhysReg
/// for \p VirtReg.
/// \p FixedRegisters contains all the virtual registers that cannot be
/// recolored.
bool RAGreedy::mayRecolorAllInterferences(
    MCRegister PhysReg, const LiveInterval &VirtReg,
    SmallLISet &RecoloringCandidates, const SmallVirtRegSet &FixedRegisters) {
  const TargetRegisterClass *CurRC = MRI->getRegClass(VirtReg.reg());

  for (MCRegUnitIterator Units(PhysReg, TRI); Units.isValid(); ++Units) {
    LiveIntervalUnion::Query &Q = Matrix->query(VirtReg, *Units);
    // If there is LastChanceRecoloringMaxInterference or more interferences,
    // chances are one would not be recolorable.
    if (Q.interferingVRegs(LastChanceRecoloringMaxInterference).size() >=
            LastChanceRecoloringMaxInterference &&
        !ExhaustiveSearch) {
      LLVM_DEBUG(dbgs() << "Early abort: too many interferences.\n");
      CutOffInfo |= CO_Interf;
      return false;
    }
    for (const LiveInterval *Intf : reverse(Q.interferingVRegs())) {
      // If Intf is done and sit on the same register class as VirtReg,
      // it would not be recolorable as it is in the same state as VirtReg.
      // However, if VirtReg has tied defs and Intf doesn't, then
      // there is still a point in examining if it can be recolorable.
      if (((ExtraInfo->getStage(*Intf) == RS_Done &&
            MRI->getRegClass(Intf->reg()) == CurRC) &&
           !(hasTiedDef(MRI, VirtReg.reg()) &&
             !hasTiedDef(MRI, Intf->reg()))) ||
          FixedRegisters.count(Intf->reg())) {
        LLVM_DEBUG(
            dbgs() << "Early abort: the interference is not recolorable.\n");
        return false;
      }
      RecoloringCandidates.insert(Intf);
    }
  }
  return true;
}

/// tryLastChanceRecoloring - Try to assign a color to \p VirtReg by recoloring
/// its interferences.
/// Last chance recoloring chooses a color for \p VirtReg and recolors every
/// virtual register that was using it. The recoloring process may recursively
/// use the last chance recoloring. Therefore, when a virtual register has been
/// assigned a color by this mechanism, it is marked as Fixed, i.e., it cannot
/// be last-chance-recolored again during this recoloring "session".
/// E.g.,
/// Let
/// vA can use {R1, R2    }
/// vB can use {    R2, R3}
/// vC can use {R1        }
/// Where vA, vB, and vC cannot be split anymore (they are reloads for
/// instance) and they all interfere.
///
/// vA is assigned R1
/// vB is assigned R2
/// vC tries to evict vA but vA is already done.
/// Regular register allocation fails.
///
/// Last chance recoloring kicks in:
/// vC does as if vA was evicted => vC uses R1.
/// vC is marked as fixed.
/// vA needs to find a color.
/// None are available.
/// vA cannot evict vC: vC is a fixed virtual register now.
/// vA does as if vB was evicted => vA uses R2.
/// vB needs to find a color.
/// R3 is available.
/// Recoloring => vC = R1, vA = R2, vB = R3
///
/// \p Order defines the preferred allocation order for \p VirtReg.
/// \p NewRegs will contain any new virtual register that have been created
/// (split, spill) during the process and that must be assigned.
/// \p FixedRegisters contains all the virtual registers that cannot be
/// recolored.
/// \p Depth gives the current depth of the last chance recoloring.
/// \return a physical register that can be used for VirtReg or ~0u if none
/// exists.
unsigned RAGreedy::tryLastChanceRecoloring(const LiveInterval &VirtReg,
                                           AllocationOrder &Order,
                                           SmallVectorImpl<Register> &NewVRegs,
                                           SmallVirtRegSet &FixedRegisters,
                                           unsigned Depth) {
  if (!TRI->shouldUseLastChanceRecoloringForVirtReg(*MF, VirtReg))
    return ~0u;

  LLVM_DEBUG(dbgs() << "Try last chance recoloring for " << VirtReg << '\n');
  // Ranges must be Done.
  assert((ExtraInfo->getStage(VirtReg) >= RS_Done || !VirtReg.isSpillable()) &&
         "Last chance recoloring should really be last chance");
  // Set the max depth to LastChanceRecoloringMaxDepth.
  // We may want to reconsider that if we end up with a too large search space
  // for target with hundreds of registers.
  // Indeed, in that case we may want to cut the search space earlier.
  if (Depth >= LastChanceRecoloringMaxDepth && !ExhaustiveSearch) {
    LLVM_DEBUG(dbgs() << "Abort because max depth has been reached.\n");
    CutOffInfo |= CO_Depth;
    return ~0u;
  }

  // Set of Live intervals that will need to be recolored.
  SmallLISet RecoloringCandidates;
  // Record the original mapping virtual register to physical register in case
  // the recoloring fails.
  DenseMap<Register, MCRegister> VirtRegToPhysReg;
  // Mark VirtReg as fixed, i.e., it will not be recolored pass this point in
  // this recoloring "session".
  assert(!FixedRegisters.count(VirtReg.reg()));
  FixedRegisters.insert(VirtReg.reg());
  SmallVector<Register, 4> CurrentNewVRegs;

  for (MCRegister PhysReg : Order) {
    assert(PhysReg.isValid());
    LLVM_DEBUG(dbgs() << "Try to assign: " << VirtReg << " to "
                      << printReg(PhysReg, TRI) << '\n');
    RecoloringCandidates.clear();
    VirtRegToPhysReg.clear();
    CurrentNewVRegs.clear();

    // It is only possible to recolor virtual register interference.
    if (Matrix->checkInterference(VirtReg, PhysReg) >
        LiveRegMatrix::IK_VirtReg) {
      LLVM_DEBUG(
          dbgs() << "Some interferences are not with virtual registers.\n");

      continue;
    }

    // Early give up on this PhysReg if it is obvious we cannot recolor all
    // the interferences.
    if (!mayRecolorAllInterferences(PhysReg, VirtReg, RecoloringCandidates,
                                    FixedRegisters)) {
      LLVM_DEBUG(dbgs() << "Some interferences cannot be recolored.\n");
      continue;
    }

    // RecoloringCandidates contains all the virtual registers that interfer
    // with VirtReg on PhysReg (or one of its aliases).
    // Enqueue them for recoloring and perform the actual recoloring.
    PQueue RecoloringQueue;
    for (const LiveInterval *RC : RecoloringCandidates) {
      Register ItVirtReg = RC->reg();
      enqueue(RecoloringQueue, RC);
      assert(VRM->hasPhys(ItVirtReg) &&
             "Interferences are supposed to be with allocated variables");

      // Record the current allocation.
      VirtRegToPhysReg[ItVirtReg] = VRM->getPhys(ItVirtReg);
      // unset the related struct.
      Matrix->unassign(*RC);
    }

    // Do as if VirtReg was assigned to PhysReg so that the underlying
    // recoloring has the right information about the interferes and
    // available colors.
    Matrix->assign(VirtReg, PhysReg);

    // Save the current recoloring state.
    // If we cannot recolor all the interferences, we will have to start again
    // at this point for the next physical register.
    SmallVirtRegSet SaveFixedRegisters(FixedRegisters);
    if (tryRecoloringCandidates(RecoloringQueue, CurrentNewVRegs,
                                FixedRegisters, Depth)) {
      // Push the queued vregs into the main queue.
      for (Register NewVReg : CurrentNewVRegs)
        NewVRegs.push_back(NewVReg);
      // Do not mess up with the global assignment process.
      // I.e., VirtReg must be unassigned.
      Matrix->unassign(VirtReg);
      return PhysReg;
    }

    LLVM_DEBUG(dbgs() << "Fail to assign: " << VirtReg << " to "
                      << printReg(PhysReg, TRI) << '\n');

    // The recoloring attempt failed, undo the changes.
    FixedRegisters = SaveFixedRegisters;
    Matrix->unassign(VirtReg);

    // For a newly created vreg which is also in RecoloringCandidates,
    // don't add it to NewVRegs because its physical register will be restored
    // below. Other vregs in CurrentNewVRegs are created by calling
    // selectOrSplit and should be added into NewVRegs.
    for (Register &R : CurrentNewVRegs) {
      if (RecoloringCandidates.count(&LIS->getInterval(R)))
        continue;
      NewVRegs.push_back(R);
    }

    for (const LiveInterval *RC : RecoloringCandidates) {
      Register ItVirtReg = RC->reg();
      if (VRM->hasPhys(ItVirtReg))
        Matrix->unassign(*RC);
      MCRegister ItPhysReg = VirtRegToPhysReg[ItVirtReg];
      Matrix->assign(*RC, ItPhysReg);
    }
  }

  // Last chance recoloring did not worked either, give up.
  return ~0u;
}

/// tryRecoloringCandidates - Try to assign a new color to every register
/// in \RecoloringQueue.
/// \p NewRegs will contain any new virtual register created during the
/// recoloring process.
/// \p FixedRegisters[in/out] contains all the registers that have been
/// recolored.
/// \return true if all virtual registers in RecoloringQueue were successfully
/// recolored, false otherwise.
bool RAGreedy::tryRecoloringCandidates(PQueue &RecoloringQueue,
                                       SmallVectorImpl<Register> &NewVRegs,
                                       SmallVirtRegSet &FixedRegisters,
                                       unsigned Depth) {
  while (!RecoloringQueue.empty()) {
    const LiveInterval *LI = dequeue(RecoloringQueue);
    LLVM_DEBUG(dbgs() << "Try to recolor: " << *LI << '\n');
    MCRegister PhysReg =
        selectOrSplitImpl(*LI, NewVRegs, FixedRegisters, Depth + 1);
    // When splitting happens, the live-range may actually be empty.
    // In that case, this is okay to continue the recoloring even
    // if we did not find an alternative color for it. Indeed,
    // there will not be anything to color for LI in the end.
    if (PhysReg == ~0u || (!PhysReg && !LI->empty()))
      return false;

    if (!PhysReg) {
      assert(LI->empty() && "Only empty live-range do not require a register");
      LLVM_DEBUG(dbgs() << "Recoloring of " << *LI
                        << " succeeded. Empty LI.\n");
      continue;
    }
    LLVM_DEBUG(dbgs() << "Recoloring of " << *LI
                      << " succeeded with: " << printReg(PhysReg, TRI) << '\n');

    Matrix->assign(*LI, PhysReg);
    FixedRegisters.insert(LI->reg());
  }
  return true;
}

//===----------------------------------------------------------------------===//
//                            Main Entry Point
//===----------------------------------------------------------------------===//

MCRegister RAGreedy::selectOrSplit(const LiveInterval &VirtReg,
                                   SmallVectorImpl<Register> &NewVRegs) {
  CutOffInfo = CO_None;
  LLVMContext &Ctx = MF->getFunction().getContext();
  SmallVirtRegSet FixedRegisters;
  MCRegister Reg = selectOrSplitImpl(VirtReg, NewVRegs, FixedRegisters);
  if (Reg == ~0U && (CutOffInfo != CO_None)) {
    uint8_t CutOffEncountered = CutOffInfo & (CO_Depth | CO_Interf);
    if (CutOffEncountered == CO_Depth)
      Ctx.emitError("register allocation failed: maximum depth for recoloring "
                    "reached. Use -fexhaustive-register-search to skip "
                    "cutoffs");
    else if (CutOffEncountered == CO_Interf)
      Ctx.emitError("register allocation failed: maximum interference for "
                    "recoloring reached. Use -fexhaustive-register-search "
                    "to skip cutoffs");
    else if (CutOffEncountered == (CO_Depth | CO_Interf))
      Ctx.emitError("register allocation failed: maximum interference and "
                    "depth for recoloring reached. Use "
                    "-fexhaustive-register-search to skip cutoffs");
  }
  return Reg;
}

/// Using a CSR for the first time has a cost because it causes push|pop
/// to be added to prologue|epilogue. Splitting a cold section of the live
/// range can have lower cost than using the CSR for the first time;
/// Spilling a live range in the cold path can have lower cost than using
/// the CSR for the first time. Returns the physical register if we decide
/// to use the CSR; otherwise return 0.
<<<<<<< HEAD
MCRegister
RAGreedy::tryAssignCSRFirstTime(LiveInterval &VirtReg, AllocationOrder &Order,
                                MCRegister PhysReg, uint8_t &CostPerUseLimit,
                                SmallVectorImpl<Register> &NewVRegs) {
=======
MCRegister RAGreedy::tryAssignCSRFirstTime(
    const LiveInterval &VirtReg, AllocationOrder &Order, MCRegister PhysReg,
    uint8_t &CostPerUseLimit, SmallVectorImpl<Register> &NewVRegs) {
  if (ExtraInfo->getStage(VirtReg) == RS_Spill && VirtReg.isSpillable()) {
    // We choose spill over using the CSR for the first time if the spill cost
    // is lower than CSRCost.
    SA->analyze(&VirtReg);
    if (calcSpillCost() >= CSRCost)
      return PhysReg;

    // We are going to spill, set CostPerUseLimit to 1 to make sure that
    // we will not use a callee-saved register in tryEvict.
    CostPerUseLimit = 1;
    return 0;
  }
>>>>>>> a3beb340
  if (ExtraInfo->getStage(VirtReg) < RS_Split) {
    // We choose pre-splitting over using the CSR for the first time if
    // the cost of splitting is lower than CSRCost.
    SA->analyze(&VirtReg);
    unsigned NumCands = 0;
    BlockFrequency BestCost = CSRCost; // Don't modify CSRCost.
    unsigned BestCand = calculateRegionSplitCost(VirtReg, Order, BestCost,
                                                 NumCands, true /*IgnoreCSR*/);
    if (BestCand != NoCand) {
      // Perform the actual pre-splitting.
      doRegionSplit(VirtReg, BestCand, false/*HasCompact*/, NewVRegs);
      return 0;
    }
  }
  if (VirtReg.isSpillable()) {
    // We choose spill over using the CSR for the first time if the spill cost
    // is lower than CSRCost.
    SA->analyze(&VirtReg);
    if (calcSpillCost() < CSRCost) {
      // Set CostPerUseLimit to 1 to make sure that
      // we will not use a callee-saved register in tryEvict.
      CostPerUseLimit = 1;
      return 0;
    }
  }
  return PhysReg;
}

void RAGreedy::aboutToRemoveInterval(const LiveInterval &LI) {
  // Do not keep invalid information around.
  SetOfBrokenHints.remove(&LI);
}

void RAGreedy::initializeCSRCost() {
  // We use the larger one out of the command-line option and the value report
  // by TRI.
  CSRCost = BlockFrequency(
      std::max((unsigned)CSRFirstTimeCost, TRI->getCSRFirstUseCost(*MF)));
  if (!CSRCost.getFrequency())
    return;

  // Raw cost is relative to Entry == 2^14; scale it appropriately.
  uint64_t ActualEntry = MBFI->getEntryFreq();
  if (!ActualEntry) {
    CSRCost = 0;
    return;
  }
  uint64_t FixedEntry = 1 << 14;
  if (ActualEntry < FixedEntry)
    CSRCost *= BranchProbability(ActualEntry, FixedEntry);
  else if (ActualEntry <= UINT32_MAX)
    // Invert the fraction and divide.
    CSRCost /= BranchProbability(FixedEntry, ActualEntry);
  else
    // Can't use BranchProbability in general, since it takes 32-bit numbers.
    CSRCost = CSRCost.getFrequency() * (ActualEntry / FixedEntry);
}

/// Collect the hint info for \p Reg.
/// The results are stored into \p Out.
/// \p Out is not cleared before being populated.
void RAGreedy::collectHintInfo(Register Reg, HintsInfo &Out) {
  for (const MachineInstr &Instr : MRI->reg_nodbg_instructions(Reg)) {
    if (!Instr.isFullCopy())
      continue;
    // Look for the other end of the copy.
    Register OtherReg = Instr.getOperand(0).getReg();
    if (OtherReg == Reg) {
      OtherReg = Instr.getOperand(1).getReg();
      if (OtherReg == Reg)
        continue;
    }
    // Get the current assignment.
    MCRegister OtherPhysReg =
        OtherReg.isPhysical() ? OtherReg.asMCReg() : VRM->getPhys(OtherReg);
    // Push the collected information.
    Out.push_back(HintInfo(MBFI->getBlockFreq(Instr.getParent()), OtherReg,
                           OtherPhysReg));
  }
}

/// Using the given \p List, compute the cost of the broken hints if
/// \p PhysReg was used.
/// \return The cost of \p List for \p PhysReg.
BlockFrequency RAGreedy::getBrokenHintFreq(const HintsInfo &List,
                                           MCRegister PhysReg) {
  BlockFrequency Cost = 0;
  for (const HintInfo &Info : List) {
    if (Info.PhysReg != PhysReg)
      Cost += Info.Freq;
  }
  return Cost;
}

/// Using the register assigned to \p VirtReg, try to recolor
/// all the live ranges that are copy-related with \p VirtReg.
/// The recoloring is then propagated to all the live-ranges that have
/// been recolored and so on, until no more copies can be coalesced or
/// it is not profitable.
/// For a given live range, profitability is determined by the sum of the
/// frequencies of the non-identity copies it would introduce with the old
/// and new register.
void RAGreedy::tryHintRecoloring(const LiveInterval &VirtReg) {
  // We have a broken hint, check if it is possible to fix it by
  // reusing PhysReg for the copy-related live-ranges. Indeed, we evicted
  // some register and PhysReg may be available for the other live-ranges.
  SmallSet<Register, 4> Visited;
  SmallVector<unsigned, 2> RecoloringCandidates;
  HintsInfo Info;
  Register Reg = VirtReg.reg();
  MCRegister PhysReg = VRM->getPhys(Reg);
  // Start the recoloring algorithm from the input live-interval, then
  // it will propagate to the ones that are copy-related with it.
  Visited.insert(Reg);
  RecoloringCandidates.push_back(Reg);

  LLVM_DEBUG(dbgs() << "Trying to reconcile hints for: " << printReg(Reg, TRI)
                    << '(' << printReg(PhysReg, TRI) << ")\n");

  do {
    Reg = RecoloringCandidates.pop_back_val();

    // We cannot recolor physical register.
    if (Register::isPhysicalRegister(Reg))
      continue;

    // This may be a skipped class
    if (!VRM->hasPhys(Reg)) {
      assert(!ShouldAllocateClass(*TRI, *MRI->getRegClass(Reg)) &&
             "We have an unallocated variable which should have been handled");
      continue;
    }

    // Get the live interval mapped with this virtual register to be able
    // to check for the interference with the new color.
    LiveInterval &LI = LIS->getInterval(Reg);
    MCRegister CurrPhys = VRM->getPhys(Reg);
    // Check that the new color matches the register class constraints and
    // that it is free for this live range.
    if (CurrPhys != PhysReg && (!MRI->getRegClass(Reg)->contains(PhysReg) ||
                                Matrix->checkInterference(LI, PhysReg)))
      continue;

    LLVM_DEBUG(dbgs() << printReg(Reg, TRI) << '(' << printReg(CurrPhys, TRI)
                      << ") is recolorable.\n");

    // Gather the hint info.
    Info.clear();
    collectHintInfo(Reg, Info);
    // Check if recoloring the live-range will increase the cost of the
    // non-identity copies.
    if (CurrPhys != PhysReg) {
      LLVM_DEBUG(dbgs() << "Checking profitability:\n");
      BlockFrequency OldCopiesCost = getBrokenHintFreq(Info, CurrPhys);
      BlockFrequency NewCopiesCost = getBrokenHintFreq(Info, PhysReg);
      LLVM_DEBUG(dbgs() << "Old Cost: " << OldCopiesCost.getFrequency()
                        << "\nNew Cost: " << NewCopiesCost.getFrequency()
                        << '\n');
      if (OldCopiesCost < NewCopiesCost) {
        LLVM_DEBUG(dbgs() << "=> Not profitable.\n");
        continue;
      }
      // At this point, the cost is either cheaper or equal. If it is
      // equal, we consider this is profitable because it may expose
      // more recoloring opportunities.
      LLVM_DEBUG(dbgs() << "=> Profitable.\n");
      // Recolor the live-range.
      Matrix->unassign(LI);
      Matrix->assign(LI, PhysReg);
    }
    // Push all copy-related live-ranges to keep reconciling the broken
    // hints.
    for (const HintInfo &HI : Info) {
      if (Visited.insert(HI.Reg).second)
        RecoloringCandidates.push_back(HI.Reg);
    }
  } while (!RecoloringCandidates.empty());
}

/// Try to recolor broken hints.
/// Broken hints may be repaired by recoloring when an evicted variable
/// freed up a register for a larger live-range.
/// Consider the following example:
/// BB1:
///   a =
///   b =
/// BB2:
///   ...
///   = b
///   = a
/// Let us assume b gets split:
/// BB1:
///   a =
///   b =
/// BB2:
///   c = b
///   ...
///   d = c
///   = d
///   = a
/// Because of how the allocation work, b, c, and d may be assigned different
/// colors. Now, if a gets evicted later:
/// BB1:
///   a =
///   st a, SpillSlot
///   b =
/// BB2:
///   c = b
///   ...
///   d = c
///   = d
///   e = ld SpillSlot
///   = e
/// This is likely that we can assign the same register for b, c, and d,
/// getting rid of 2 copies.
void RAGreedy::tryHintsRecoloring() {
  for (const LiveInterval *LI : SetOfBrokenHints) {
    assert(Register::isVirtualRegister(LI->reg()) &&
           "Recoloring is possible only for virtual registers");
    // Some dead defs may be around (e.g., because of debug uses).
    // Ignore those.
    if (!VRM->hasPhys(LI->reg()))
      continue;
    tryHintRecoloring(*LI);
  }
}

MCRegister RAGreedy::selectOrSplitImpl(const LiveInterval &VirtReg,
                                       SmallVectorImpl<Register> &NewVRegs,
                                       SmallVirtRegSet &FixedRegisters,
                                       unsigned Depth) {

  uint8_t CostPerUseLimit = uint8_t(~0u);
  // First try assigning a free register.
  auto Order =
      AllocationOrder::create(VirtReg.reg(), *VRM, RegClassInfo, Matrix);
  if (MCRegister PhysReg =
          tryAssign(VirtReg, Order, NewVRegs, FixedRegisters)) {
    // If VirtReg got an assignment, the eviction info is no longer relevant.
    LastEvicted.clearEvicteeInfo(VirtReg.reg());
    // When NewVRegs is not empty, we may have made decisions such as evicting
    // a virtual register, go with the earlier decisions and use the physical
    // register.
    if (CSRCost.getFrequency() &&
        EvictAdvisor->isUnusedCalleeSavedReg(PhysReg) && NewVRegs.empty()) {
      MCRegister CSRReg = tryAssignCSRFirstTime(VirtReg, Order, PhysReg,
                                                CostPerUseLimit, NewVRegs);
      if (CSRReg || !NewVRegs.empty())
        // Return now if we decide to use a CSR or create new vregs due to
        // pre-splitting.
        return CSRReg;
    } else
      return PhysReg;
  }

  LiveRangeStage Stage = ExtraInfo->getStage(VirtReg);
  LLVM_DEBUG(dbgs() << StageName[Stage] << " Cascade "
                    << ExtraInfo->getCascade(VirtReg.reg()) << '\n');

  // Try to evict a less worthy live range, but only for ranges from the primary
  // queue. The RS_Split ranges already failed to do this, and they should not
  // get a second chance until they have been split.
  if (Stage != RS_Split)
    if (Register PhysReg =
            tryEvict(VirtReg, Order, NewVRegs, CostPerUseLimit,
                     FixedRegisters)) {
      Register Hint = MRI->getSimpleHint(VirtReg.reg());
      // If VirtReg has a hint and that hint is broken record this
      // virtual register as a recoloring candidate for broken hint.
      // Indeed, since we evicted a variable in its neighborhood it is
      // likely we can at least partially recolor some of the
      // copy-related live-ranges.
      if (Hint && Hint != PhysReg)
        SetOfBrokenHints.insert(&VirtReg);
      // If VirtReg eviction someone, the eviction info for it as an evictee is
      // no longer relevant.
      LastEvicted.clearEvicteeInfo(VirtReg.reg());
      return PhysReg;
    }

  assert((NewVRegs.empty() || Depth) && "Cannot append to existing NewVRegs");

  // The first time we see a live range, don't try to split or spill.
  // Wait until the second time, when all smaller ranges have been allocated.
  // This gives a better picture of the interference to split around.
  if (Stage < RS_Split) {
    ExtraInfo->setStage(VirtReg, RS_Split);
    LLVM_DEBUG(dbgs() << "wait for second round\n");
    NewVRegs.push_back(VirtReg.reg());
    return 0;
  }

  if (Stage < RS_Spill) {
    // Try splitting VirtReg or interferences.
    unsigned NewVRegSizeBefore = NewVRegs.size();
    Register PhysReg = trySplit(VirtReg, Order, NewVRegs, FixedRegisters);
    if (PhysReg || (NewVRegs.size() - NewVRegSizeBefore)) {
      // If VirtReg got split, the eviction info is no longer relevant.
      LastEvicted.clearEvicteeInfo(VirtReg.reg());
      return PhysReg;
    }
  }

  // If we couldn't allocate a register from spilling, there is probably some
  // invalid inline assembly. The base class will report it.
  if (Stage >= RS_Done || !VirtReg.isSpillable())
    return tryLastChanceRecoloring(VirtReg, Order, NewVRegs, FixedRegisters,
                                   Depth);

  // Finally spill VirtReg itself.
  if ((EnableDeferredSpilling ||
       TRI->shouldUseDeferredSpillingForVirtReg(*MF, VirtReg)) &&
      ExtraInfo->getStage(VirtReg) < RS_Memory) {
    // TODO: This is experimental and in particular, we do not model
    // the live range splitting done by spilling correctly.
    // We would need a deep integration with the spiller to do the
    // right thing here. Anyway, that is still good for early testing.
    ExtraInfo->setStage(VirtReg, RS_Memory);
    LLVM_DEBUG(dbgs() << "Do as if this register is in memory\n");
    NewVRegs.push_back(VirtReg.reg());
  } else {
    NamedRegionTimer T("spill", "Spiller", TimerGroupName,
                       TimerGroupDescription, TimePassesIsEnabled);
    LiveRangeEdit LRE(&VirtReg, NewVRegs, *MF, *LIS, VRM, this, &DeadRemats);
    spiller().spill(LRE);
    ExtraInfo->setStage(NewVRegs.begin(), NewVRegs.end(), RS_Done);
    for (Register VReg : NewVRegs)
      LIS->getInterval(VReg).markNotSpillable();

    // Tell LiveDebugVariables about the new ranges. Ranges not being covered by
    // the new regs are kept in LDV (still mapping to the old register), until
    // we rewrite spilled locations in LDV at a later stage.
    DebugVars->splitRegister(VirtReg.reg(), LRE.regs(), *LIS);

    if (VerifyEnabled)
      MF->verify(this, "After spilling");
  }

  // The live virtual register requesting allocation was spilled, so tell
  // the caller not to allocate anything during this round.
  return 0;
}

void RAGreedy::RAGreedyStats::report(MachineOptimizationRemarkMissed &R) {
  using namespace ore;
  if (Spills) {
    R << NV("NumSpills", Spills) << " spills ";
    R << NV("TotalSpillsCost", SpillsCost) << " total spills cost ";
  }
  if (FoldedSpills) {
    R << NV("NumFoldedSpills", FoldedSpills) << " folded spills ";
    R << NV("TotalFoldedSpillsCost", FoldedSpillsCost)
      << " total folded spills cost ";
  }
  if (Reloads) {
    R << NV("NumReloads", Reloads) << " reloads ";
    R << NV("TotalReloadsCost", ReloadsCost) << " total reloads cost ";
  }
  if (FoldedReloads) {
    R << NV("NumFoldedReloads", FoldedReloads) << " folded reloads ";
    R << NV("TotalFoldedReloadsCost", FoldedReloadsCost)
      << " total folded reloads cost ";
  }
  if (ZeroCostFoldedReloads)
    R << NV("NumZeroCostFoldedReloads", ZeroCostFoldedReloads)
      << " zero cost folded reloads ";
  if (Copies) {
    R << NV("NumVRCopies", Copies) << " virtual registers copies ";
    R << NV("TotalCopiesCost", CopiesCost) << " total copies cost ";
  }
}

RAGreedy::RAGreedyStats RAGreedy::computeStats(MachineBasicBlock &MBB) {
  RAGreedyStats Stats;
  const MachineFrameInfo &MFI = MF->getFrameInfo();
  int FI;

  auto isSpillSlotAccess = [&MFI](const MachineMemOperand *A) {
    return MFI.isSpillSlotObjectIndex(cast<FixedStackPseudoSourceValue>(
        A->getPseudoValue())->getFrameIndex());
  };
  auto isPatchpointInstr = [](const MachineInstr &MI) {
    return MI.getOpcode() == TargetOpcode::PATCHPOINT ||
           MI.getOpcode() == TargetOpcode::STACKMAP ||
           MI.getOpcode() == TargetOpcode::STATEPOINT;
  };
  for (MachineInstr &MI : MBB) {
    if (MI.isCopy()) {
      MachineOperand &Dest = MI.getOperand(0);
      MachineOperand &Src = MI.getOperand(1);
      if (Dest.isReg() && Src.isReg() && Dest.getReg().isVirtual() &&
          Src.getReg().isVirtual())
        ++Stats.Copies;
      continue;
    }

    SmallVector<const MachineMemOperand *, 2> Accesses;
    if (TII->isLoadFromStackSlot(MI, FI) && MFI.isSpillSlotObjectIndex(FI)) {
      ++Stats.Reloads;
      continue;
    }
    if (TII->isStoreToStackSlot(MI, FI) && MFI.isSpillSlotObjectIndex(FI)) {
      ++Stats.Spills;
      continue;
    }
    if (TII->hasLoadFromStackSlot(MI, Accesses) &&
        llvm::any_of(Accesses, isSpillSlotAccess)) {
      if (!isPatchpointInstr(MI)) {
        Stats.FoldedReloads += Accesses.size();
        continue;
      }
      // For statepoint there may be folded and zero cost folded stack reloads.
      std::pair<unsigned, unsigned> NonZeroCostRange =
          TII->getPatchpointUnfoldableRange(MI);
      SmallSet<unsigned, 16> FoldedReloads;
      SmallSet<unsigned, 16> ZeroCostFoldedReloads;
      for (unsigned Idx = 0, E = MI.getNumOperands(); Idx < E; ++Idx) {
        MachineOperand &MO = MI.getOperand(Idx);
        if (!MO.isFI() || !MFI.isSpillSlotObjectIndex(MO.getIndex()))
          continue;
        if (Idx >= NonZeroCostRange.first && Idx < NonZeroCostRange.second)
          FoldedReloads.insert(MO.getIndex());
        else
          ZeroCostFoldedReloads.insert(MO.getIndex());
      }
      // If stack slot is used in folded reload it is not zero cost then.
      for (unsigned Slot : FoldedReloads)
        ZeroCostFoldedReloads.erase(Slot);
      Stats.FoldedReloads += FoldedReloads.size();
      Stats.ZeroCostFoldedReloads += ZeroCostFoldedReloads.size();
      continue;
    }
    Accesses.clear();
    if (TII->hasStoreToStackSlot(MI, Accesses) &&
        llvm::any_of(Accesses, isSpillSlotAccess)) {
      Stats.FoldedSpills += Accesses.size();
    }
  }
  // Set cost of collected statistic by multiplication to relative frequency of
  // this basic block.
  float RelFreq = MBFI->getBlockFreqRelativeToEntryBlock(&MBB);
  Stats.ReloadsCost = RelFreq * Stats.Reloads;
  Stats.FoldedReloadsCost = RelFreq * Stats.FoldedReloads;
  Stats.SpillsCost = RelFreq * Stats.Spills;
  Stats.FoldedSpillsCost = RelFreq * Stats.FoldedSpills;
  Stats.CopiesCost = RelFreq * Stats.Copies;
  return Stats;
}

RAGreedy::RAGreedyStats RAGreedy::reportStats(MachineLoop *L) {
  RAGreedyStats Stats;

  // Sum up the spill and reloads in subloops.
  for (MachineLoop *SubLoop : *L)
    Stats.add(reportStats(SubLoop));

  for (MachineBasicBlock *MBB : L->getBlocks())
    // Handle blocks that were not included in subloops.
    if (Loops->getLoopFor(MBB) == L)
      Stats.add(computeStats(*MBB));

  if (!Stats.isEmpty()) {
    using namespace ore;

    ORE->emit([&]() {
      MachineOptimizationRemarkMissed R(DEBUG_TYPE, "LoopSpillReloadCopies",
                                        L->getStartLoc(), L->getHeader());
      Stats.report(R);
      R << "generated in loop";
      return R;
    });
  }
  return Stats;
}

void RAGreedy::reportStats() {
  if (!ORE->allowExtraAnalysis(DEBUG_TYPE))
    return;
  RAGreedyStats Stats;
  for (MachineLoop *L : *Loops)
    Stats.add(reportStats(L));
  // Process non-loop blocks.
  for (MachineBasicBlock &MBB : *MF)
    if (!Loops->getLoopFor(&MBB))
      Stats.add(computeStats(MBB));
  if (!Stats.isEmpty()) {
    using namespace ore;

    ORE->emit([&]() {
      DebugLoc Loc;
      if (auto *SP = MF->getFunction().getSubprogram())
        Loc = DILocation::get(SP->getContext(), SP->getLine(), 1, SP);
      MachineOptimizationRemarkMissed R(DEBUG_TYPE, "SpillReloadCopies", Loc,
                                        &MF->front());
      Stats.report(R);
      R << "generated in function";
      return R;
    });
  }
}

bool RAGreedy::runOnMachineFunction(MachineFunction &mf) {
  LLVM_DEBUG(dbgs() << "********** GREEDY REGISTER ALLOCATION **********\n"
                    << "********** Function: " << mf.getName() << '\n');

  MF = &mf;
  TRI = MF->getSubtarget().getRegisterInfo();
  TII = MF->getSubtarget().getInstrInfo();
  RCI.runOnMachineFunction(mf);

  EnableAdvancedRASplitCost =
      ConsiderLocalIntervalCost.getNumOccurrences()
          ? ConsiderLocalIntervalCost
          : MF->getSubtarget().enableAdvancedRASplitCost();

  if (VerifyEnabled)
    MF->verify(this, "Before greedy register allocator");

  RegAllocBase::init(getAnalysis<VirtRegMap>(),
                     getAnalysis<LiveIntervals>(),
                     getAnalysis<LiveRegMatrix>());
  Indexes = &getAnalysis<SlotIndexes>();
  MBFI = &getAnalysis<MachineBlockFrequencyInfo>();
  DomTree = &getAnalysis<MachineDominatorTree>();
  ORE = &getAnalysis<MachineOptimizationRemarkEmitterPass>().getORE();
  Loops = &getAnalysis<MachineLoopInfo>();
  Bundles = &getAnalysis<EdgeBundles>();
  SpillPlacer = &getAnalysis<SpillPlacement>();
  DebugVars = &getAnalysis<LiveDebugVariables>();
  AA = &getAnalysis<AAResultsWrapperPass>().getAAResults();

  initializeCSRCost();

  RegCosts = TRI->getRegisterCosts(*MF);

  ExtraInfo.emplace();
  EvictAdvisor =
      getAnalysis<RegAllocEvictionAdvisorAnalysis>().getAdvisor(*MF, *this);

  VRAI = std::make_unique<VirtRegAuxInfo>(*MF, *LIS, *VRM, *Loops, *MBFI);
  SpillerInstance.reset(createInlineSpiller(*this, *MF, *VRM, *VRAI));

  VRAI->calculateSpillWeightsAndHints();

  LLVM_DEBUG(LIS->dump());

  SA.reset(new SplitAnalysis(*VRM, *LIS, *Loops));
  SE.reset(new SplitEditor(*SA, *AA, *LIS, *VRM, *DomTree, *MBFI, *VRAI));

  IntfCache.init(MF, Matrix->getLiveUnions(), Indexes, LIS, TRI);
  GlobalCand.resize(32);  // This will grow as needed.
  SetOfBrokenHints.clear();
  LastEvicted.clear();

  allocatePhysRegs();
  tryHintsRecoloring();

  if (VerifyEnabled)
    MF->verify(this, "Before post optimization");
  postOptimization();
  reportStats();

  releaseMemory();
  return true;
}<|MERGE_RESOLUTION|>--- conflicted
+++ resolved
@@ -441,173 +441,6 @@
   return PhysReg;
 }
 
-<<<<<<< HEAD
-/// shouldEvict - determine if A should evict the assigned live range B. The
-/// eviction policy defined by this function together with the allocation order
-/// defined by enqueue() decides which registers ultimately end up being split
-/// and spilled.
-///
-/// Cascade numbers are used to prevent infinite loops if this function is a
-/// cyclic relation.
-///
-/// @param A          The live range to be assigned.
-/// @param IsHint     True when A is about to be assigned to its preferred
-///                   register.
-/// @param B          The live range to be evicted.
-/// @param BreaksHint True when B is already assigned to its preferred register.
-bool DefaultEvictionAdvisor::shouldEvict(LiveInterval &A, bool IsHint,
-                                         LiveInterval &B,
-                                         bool BreaksHint) const {
-  bool CanSplit = ExtraInfo->getStage(B) < RS_Spill;
-
-  // Be fairly aggressive about following hints as long as the evictee can be
-  // split.
-  if (CanSplit && IsHint && !BreaksHint)
-    return true;
-
-  if (A.weight() > B.weight()) {
-    LLVM_DEBUG(dbgs() << "should evict: " << B << " w= " << B.weight() << '\n');
-    return true;
-  }
-  return false;
-}
-
-// Determine if any of the definitions or uses of a VirtReg have constraints
-// that could hypothetically be widened if the register were fully split around
-// instructions. It makes sense to evict unspillable regs where this is true,
-// since splitting them may widen the register classes enough to avoid the
-// conflict with another unspillable reg.
-bool canWiden(const MachineRegisterInfo *MRI, const TargetInstrInfo *TII, const TargetRegisterInfo *TRI, Register Reg) {
-  const TargetRegisterClass *RC = MRI->getRegClass(Reg);
-  for (MachineInstr& MI : MRI->use_instructions(Reg)) {
-    for (unsigned OpIdx = 0, OpEnd = MI.getNumOperands(); OpIdx != OpEnd; ++OpIdx) {
-      const MachineOperand &MO = MI.getOperand(OpIdx);
-      if (!MO.isReg() || MO.getReg() != Reg)
-        continue;
-      const TargetRegisterClass *MORC = MI.getRegClassConstraint(OpIdx, TII, TRI);
-      if (!MORC || MORC->hasSubClass(RC))
-        return true;
-    }
-  }
-  return false;
-}
-
-/// canEvictInterference - Return true if all interferences between VirtReg and
-/// PhysReg can be evicted.
-/// canEvictHintInterference - return true if the interference for VirtReg
-/// on the PhysReg, which is VirtReg's hint, can be evicted in favor of VirtReg.
-bool DefaultEvictionAdvisor::canEvictHintInterference(
-    LiveInterval &VirtReg, MCRegister PhysReg,
-    const SmallVirtRegSet &FixedRegisters) const {
-  EvictionCost MaxCost;
-  MaxCost.setBrokenHints(1);
-  return canEvictInterferenceBasedOnCost(VirtReg, PhysReg, true, MaxCost,
-                                         FixedRegisters);
-}
-
-/// canEvictInterferenceBasedOnCost - Return true if all interferences between
-/// VirtReg and PhysReg can be evicted.
-///
-/// @param VirtReg Live range that is about to be assigned.
-/// @param PhysReg Desired register for assignment.
-/// @param IsHint  True when PhysReg is VirtReg's preferred register.
-/// @param MaxCost Only look for cheaper candidates and update with new cost
-///                when returning true.
-/// @returns True when interference can be evicted cheaper than MaxCost.
-bool DefaultEvictionAdvisor::canEvictInterferenceBasedOnCost(
-    LiveInterval &VirtReg, MCRegister PhysReg, bool IsHint,
-    EvictionCost &MaxCost, const SmallVirtRegSet &FixedRegisters) const {
-  // It is only possible to evict virtual register interference.
-  if (Matrix->checkInterference(VirtReg, PhysReg) > LiveRegMatrix::IK_VirtReg)
-    return false;
-
-  bool IsLocal = LIS->intervalIsInOneMBB(VirtReg);
-
-  // Find VirtReg's cascade number. This will be unassigned if VirtReg was never
-  // involved in an eviction before. If a cascade number was assigned, deny
-  // evicting anything with the same or a newer cascade number. This prevents
-  // infinite eviction loops.
-  //
-  // This works out so a register without a cascade number is allowed to evict
-  // anything, and it can be evicted by anything.
-  unsigned Cascade = ExtraInfo->getCascadeOrCurrentNext(VirtReg.reg());
-
-  EvictionCost Cost;
-  for (MCRegUnitIterator Units(PhysReg, TRI); Units.isValid(); ++Units) {
-    LiveIntervalUnion::Query &Q = Matrix->query(VirtReg, *Units);
-    // If there is 10 or more interferences, chances are one is heavier.
-    const auto &Interferences = Q.interferingVRegs(10);
-    if (Interferences.size() >= 10)
-      return false;
-
-    // Check if any interfering live range is heavier than MaxWeight.
-    for (LiveInterval *Intf : reverse(Interferences)) {
-      assert(Register::isVirtualRegister(Intf->reg()) &&
-             "Only expecting virtual register interference from query");
-
-      // Do not allow eviction of a virtual register if we are in the middle
-      // of last-chance recoloring and this virtual register is one that we
-      // have scavenged a physical register for.
-      if (FixedRegisters.count(Intf->reg()))
-        return false;
-
-      // Never evict spill products. They cannot split or spill.
-      if (ExtraInfo->getStage(*Intf) == RS_Done)
-        return false;
-      // Once a live range becomes small enough, it is urgent that we find a
-      // register for it. This is indicated by an infinite spill weight. These
-      // urgent live ranges get to evict almost anything.
-      //
-      // Also allow urgent evictions of unspillable ranges from a strictly
-      // larger allocation order.
-      bool Urgent =
-          !VirtReg.isSpillable() &&
-          (Intf->isSpillable() ||
-           RegClassInfo.getNumAllocatableRegs(MRI->getRegClass(VirtReg.reg())) <
-               RegClassInfo.getNumAllocatableRegs(
-                   MRI->getRegClass(Intf->reg())) ||
-           (!canWiden(MRI, TII, TRI, VirtReg.reg()) &&
-            canWiden(MRI, TII, TRI, Intf->reg())) ||
-           (VirtReg.isZeroLength(LIS->getSlotIndexes()) &&
-            !Intf->isZeroLength(LIS->getSlotIndexes())));
-
-      // Only evict older cascades or live ranges without a cascade.
-      unsigned IntfCascade = ExtraInfo->getCascade(Intf->reg());
-      if (Cascade <= IntfCascade) {
-        if (!Urgent)
-          return false;
-        // We permit breaking cascades for urgent evictions. It should be the
-        // last resort, though, so make it really expensive.
-        Cost.BrokenHints += 10;
-      }
-      // Would this break a satisfied hint?
-      bool BreaksHint = VRM->hasPreferredPhys(Intf->reg());
-      // Update eviction cost.
-      Cost.BrokenHints += BreaksHint;
-      Cost.MaxWeight = std::max(Cost.MaxWeight, Intf->weight());
-      // Abort if this would be too expensive.
-      if (!(Cost < MaxCost))
-        return false;
-      if (Urgent)
-        continue;
-      // Apply the eviction policy for non-urgent evictions.
-      if (!shouldEvict(VirtReg, IsHint, *Intf, BreaksHint))
-        return false;
-      // If !MaxCost.isMax(), then we're just looking for a cheap register.
-      // Evicting another local live range in this case could lead to suboptimal
-      // coloring.
-      if (!MaxCost.isMax() && IsLocal && LIS->intervalIsInOneMBB(*Intf) &&
-          (!EnableLocalReassign || !canReassign(*Intf, PhysReg))) {
-        return false;
-      }
-    }
-  }
-  MaxCost = Cost;
-  return true;
-}
-
-=======
->>>>>>> a3beb340
 /// Return true if all interferences between VirtReg and PhysReg between
 /// Start and End can be evicted.
 ///
@@ -1678,16 +1511,10 @@
 /// be moved to a larger register class.
 ///
 /// This is similar to spilling to a larger register class.
-<<<<<<< HEAD
-unsigned
-RAGreedy::tryInstructionSplit(LiveInterval &VirtReg, AllocationOrder &Order,
-                              SmallVectorImpl<Register> &NewVRegs,
-                              bool LightSpill) {
-=======
 unsigned RAGreedy::tryInstructionSplit(const LiveInterval &VirtReg,
                                        AllocationOrder &Order,
-                                       SmallVectorImpl<Register> &NewVRegs) {
->>>>>>> a3beb340
+                                       SmallVectorImpl<Register> &NewVRegs,
+                                       bool LightSpill) {
   const TargetRegisterClass *CurRC = MRI->getRegClass(VirtReg.reg());
   // There is no point to this if there are no larger sub-classes.
   if (!RegClassInfo.isProperSubClass(CurRC))
@@ -2399,28 +2226,9 @@
 /// Spilling a live range in the cold path can have lower cost than using
 /// the CSR for the first time. Returns the physical register if we decide
 /// to use the CSR; otherwise return 0.
-<<<<<<< HEAD
-MCRegister
-RAGreedy::tryAssignCSRFirstTime(LiveInterval &VirtReg, AllocationOrder &Order,
-                                MCRegister PhysReg, uint8_t &CostPerUseLimit,
-                                SmallVectorImpl<Register> &NewVRegs) {
-=======
 MCRegister RAGreedy::tryAssignCSRFirstTime(
     const LiveInterval &VirtReg, AllocationOrder &Order, MCRegister PhysReg,
     uint8_t &CostPerUseLimit, SmallVectorImpl<Register> &NewVRegs) {
-  if (ExtraInfo->getStage(VirtReg) == RS_Spill && VirtReg.isSpillable()) {
-    // We choose spill over using the CSR for the first time if the spill cost
-    // is lower than CSRCost.
-    SA->analyze(&VirtReg);
-    if (calcSpillCost() >= CSRCost)
-      return PhysReg;
-
-    // We are going to spill, set CostPerUseLimit to 1 to make sure that
-    // we will not use a callee-saved register in tryEvict.
-    CostPerUseLimit = 1;
-    return 0;
-  }
->>>>>>> a3beb340
   if (ExtraInfo->getStage(VirtReg) < RS_Split) {
     // We choose pre-splitting over using the CSR for the first time if
     // the cost of splitting is lower than CSRCost.
