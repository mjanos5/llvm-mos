//===- LoopStrengthReduce.cpp - Strength Reduce IVs in Loops --------------===//
//
// Part of the LLVM Project, under the Apache License v2.0 with LLVM Exceptions.
// See https://llvm.org/LICENSE.txt for license information.
// SPDX-License-Identifier: Apache-2.0 WITH LLVM-exception
//
//===----------------------------------------------------------------------===//
//
// This transformation analyzes and transforms the induction variables (and
// computations derived from them) into forms suitable for efficient execution
// on the target.
//
// This pass performs a strength reduction on array references inside loops that
// have as one or more of their components the loop induction variable, it
// rewrites expressions to take advantage of scaled-index addressing modes
// available on the target, and it performs a variety of other optimizations
// related to loop induction variables.
//
// Terminology note: this code has a lot of handling for "post-increment" or
// "post-inc" users. This is not talking about post-increment addressing modes;
// it is instead talking about code like this:
//
//   %i = phi [ 0, %entry ], [ %i.next, %latch ]
//   ...
//   %i.next = add %i, 1
//   %c = icmp eq %i.next, %n
//
// The SCEV for %i is {0,+,1}<%L>. The SCEV for %i.next is {1,+,1}<%L>, however
// it's useful to think about these as the same register, with some uses using
// the value of the register before the add and some using it after. In this
// example, the icmp is a post-increment user, since it uses %i.next, which is
// the value of the induction variable after the increment. The other common
// case of post-increment users is users outside the loop.
//
// TODO: More sophistication in the way Formulae are generated and filtered.
//
// TODO: Handle multiple loops at a time.
//
// TODO: Should the addressing mode BaseGV be changed to a ConstantExpr instead
//       of a GlobalValue?
//
// TODO: When truncation is free, truncate ICmp users' operands to make it a
//       smaller encoding (on x86 at least).
//
// TODO: When a negated register is used by an add (such as in a list of
//       multiple base registers, or as the increment expression in an addrec),
//       we may not actually need both reg and (-1 * reg) in registers; the
//       negation can be implemented by using a sub instead of an add. The
//       lack of support for taking this into consideration when making
//       register pressure decisions is partly worked around by the "Special"
//       use kind.
//
//===----------------------------------------------------------------------===//

#include "llvm/Transforms/Scalar/LoopStrengthReduce.h"
#include "llvm/ADT/APInt.h"
#include "llvm/ADT/DenseMap.h"
#include "llvm/ADT/DenseSet.h"
#include "llvm/ADT/Hashing.h"
#include "llvm/ADT/PointerIntPair.h"
#include "llvm/ADT/STLExtras.h"
#include "llvm/ADT/SetVector.h"
#include "llvm/ADT/SmallBitVector.h"
#include "llvm/ADT/SmallPtrSet.h"
#include "llvm/ADT/SmallSet.h"
#include "llvm/ADT/SmallVector.h"
#include "llvm/ADT/iterator_range.h"
#include "llvm/Analysis/AssumptionCache.h"
#include "llvm/Analysis/IVUsers.h"
#include "llvm/Analysis/LoopAnalysisManager.h"
#include "llvm/Analysis/LoopInfo.h"
#include "llvm/Analysis/LoopPass.h"
#include "llvm/Analysis/MemorySSA.h"
#include "llvm/Analysis/MemorySSAUpdater.h"
#include "llvm/Analysis/ScalarEvolution.h"
#include "llvm/Analysis/ScalarEvolutionExpressions.h"
#include "llvm/Analysis/ScalarEvolutionNormalization.h"
#include "llvm/Analysis/TargetLibraryInfo.h"
#include "llvm/Analysis/TargetTransformInfo.h"
#include "llvm/Analysis/ValueTracking.h"
#include "llvm/BinaryFormat/Dwarf.h"
#include "llvm/Config/llvm-config.h"
#include "llvm/IR/BasicBlock.h"
#include "llvm/IR/Constant.h"
#include "llvm/IR/Constants.h"
#include "llvm/IR/DebugInfoMetadata.h"
#include "llvm/IR/DerivedTypes.h"
#include "llvm/IR/Dominators.h"
#include "llvm/IR/GlobalValue.h"
#include "llvm/IR/IRBuilder.h"
#include "llvm/IR/InstrTypes.h"
#include "llvm/IR/Instruction.h"
#include "llvm/IR/Instructions.h"
#include "llvm/IR/IntrinsicInst.h"
#include "llvm/IR/Module.h"
#include "llvm/IR/Operator.h"
#include "llvm/IR/PassManager.h"
#include "llvm/IR/Type.h"
#include "llvm/IR/Use.h"
#include "llvm/IR/User.h"
#include "llvm/IR/Value.h"
#include "llvm/IR/ValueHandle.h"
#include "llvm/InitializePasses.h"
#include "llvm/Pass.h"
#include "llvm/Support/Casting.h"
#include "llvm/Support/CommandLine.h"
#include "llvm/Support/Compiler.h"
#include "llvm/Support/Debug.h"
#include "llvm/Support/ErrorHandling.h"
#include "llvm/Support/MathExtras.h"
#include "llvm/Support/raw_ostream.h"
#include "llvm/Transforms/Scalar.h"
#include "llvm/Transforms/Utils.h"
#include "llvm/Transforms/Utils/BasicBlockUtils.h"
#include "llvm/Transforms/Utils/Local.h"
#include "llvm/Transforms/Utils/LoopUtils.h"
#include "llvm/Transforms/Utils/ScalarEvolutionExpander.h"
#include <algorithm>
#include <cassert>
#include <cstddef>
#include <cstdint>
#include <iterator>
#include <limits>
#include <map>
#include <numeric>
#include <utility>

using namespace llvm;

#define DEBUG_TYPE "loop-reduce"

/// MaxIVUsers is an arbitrary threshold that provides an early opportunity for
/// bail out. This threshold is far beyond the number of users that LSR can
/// conceivably solve, so it should not affect generated code, but catches the
/// worst cases before LSR burns too much compile time and stack space.
static const unsigned MaxIVUsers = 200;

/// Limit the size of expression that SCEV-based salvaging will attempt to
/// translate into a DIExpression.
/// Choose a maximum size such that debuginfo is not excessively increased and
/// the salvaging is not too expensive for the compiler.
static const unsigned MaxSCEVSalvageExpressionSize = 64;

// Cleanup congruent phis after LSR phi expansion.
static cl::opt<bool> EnablePhiElim(
  "enable-lsr-phielim", cl::Hidden, cl::init(true),
  cl::desc("Enable LSR phi elimination"));

// The flag adds instruction count to solutions cost comparison.
static cl::opt<bool> InsnsCost(
  "lsr-insns-cost", cl::Hidden, cl::init(true),
  cl::desc("Add instruction count to a LSR cost model"));

// Flag to choose how to narrow complex lsr solution
static cl::opt<bool> LSRExpNarrow(
  "lsr-exp-narrow", cl::Hidden, cl::init(false),
  cl::desc("Narrow LSR complex solution using"
           " expectation of registers number"));

// Flag to narrow search space by filtering non-optimal formulae with
// the same ScaledReg and Scale.
static cl::opt<bool> FilterSameScaledReg(
    "lsr-filter-same-scaled-reg", cl::Hidden, cl::init(true),
    cl::desc("Narrow LSR search space by filtering non-optimal formulae"
             " with the same ScaledReg and Scale"));

static cl::opt<TTI::AddressingModeKind> PreferredAddresingMode(
  "lsr-preferred-addressing-mode", cl::Hidden, cl::init(TTI::AMK_None),
   cl::desc("A flag that overrides the target's preferred addressing mode."),
   cl::values(clEnumValN(TTI::AMK_None,
                         "none",
                         "Don't prefer any addressing mode"),
              clEnumValN(TTI::AMK_PreIndexed,
                         "preindexed",
                         "Prefer pre-indexed addressing mode"),
              clEnumValN(TTI::AMK_PostIndexed,
                         "postindexed",
                         "Prefer post-indexed addressing mode")));

static cl::opt<unsigned> ComplexityLimit(
  "lsr-complexity-limit", cl::Hidden,
  cl::init(std::numeric_limits<uint16_t>::max()),
  cl::desc("LSR search space complexity limit"));

static cl::opt<unsigned> SetupCostDepthLimit(
    "lsr-setupcost-depth-limit", cl::Hidden, cl::init(7),
    cl::desc("The limit on recursion depth for LSRs setup cost"));

#ifndef NDEBUG
// Stress test IV chain generation.
static cl::opt<bool> StressIVChain(
  "stress-ivchain", cl::Hidden, cl::init(false),
  cl::desc("Stress test LSR IV chains"));
#else
static bool StressIVChain = false;
#endif

namespace {

struct MemAccessTy {
  /// Used in situations where the accessed memory type is unknown.
  static const unsigned UnknownAddressSpace =
      std::numeric_limits<unsigned>::max();

  Type *MemTy = nullptr;
  unsigned AddrSpace = UnknownAddressSpace;

  MemAccessTy() = default;
  MemAccessTy(Type *Ty, unsigned AS) : MemTy(Ty), AddrSpace(AS) {}

  bool operator==(MemAccessTy Other) const {
    return MemTy == Other.MemTy && AddrSpace == Other.AddrSpace;
  }

  bool operator!=(MemAccessTy Other) const { return !(*this == Other); }

  static MemAccessTy getUnknown(LLVMContext &Ctx,
                                unsigned AS = UnknownAddressSpace) {
    return MemAccessTy(Type::getVoidTy(Ctx), AS);
  }

  Type *getType() { return MemTy; }
};

/// This class holds data which is used to order reuse candidates.
class RegSortData {
public:
  /// This represents the set of LSRUse indices which reference
  /// a particular register.
  SmallBitVector UsedByIndices;

  void print(raw_ostream &OS) const;
  void dump() const;
};

} // end anonymous namespace

#if !defined(NDEBUG) || defined(LLVM_ENABLE_DUMP)
void RegSortData::print(raw_ostream &OS) const {
  OS << "[NumUses=" << UsedByIndices.count() << ']';
}

LLVM_DUMP_METHOD void RegSortData::dump() const {
  print(errs()); errs() << '\n';
}
#endif

namespace {

/// Map register candidates to information about how they are used.
class RegUseTracker {
  using RegUsesTy = DenseMap<const SCEV *, RegSortData>;

  RegUsesTy RegUsesMap;
  SmallVector<const SCEV *, 16> RegSequence;

public:
  void countRegister(const SCEV *Reg, size_t LUIdx);
  void dropRegister(const SCEV *Reg, size_t LUIdx);
  void swapAndDropUse(size_t LUIdx, size_t LastLUIdx);

  bool isRegUsedByUsesOtherThan(const SCEV *Reg, size_t LUIdx) const;

  const SmallBitVector &getUsedByIndices(const SCEV *Reg) const;

  void clear();

  using iterator = SmallVectorImpl<const SCEV *>::iterator;
  using const_iterator = SmallVectorImpl<const SCEV *>::const_iterator;

  iterator begin() { return RegSequence.begin(); }
  iterator end()   { return RegSequence.end(); }
  const_iterator begin() const { return RegSequence.begin(); }
  const_iterator end() const   { return RegSequence.end(); }
};

} // end anonymous namespace

void
RegUseTracker::countRegister(const SCEV *Reg, size_t LUIdx) {
  std::pair<RegUsesTy::iterator, bool> Pair =
    RegUsesMap.insert(std::make_pair(Reg, RegSortData()));
  RegSortData &RSD = Pair.first->second;
  if (Pair.second)
    RegSequence.push_back(Reg);
  RSD.UsedByIndices.resize(std::max(RSD.UsedByIndices.size(), LUIdx + 1));
  RSD.UsedByIndices.set(LUIdx);
}

void
RegUseTracker::dropRegister(const SCEV *Reg, size_t LUIdx) {
  RegUsesTy::iterator It = RegUsesMap.find(Reg);
  assert(It != RegUsesMap.end());
  RegSortData &RSD = It->second;
  assert(RSD.UsedByIndices.size() > LUIdx);
  RSD.UsedByIndices.reset(LUIdx);
}

void
RegUseTracker::swapAndDropUse(size_t LUIdx, size_t LastLUIdx) {
  assert(LUIdx <= LastLUIdx);

  // Update RegUses. The data structure is not optimized for this purpose;
  // we must iterate through it and update each of the bit vectors.
  for (auto &Pair : RegUsesMap) {
    SmallBitVector &UsedByIndices = Pair.second.UsedByIndices;
    if (LUIdx < UsedByIndices.size())
      UsedByIndices[LUIdx] =
        LastLUIdx < UsedByIndices.size() ? UsedByIndices[LastLUIdx] : false;
    UsedByIndices.resize(std::min(UsedByIndices.size(), LastLUIdx));
  }
}

bool
RegUseTracker::isRegUsedByUsesOtherThan(const SCEV *Reg, size_t LUIdx) const {
  RegUsesTy::const_iterator I = RegUsesMap.find(Reg);
  if (I == RegUsesMap.end())
    return false;
  const SmallBitVector &UsedByIndices = I->second.UsedByIndices;
  int i = UsedByIndices.find_first();
  if (i == -1) return false;
  if ((size_t)i != LUIdx) return true;
  return UsedByIndices.find_next(i) != -1;
}

const SmallBitVector &RegUseTracker::getUsedByIndices(const SCEV *Reg) const {
  RegUsesTy::const_iterator I = RegUsesMap.find(Reg);
  assert(I != RegUsesMap.end() && "Unknown register!");
  return I->second.UsedByIndices;
}

void RegUseTracker::clear() {
  RegUsesMap.clear();
  RegSequence.clear();
}

namespace {

/// This class holds information that describes a formula for computing
/// satisfying a use. It may include broken-out immediates and scaled registers.
struct Formula {
  /// Global base address used for complex addressing.
  GlobalValue *BaseGV = nullptr;

  /// Base offset for complex addressing.
  int64_t BaseOffset = 0;

  /// Whether any complex addressing has a base register.
  bool HasBaseReg = false;

  /// The scale of any complex addressing.
  int64_t Scale = 0;

  /// The list of "base" registers for this use. When this is non-empty. The
  /// canonical representation of a formula is
  /// 1. BaseRegs.size > 1 implies ScaledReg != NULL and
  /// 2. ScaledReg != NULL implies Scale != 1 || !BaseRegs.empty().
  /// 3. The reg containing recurrent expr related with currect loop in the
  /// formula should be put in the ScaledReg.
  /// #1 enforces that the scaled register is always used when at least two
  /// registers are needed by the formula: e.g., reg1 + reg2 is reg1 + 1 * reg2.
  /// #2 enforces that 1 * reg is reg.
  /// #3 ensures invariant regs with respect to current loop can be combined
  /// together in LSR codegen.
  /// This invariant can be temporarily broken while building a formula.
  /// However, every formula inserted into the LSRInstance must be in canonical
  /// form.
  SmallVector<const SCEV *, 4> BaseRegs;

  /// The 'scaled' register for this use. This should be non-null when Scale is
  /// not zero.
  const SCEV *ScaledReg = nullptr;

  /// An additional constant offset which added near the use. This requires a
  /// temporary register, but the offset itself can live in an add immediate
  /// field rather than a register.
  int64_t UnfoldedOffset = 0;

  /// The type of this formula, if it has one, or null otherwise. This type
  /// is meaningless except for the bit size.
  Type *Ty = nullptr;

  Formula() = default;

  void initialMatch(const SCEV *S, Loop *L, ScalarEvolution &SE);

  bool isCanonical(const Loop &L) const;

  void canonicalize(const Loop &L);

  bool unscale();

  bool hasZeroEnd() const;

  size_t getNumRegs() const;

  void deleteBaseReg(const SCEV *&S);

  bool referencesReg(const SCEV *S) const;
  bool hasRegsUsedByUsesOtherThan(size_t LUIdx,
                                  const RegUseTracker &RegUses) const;


  Type *baseType() const;
  Type *scaleType() const;

  void print(raw_ostream &OS) const;
  void dump() const;
};

} // end anonymous namespace

/// Recursion helper for initialMatch.
static void DoInitialMatch(const SCEV *S, Loop *L,
                           SmallVectorImpl<const SCEV *> &Good,
                           SmallVectorImpl<const SCEV *> &Bad,
                           ScalarEvolution &SE) {
  // Collect expressions which properly dominate the loop header.
  if (SE.properlyDominates(S, L->getHeader())) {
    Good.push_back(S);
    return;
  }

  // Look at add operands.
  if (const SCEVAddExpr *Add = dyn_cast<SCEVAddExpr>(S)) {
    for (const SCEV *S : Add->operands())
      DoInitialMatch(S, L, Good, Bad, SE);
    return;
  }

  // Look at addrec operands.
  if (const SCEVAddRecExpr *AR = dyn_cast<SCEVAddRecExpr>(S))
    if (!AR->getStart()->isZero() && AR->isAffine()) {
      DoInitialMatch(AR->getStart(), L, Good, Bad, SE);
      DoInitialMatch(SE.getAddRecExpr(SE.getConstant(AR->getType(), 0),
                                      AR->getStepRecurrence(SE),
                                      // FIXME: AR->getNoWrapFlags()
                                      AR->getLoop(), SCEV::FlagAnyWrap),
                     L, Good, Bad, SE);
      return;
    }

  // Handle a multiplication by -1 (negation) if it didn't fold.
  if (const SCEVMulExpr *Mul = dyn_cast<SCEVMulExpr>(S))
    if (Mul->getOperand(0)->isAllOnesValue()) {
      SmallVector<const SCEV *, 4> Ops(drop_begin(Mul->operands()));
      const SCEV *NewMul = SE.getMulExpr(Ops);

      SmallVector<const SCEV *, 4> MyGood;
      SmallVector<const SCEV *, 4> MyBad;
      DoInitialMatch(NewMul, L, MyGood, MyBad, SE);
      const SCEV *NegOne = SE.getSCEV(ConstantInt::getAllOnesValue(
        SE.getEffectiveSCEVType(NewMul->getType())));
      for (const SCEV *S : MyGood)
        Good.push_back(SE.getMulExpr(NegOne, S));
      for (const SCEV *S : MyBad)
        Bad.push_back(SE.getMulExpr(NegOne, S));
      return;
    }

  // Ok, we can't do anything interesting. Just stuff the whole thing into a
  // register and hope for the best.
  Bad.push_back(S);
}

/// Incorporate loop-variant parts of S into this Formula, attempting to keep
/// all loop-invariant and loop-computable values in a single base register.
void Formula::initialMatch(const SCEV *S, Loop *L, ScalarEvolution &SE) {
  SmallVector<const SCEV *, 4> Good;
  SmallVector<const SCEV *, 4> Bad;
  DoInitialMatch(S, L, Good, Bad, SE);
  if (!Good.empty()) {
    const SCEV *Sum = SE.getAddExpr(Good);
    if (!Sum->isZero())
      BaseRegs.push_back(Sum);
    HasBaseReg = true;
  }
  if (!Bad.empty()) {
    const SCEV *Sum = SE.getAddExpr(Bad);
    if (!Sum->isZero())
      BaseRegs.push_back(Sum);
    HasBaseReg = true;
  }
  canonicalize(*L);
  Ty = !BaseRegs.empty() ? BaseRegs.front()->getType()
       : ScaledReg       ? ScaledReg->getType()
       : BaseGV          ? BaseGV->getType()
                         : nullptr;
}

static bool containsAddRecDependentOnLoop(const SCEV *S, const Loop &L) {
  return SCEVExprContains(S, [&L](const SCEV *S) {
    return isa<SCEVAddRecExpr>(S) && (cast<SCEVAddRecExpr>(S)->getLoop() == &L);
  });
}

/// Check whether or not this formula satisfies the canonical
/// representation.
/// \see Formula::BaseRegs.
bool Formula::isCanonical(const Loop &L) const {
  if (!ScaledReg)
    return BaseRegs.size() <= 1;

  if (Scale != 1)
    return true;

  if (Scale == 1 && BaseRegs.empty())
    return false;

  if (containsAddRecDependentOnLoop(ScaledReg, L))
    return true;

  // If ScaledReg is not a recurrent expr, or it is but its loop is not current
  // loop, meanwhile BaseRegs contains a recurrent expr reg related with current
  // loop, we want to swap the reg in BaseRegs with ScaledReg.
  return none_of(BaseRegs, [&L](const SCEV *S) {
    return containsAddRecDependentOnLoop(S, L);
  });
}

/// Helper method to morph a formula into its canonical representation.
/// \see Formula::BaseRegs.
/// Every formula having more than one base register, must use the ScaledReg
/// field. Otherwise, we would have to do special cases everywhere in LSR
/// to treat reg1 + reg2 + ... the same way as reg1 + 1*reg2 + ...
/// On the other hand, 1*reg should be canonicalized into reg.
void Formula::canonicalize(const Loop &L) {
  if (isCanonical(L))
    return;

  if (BaseRegs.empty()) {
    // No base reg? Use scale reg with scale = 1 as such.
    assert(ScaledReg && "Expected 1*reg => reg");
    assert(Scale == 1 && "Expected 1*reg => reg");
    BaseRegs.push_back(ScaledReg);
    Scale = 0;
    ScaledReg = nullptr;
    return;
  }

  // Keep the invariant sum in BaseRegs and one of the variant sum in ScaledReg.
  if (!ScaledReg) {
    ScaledReg = BaseRegs.pop_back_val();
    Scale = 1;
  }

  // If ScaledReg is an invariant with respect to L, find the reg from
  // BaseRegs containing the recurrent expr related with Loop L. Swap the
  // reg with ScaledReg.
  if (!containsAddRecDependentOnLoop(ScaledReg, L)) {
    auto I = find_if(BaseRegs, [&L](const SCEV *S) {
      return containsAddRecDependentOnLoop(S, L);
    });
    if (I != BaseRegs.end())
      std::swap(ScaledReg, *I);
  }
  assert(isCanonical(L) && "Failed to canonicalize?");
}

/// Get rid of the scale in the formula.
/// In other words, this method morphes reg1 + 1*reg2 into reg1 + reg2.
/// \return true if it was possible to get rid of the scale, false otherwise.
/// \note After this operation the formula may not be in the canonical form.
bool Formula::unscale() {
  if (Scale != 1)
    return false;
  Scale = 0;
  BaseRegs.push_back(ScaledReg);
  ScaledReg = nullptr;
  return true;
}

bool Formula::hasZeroEnd() const {
  if (UnfoldedOffset || BaseOffset)
    return false;
  if (BaseRegs.size() != 1 || ScaledReg)
    return false;
  return true;
}

/// Return the total number of register operands used by this formula. This does
/// not include register uses implied by non-constant addrec strides.
size_t Formula::getNumRegs() const {
  return !!ScaledReg + BaseRegs.size();
}

/// Delete the given base reg from the BaseRegs list.
void Formula::deleteBaseReg(const SCEV *&S) {
  if (&S != &BaseRegs.back())
    std::swap(S, BaseRegs.back());
  BaseRegs.pop_back();
}

/// Test if this formula references the given register.
bool Formula::referencesReg(const SCEV *S) const {
  return S == ScaledReg || is_contained(BaseRegs, S);
}

/// Test whether this formula uses registers which are used by uses other than
/// the use with the given index.
bool Formula::hasRegsUsedByUsesOtherThan(size_t LUIdx,
                                         const RegUseTracker &RegUses) const {
  if (ScaledReg)
    if (RegUses.isRegUsedByUsesOtherThan(ScaledReg, LUIdx))
      return true;
  for (const SCEV *BaseReg : BaseRegs)
    if (RegUses.isRegUsedByUsesOtherThan(BaseReg, LUIdx))
      return true;
  return false;
}

Type *Formula::baseType() const {
  if (BaseRegs.empty())
    return nullptr;
  return BaseRegs.front()->getType();
}

Type *Formula::scaleType() const {
  if (!ScaledReg)
    return nullptr;
  return ScaledReg->getType();
}

#if !defined(NDEBUG) || defined(LLVM_ENABLE_DUMP)
void Formula::print(raw_ostream &OS) const {
  bool First = true;
  if (BaseGV) {
    if (!First) OS << " + "; else First = false;
    BaseGV->printAsOperand(OS, /*PrintType=*/false);
  }
  if (BaseOffset != 0) {
    if (!First) OS << " + "; else First = false;
    OS << BaseOffset;
  }
  for (const SCEV *BaseReg : BaseRegs) {
    if (!First) OS << " + "; else First = false;
    OS << "reg(" << *BaseReg << ')';
  }
  if (HasBaseReg && BaseRegs.empty()) {
    if (!First) OS << " + "; else First = false;
    OS << "**error: HasBaseReg**";
  } else if (!HasBaseReg && !BaseRegs.empty()) {
    if (!First) OS << " + "; else First = false;
    OS << "**error: !HasBaseReg**";
  }
  if (Scale != 0) {
    if (!First) OS << " + "; else First = false;
    OS << Scale << "*reg(";
    if (ScaledReg)
      OS << *ScaledReg;
    else
      OS << "<unknown>";
    OS << ')';
  }
  if (UnfoldedOffset != 0) {
    if (!First) OS << " + ";
    OS << "imm(" << UnfoldedOffset << ')';
  }
}

LLVM_DUMP_METHOD void Formula::dump() const {
  print(errs()); errs() << '\n';
}
#endif

/// Return true if the given addrec can be sign-extended without changing its
/// value.
static bool isAddRecSExtable(const SCEVAddRecExpr *AR, ScalarEvolution &SE) {
  Type *WideTy =
    IntegerType::get(SE.getContext(), SE.getTypeSizeInBits(AR->getType()) + 1);
  return isa<SCEVAddRecExpr>(SE.getSignExtendExpr(AR, WideTy));
}

/// Return true if the given add can be sign-extended without changing its
/// value.
static bool isAddSExtable(const SCEVAddExpr *A, ScalarEvolution &SE) {
  Type *WideTy =
    IntegerType::get(SE.getContext(), SE.getTypeSizeInBits(A->getType()) + 1);
  return isa<SCEVAddExpr>(SE.getSignExtendExpr(A, WideTy));
}

/// Return true if the given mul can be sign-extended without changing its
/// value.
static bool isMulSExtable(const SCEVMulExpr *M, ScalarEvolution &SE) {
  Type *WideTy =
    IntegerType::get(SE.getContext(),
                     SE.getTypeSizeInBits(M->getType()) * M->getNumOperands());
  return isa<SCEVMulExpr>(SE.getSignExtendExpr(M, WideTy));
}

/// Return an expression for LHS /s RHS, if it can be determined and if the
/// remainder is known to be zero, or null otherwise. If IgnoreSignificantBits
/// is true, expressions like (X * Y) /s Y are simplified to X, ignoring that
/// the multiplication may overflow, which is useful when the result will be
/// used in a context where the most significant bits are ignored.
static const SCEV *getExactSDiv(const SCEV *LHS, const SCEV *RHS,
                                ScalarEvolution &SE,
                                bool IgnoreSignificantBits = false) {
  // Handle the trivial case, which works for any SCEV type.
  if (LHS == RHS)
    return SE.getConstant(LHS->getType(), 1);

  // Handle a few RHS special cases.
  const SCEVConstant *RC = dyn_cast<SCEVConstant>(RHS);
  if (RC) {
    const APInt &RA = RC->getAPInt();
    // Handle x /s -1 as x * -1, to give ScalarEvolution a chance to do
    // some folding.
    if (RA.isAllOnes()) {
      if (LHS->getType()->isPointerTy())
        return nullptr;
      return SE.getMulExpr(LHS, RC);
    }
    // Handle x /s 1 as x.
    if (RA == 1)
      return LHS;
  }

  // Check for a division of a constant by a constant.
  if (const SCEVConstant *C = dyn_cast<SCEVConstant>(LHS)) {
    if (!RC)
      return nullptr;
    const APInt &LA = C->getAPInt();
    const APInt &RA = RC->getAPInt();
    if (LA.srem(RA) != 0)
      return nullptr;
    return SE.getConstant(LA.sdiv(RA));
  }

  // Distribute the sdiv over addrec operands, if the addrec doesn't overflow.
  if (const SCEVAddRecExpr *AR = dyn_cast<SCEVAddRecExpr>(LHS)) {
    if ((IgnoreSignificantBits || isAddRecSExtable(AR, SE)) && AR->isAffine()) {
      const SCEV *Step = getExactSDiv(AR->getStepRecurrence(SE), RHS, SE,
                                      IgnoreSignificantBits);
      if (!Step) return nullptr;
      const SCEV *Start = getExactSDiv(AR->getStart(), RHS, SE,
                                       IgnoreSignificantBits);
      if (!Start) return nullptr;
      // FlagNW is independent of the start value, step direction, and is
      // preserved with smaller magnitude steps.
      // FIXME: AR->getNoWrapFlags(SCEV::FlagNW)
      return SE.getAddRecExpr(Start, Step, AR->getLoop(), SCEV::FlagAnyWrap);
    }
    return nullptr;
  }

  // Distribute the sdiv over add operands, if the add doesn't overflow.
  if (const SCEVAddExpr *Add = dyn_cast<SCEVAddExpr>(LHS)) {
    if (IgnoreSignificantBits || isAddSExtable(Add, SE)) {
      SmallVector<const SCEV *, 8> Ops;
      for (const SCEV *S : Add->operands()) {
        const SCEV *Op = getExactSDiv(S, RHS, SE, IgnoreSignificantBits);
        if (!Op) return nullptr;
        Ops.push_back(Op);
      }
      return SE.getAddExpr(Ops);
    }
    return nullptr;
  }

  // Check for a multiply operand that we can pull RHS out of.
  if (const SCEVMulExpr *Mul = dyn_cast<SCEVMulExpr>(LHS)) {
    if (IgnoreSignificantBits || isMulSExtable(Mul, SE)) {
      // Handle special case C1*X*Y /s C2*X*Y.
      if (const SCEVMulExpr *MulRHS = dyn_cast<SCEVMulExpr>(RHS)) {
        if (IgnoreSignificantBits || isMulSExtable(MulRHS, SE)) {
          const SCEVConstant *LC = dyn_cast<SCEVConstant>(Mul->getOperand(0));
          const SCEVConstant *RC =
              dyn_cast<SCEVConstant>(MulRHS->getOperand(0));
          if (LC && RC) {
            SmallVector<const SCEV *, 4> LOps(drop_begin(Mul->operands()));
            SmallVector<const SCEV *, 4> ROps(drop_begin(MulRHS->operands()));
            if (LOps == ROps)
              return getExactSDiv(LC, RC, SE, IgnoreSignificantBits);
          }
        }
      }

      SmallVector<const SCEV *, 4> Ops;
      bool Found = false;
      for (const SCEV *S : Mul->operands()) {
        if (!Found)
          if (const SCEV *Q = getExactSDiv(S, RHS, SE,
                                           IgnoreSignificantBits)) {
            S = Q;
            Found = true;
          }
        Ops.push_back(S);
      }
      return Found ? SE.getMulExpr(Ops) : nullptr;
    }
    return nullptr;
  }

  // Otherwise we don't know.
  return nullptr;
}

/// If S involves the addition of a constant integer value, return that integer
/// value, and mutate S to point to a new SCEV with that value excluded.
static int64_t ExtractImmediate(const SCEV *&S, ScalarEvolution &SE) {
  if (const SCEVConstant *C = dyn_cast<SCEVConstant>(S)) {
    if (C->getAPInt().getMinSignedBits() <= 64) {
      S = SE.getConstant(C->getType(), 0);
      return C->getValue()->getSExtValue();
    }
  } else if (const SCEVAddExpr *Add = dyn_cast<SCEVAddExpr>(S)) {
    SmallVector<const SCEV *, 8> NewOps(Add->operands());
    int64_t Result = ExtractImmediate(NewOps.front(), SE);
    if (Result != 0)
      S = SE.getAddExpr(NewOps);
    return Result;
  } else if (const SCEVAddRecExpr *AR = dyn_cast<SCEVAddRecExpr>(S)) {
    SmallVector<const SCEV *, 8> NewOps(AR->operands());
    int64_t Result = ExtractImmediate(NewOps.front(), SE);
    if (Result != 0)
      S = SE.getAddRecExpr(NewOps, AR->getLoop(),
                           // FIXME: AR->getNoWrapFlags(SCEV::FlagNW)
                           SCEV::FlagAnyWrap);
    return Result;
  }
  return 0;
}

/// If S involves the addition of a GlobalValue address, return that symbol, and
/// mutate S to point to a new SCEV with that value excluded.
static GlobalValue *ExtractSymbol(const SCEV *&S, ScalarEvolution &SE) {
  if (const SCEVUnknown *U = dyn_cast<SCEVUnknown>(S)) {
    if (GlobalValue *GV = dyn_cast<GlobalValue>(U->getValue())) {
      S = SE.getConstant(GV->getType(), 0);
      return GV;
    }
  } else if (const SCEVAddExpr *Add = dyn_cast<SCEVAddExpr>(S)) {
    SmallVector<const SCEV *, 8> NewOps(Add->operands());
    GlobalValue *Result = ExtractSymbol(NewOps.back(), SE);
    if (Result)
      S = SE.getAddExpr(NewOps);
    return Result;
  } else if (const SCEVAddRecExpr *AR = dyn_cast<SCEVAddRecExpr>(S)) {
    SmallVector<const SCEV *, 8> NewOps(AR->operands());
    GlobalValue *Result = ExtractSymbol(NewOps.front(), SE);
    if (Result)
      S = SE.getAddRecExpr(NewOps, AR->getLoop(),
                           // FIXME: AR->getNoWrapFlags(SCEV::FlagNW)
                           SCEV::FlagAnyWrap);
    return Result;
  }
  return nullptr;
}

/// Returns true if the specified instruction is using the specified value as an
/// address.
static bool isAddressUse(const TargetTransformInfo &TTI,
                         Instruction *Inst, Value *OperandVal) {
  bool isAddress = isa<LoadInst>(Inst);
  if (StoreInst *SI = dyn_cast<StoreInst>(Inst)) {
    if (SI->getPointerOperand() == OperandVal)
      isAddress = true;
  } else if (IntrinsicInst *II = dyn_cast<IntrinsicInst>(Inst)) {
    // Addressing modes can also be folded into prefetches and a variety
    // of intrinsics.
    switch (II->getIntrinsicID()) {
    case Intrinsic::memset:
    case Intrinsic::prefetch:
    case Intrinsic::masked_load:
      if (II->getArgOperand(0) == OperandVal)
        isAddress = true;
      break;
    case Intrinsic::masked_store:
      if (II->getArgOperand(1) == OperandVal)
        isAddress = true;
      break;
    case Intrinsic::memmove:
    case Intrinsic::memcpy:
      if (II->getArgOperand(0) == OperandVal ||
          II->getArgOperand(1) == OperandVal)
        isAddress = true;
      break;
    default: {
      MemIntrinsicInfo IntrInfo;
      if (TTI.getTgtMemIntrinsic(II, IntrInfo)) {
        if (IntrInfo.PtrVal == OperandVal)
          isAddress = true;
      }
    }
    }
  } else if (AtomicRMWInst *RMW = dyn_cast<AtomicRMWInst>(Inst)) {
    if (RMW->getPointerOperand() == OperandVal)
      isAddress = true;
  } else if (AtomicCmpXchgInst *CmpX = dyn_cast<AtomicCmpXchgInst>(Inst)) {
    if (CmpX->getPointerOperand() == OperandVal)
      isAddress = true;
  }
  return isAddress;
}

/// Return the type of the memory being accessed.
static MemAccessTy getAccessType(const TargetTransformInfo &TTI,
                                 Instruction *Inst, Value *OperandVal) {
  MemAccessTy AccessTy(Inst->getType(), MemAccessTy::UnknownAddressSpace);
  if (const StoreInst *SI = dyn_cast<StoreInst>(Inst)) {
    AccessTy.MemTy = SI->getOperand(0)->getType();
    AccessTy.AddrSpace = SI->getPointerAddressSpace();
  } else if (const LoadInst *LI = dyn_cast<LoadInst>(Inst)) {
    AccessTy.AddrSpace = LI->getPointerAddressSpace();
  } else if (const AtomicRMWInst *RMW = dyn_cast<AtomicRMWInst>(Inst)) {
    AccessTy.AddrSpace = RMW->getPointerAddressSpace();
  } else if (const AtomicCmpXchgInst *CmpX = dyn_cast<AtomicCmpXchgInst>(Inst)) {
    AccessTy.AddrSpace = CmpX->getPointerAddressSpace();
  } else if (IntrinsicInst *II = dyn_cast<IntrinsicInst>(Inst)) {
    switch (II->getIntrinsicID()) {
    case Intrinsic::prefetch:
    case Intrinsic::memset:
      AccessTy.AddrSpace = II->getArgOperand(0)->getType()->getPointerAddressSpace();
      AccessTy.MemTy = OperandVal->getType();
      break;
    case Intrinsic::memmove:
    case Intrinsic::memcpy:
      AccessTy.AddrSpace = OperandVal->getType()->getPointerAddressSpace();
      AccessTy.MemTy = OperandVal->getType();
      break;
    case Intrinsic::masked_load:
      AccessTy.AddrSpace =
          II->getArgOperand(0)->getType()->getPointerAddressSpace();
      break;
    case Intrinsic::masked_store:
      AccessTy.MemTy = II->getOperand(0)->getType();
      AccessTy.AddrSpace =
          II->getArgOperand(1)->getType()->getPointerAddressSpace();
      break;
    default: {
      MemIntrinsicInfo IntrInfo;
      if (TTI.getTgtMemIntrinsic(II, IntrInfo) && IntrInfo.PtrVal) {
        AccessTy.AddrSpace
          = IntrInfo.PtrVal->getType()->getPointerAddressSpace();
      }

      break;
    }
    }
  }

  // All pointers have the same requirements, so canonicalize them to an
  // arbitrary pointer type to minimize variation.
  if (PointerType *PTy = dyn_cast<PointerType>(AccessTy.MemTy))
    AccessTy.MemTy = PointerType::get(IntegerType::get(PTy->getContext(), 1),
                                      PTy->getAddressSpace());

  return AccessTy;
}

/// Return true if this AddRec is already a phi in its loop.
static bool isExistingPhi(const SCEVAddRecExpr *AR, ScalarEvolution &SE) {
  for (PHINode &PN : AR->getLoop()->getHeader()->phis()) {
    if (SE.isSCEVable(PN.getType()) &&
        (SE.getEffectiveSCEVType(PN.getType()) ==
         SE.getEffectiveSCEVType(AR->getType())) &&
        SE.getSCEV(&PN) == AR)
      return true;
  }
  return false;
}

/// Check if expanding this expression is likely to incur significant cost. This
/// is tricky because SCEV doesn't track which expressions are actually computed
/// by the current IR.
///
/// We currently allow expansion of IV increments that involve adds,
/// multiplication by constants, and AddRecs from existing phis.
///
/// TODO: Allow UDivExpr if we can find an existing IV increment that is an
/// obvious multiple of the UDivExpr.
static bool isHighCostExpansion(const SCEV *S,
                                SmallPtrSetImpl<const SCEV*> &Processed,
                                ScalarEvolution &SE) {
  // Zero/One operand expressions
  switch (S->getSCEVType()) {
  case scUnknown:
  case scConstant:
    return false;
  case scTruncate:
    return isHighCostExpansion(cast<SCEVTruncateExpr>(S)->getOperand(),
                               Processed, SE);
  case scZeroExtend:
    return isHighCostExpansion(cast<SCEVZeroExtendExpr>(S)->getOperand(),
                               Processed, SE);
  case scSignExtend:
    return isHighCostExpansion(cast<SCEVSignExtendExpr>(S)->getOperand(),
                               Processed, SE);
  default:
    break;
  }

  if (!Processed.insert(S).second)
    return false;

  if (const SCEVAddExpr *Add = dyn_cast<SCEVAddExpr>(S)) {
    for (const SCEV *S : Add->operands()) {
      if (isHighCostExpansion(S, Processed, SE))
        return true;
    }
    return false;
  }

  if (const SCEVMulExpr *Mul = dyn_cast<SCEVMulExpr>(S)) {
    if (Mul->getNumOperands() == 2) {
      // Multiplication by a constant is ok
      if (isa<SCEVConstant>(Mul->getOperand(0)))
        return isHighCostExpansion(Mul->getOperand(1), Processed, SE);

      // If we have the value of one operand, check if an existing
      // multiplication already generates this expression.
      if (const SCEVUnknown *U = dyn_cast<SCEVUnknown>(Mul->getOperand(1))) {
        Value *UVal = U->getValue();
        for (User *UR : UVal->users()) {
          // If U is a constant, it may be used by a ConstantExpr.
          Instruction *UI = dyn_cast<Instruction>(UR);
          if (UI && UI->getOpcode() == Instruction::Mul &&
              SE.isSCEVable(UI->getType())) {
            return SE.getSCEV(UI) == Mul;
          }
        }
      }
    }
  }

  if (const SCEVAddRecExpr *AR = dyn_cast<SCEVAddRecExpr>(S)) {
    if (isExistingPhi(AR, SE))
      return false;
  }

  // Fow now, consider any other type of expression (div/mul/min/max) high cost.
  return true;
}

namespace {

class LSRUse;

} // end anonymous namespace

/// Check if the addressing mode defined by \p F is completely
/// folded in \p LU at isel time.
/// This includes address-mode folding and special icmp tricks.
/// This function returns true if \p LU can accommodate what \p F
/// defines and up to 1 base + 1 scaled + offset.
/// In other words, if \p F has several base registers, this function may
/// still return true. Therefore, users still need to account for
/// additional base registers and/or unfolded offsets to derive an
/// accurate cost model.
static bool isAMCompletelyFolded(const TargetTransformInfo &TTI,
                                 const LSRUse &LU, const Formula &F);

// Get the cost of the scaling factor used in F for LU.
static InstructionCost getScalingFactorCost(const TargetTransformInfo &TTI,
                                            const LSRUse &LU, const Formula &F,
                                            const Loop &L);

namespace {

/// This class is used to measure and compare candidate formulae.
class Cost {
  const Loop *L = nullptr;
  ScalarEvolution *SE = nullptr;
  const TargetTransformInfo *TTI = nullptr;
  TargetTransformInfo::LSRCost C;
  TTI::AddressingModeKind AMK = TTI::AMK_None;

public:
  Cost() = delete;
  Cost(const Loop *L, ScalarEvolution &SE, const TargetTransformInfo &TTI,
       TTI::AddressingModeKind AMK) :
    L(L), SE(&SE), TTI(&TTI), AMK(AMK) {
    C.Insns = 0;
    C.NumRegs = 0;
    C.AddRecCost = 0;
    C.NumIVMuls = 0;
    C.NumBaseAdds = 0;
    C.ImmCost = 0;
    C.SetupCost = 0;
    C.ScaleCost = 0;
  }

  bool isLess(const Cost &Other);

  void Lose();

#ifndef NDEBUG
  // Once any of the metrics loses, they must all remain losers.
  bool isValid() {
    return ((C.Insns | C.NumRegs | C.AddRecCost | C.NumIVMuls | C.NumBaseAdds
             | C.ImmCost | C.SetupCost | C.ScaleCost) != ~0u)
      || ((C.Insns & C.NumRegs & C.AddRecCost & C.NumIVMuls & C.NumBaseAdds
           & C.ImmCost & C.SetupCost & C.ScaleCost) == ~0u);
  }
#endif

  bool isLoser() {
    assert(isValid() && "invalid cost");
    return C.NumRegs == ~0u;
  }

  void RateFormula(const Formula &F,
                   SmallPtrSetImpl<const SCEV *> &Regs,
                   const DenseSet<const SCEV *> &VisitedRegs,
                   const LSRUse &LU,
                   SmallPtrSetImpl<const SCEV *> *LoserRegs = nullptr);

  void print(raw_ostream &OS) const;
  void dump() const;

private:
  void RateRegister(const Formula &F, const SCEV *Reg,
                    SmallPtrSetImpl<const SCEV *> &Regs);
  void RatePrimaryRegister(const Formula &F, const SCEV *Reg,
                           SmallPtrSetImpl<const SCEV *> &Regs,
                           SmallPtrSetImpl<const SCEV *> *LoserRegs);
};

/// An operand value in an instruction which is to be replaced with some
/// equivalent, possibly strength-reduced, replacement.
struct LSRFixup {
  /// The instruction which will be updated.
  Instruction *UserInst = nullptr;

  /// The operand of the instruction which will be replaced. The operand may be
  /// used more than once; every instance will be replaced.
  Value *OperandValToReplace = nullptr;

  /// If this user is to use the post-incremented value of an induction
  /// variable, this set is non-empty and holds the loops associated with the
  /// induction variable.
  PostIncLoopSet PostIncLoops;

  /// A constant offset to be added to the LSRUse expression.  This allows
  /// multiple fixups to share the same LSRUse with different offsets, for
  /// example in an unrolled loop.
  int64_t Offset = 0;

  LSRFixup() = default;

  bool isUseFullyOutsideLoop(const Loop *L) const;

  void print(raw_ostream &OS) const;
  void dump() const;
};

/// A DenseMapInfo implementation for holding DenseMaps and DenseSets of sorted
/// SmallVectors of const SCEV*.
struct UniquifierDenseMapInfo {
  static SmallVector<const SCEV *, 4> getEmptyKey() {
    SmallVector<const SCEV *, 4>  V;
    V.push_back(reinterpret_cast<const SCEV *>(-1));
    return V;
  }

  static SmallVector<const SCEV *, 4> getTombstoneKey() {
    SmallVector<const SCEV *, 4> V;
    V.push_back(reinterpret_cast<const SCEV *>(-2));
    return V;
  }

  static unsigned getHashValue(const SmallVector<const SCEV *, 4> &V) {
    return static_cast<unsigned>(hash_combine_range(V.begin(), V.end()));
  }

  static bool isEqual(const SmallVector<const SCEV *, 4> &LHS,
                      const SmallVector<const SCEV *, 4> &RHS) {
    return LHS == RHS;
  }
};

/// This class holds the state that LSR keeps for each use in IVUsers, as well
/// as uses invented by LSR itself. It includes information about what kinds of
/// things can be folded into the user, information about the user itself, and
/// information about how the use may be satisfied.  TODO: Represent multiple
/// users of the same expression in common?
class LSRUse {
  DenseSet<SmallVector<const SCEV *, 4>, UniquifierDenseMapInfo> Uniquifier;

public:
  /// An enum for a kind of use, indicating what types of scaled and immediate
  /// operands it might support.
  enum KindType {
    Basic,   ///< A normal use, with no folding.
    Special, ///< A special case of basic, allowing -1 scales.
    Address, ///< An address use; folding according to TargetLowering
    ICmpZero ///< An equality icmp with both operands folded into one.
    // TODO: Add a generic icmp too?
  };

  using SCEVUseKindPair = PointerIntPair<const SCEV *, 2, KindType>;

  KindType Kind;
  MemAccessTy AccessTy;

  /// The list of operands which are to be replaced.
  SmallVector<LSRFixup, 8> Fixups;

  /// Keep track of the min and max offsets of the fixups.
  int64_t MinOffset = std::numeric_limits<int64_t>::max();
  int64_t MaxOffset = std::numeric_limits<int64_t>::min();

  /// This records whether all of the fixups using this LSRUse are outside of
  /// the loop, in which case some special-case heuristics may be used.
  bool AllFixupsOutsideLoop = true;

  /// RigidFormula is set to true to guarantee that this use will be associated
  /// with a single formula--the one that initially matched. Some SCEV
  /// expressions cannot be expanded. This allows LSR to consider the registers
  /// used by those expressions without the need to expand them later after
  /// changing the formula.
  bool RigidFormula = false;

  /// This records the widest use type for any fixup using this
  /// LSRUse. FindUseWithSimilarFormula can't consider uses with different max
  /// fixup widths to be equivalent, because the narrower one may be relying on
  /// the implicit truncation to truncate away bogus bits.
  Type *WidestFixupType = nullptr;

  /// A list of ways to build a value that can satisfy this user.  After the
  /// list is populated, one of these is selected heuristically and used to
  /// formulate a replacement for OperandValToReplace in UserInst.
  SmallVector<Formula, 12> Formulae;

  /// The set of register candidates used by all formulae in this LSRUse.
  SmallPtrSet<const SCEV *, 4> Regs;

  LSRUse(KindType K, MemAccessTy AT) : Kind(K), AccessTy(AT) {}

  LSRFixup &getNewFixup() {
    Fixups.push_back(LSRFixup());
    return Fixups.back();
  }

  void pushFixup(LSRFixup &f) {
    Fixups.push_back(f);
    if (f.Offset > MaxOffset)
      MaxOffset = f.Offset;
    if (f.Offset < MinOffset)
      MinOffset = f.Offset;
  }

  bool HasFormulaWithSameRegs(const Formula &F) const;
  float getNotSelectedProbability(const SCEV *Reg) const;
  bool InsertFormula(const Formula &F, const Loop &L);
  void DeleteFormula(Formula &F);
  void RecomputeRegs(size_t LUIdx, RegUseTracker &Reguses);

  void print(raw_ostream &OS) const;
  void dump() const;
};

} // end anonymous namespace

static bool isAMCompletelyFolded(const TargetTransformInfo &TTI,
                                 LSRUse::KindType Kind, MemAccessTy AccessTy,
                                 GlobalValue *BaseGV, int64_t BaseOffset,
                                 bool HasBaseReg, Type *BaseType, int64_t Scale,
                                 Type *ScaleType, Instruction *Fixup = nullptr);

static unsigned getSetupCost(const SCEV *Reg, unsigned Depth) {
  if (isa<SCEVUnknown>(Reg) || isa<SCEVConstant>(Reg))
    return 1;
  if (Depth == 0)
    return 0;
  if (const auto *S = dyn_cast<SCEVAddRecExpr>(Reg))
    return getSetupCost(S->getStart(), Depth - 1);
  if (auto S = dyn_cast<SCEVIntegralCastExpr>(Reg))
    return getSetupCost(S->getOperand(), Depth - 1);
  if (auto S = dyn_cast<SCEVNAryExpr>(Reg))
    return std::accumulate(S->op_begin(), S->op_end(), 0,
                           [&](unsigned i, const SCEV *Reg) {
                             return i + getSetupCost(Reg, Depth - 1);
                           });
  if (auto S = dyn_cast<SCEVUDivExpr>(Reg))
    return getSetupCost(S->getLHS(), Depth - 1) +
           getSetupCost(S->getRHS(), Depth - 1);
  return 0;
}

/// Tally up interesting quantities from the given register.
void Cost::RateRegister(const Formula &F, const SCEV *Reg,
                        SmallPtrSetImpl<const SCEV *> &Regs) {
  const DataLayout &DL = L->getHeader()->getModule()->getDataLayout();
  if (const SCEVAddRecExpr *AR = dyn_cast<SCEVAddRecExpr>(Reg)) {
    // If this is an addrec for another loop, it should be an invariant
    // with respect to L since L is the innermost loop (at least
    // for now LSR only handles innermost loops).
    if (AR->getLoop() != L) {
      // If the AddRec exists, consider it's register free and leave it alone.
      if (isExistingPhi(AR, *SE) && AMK != TTI::AMK_PostIndexed)
        return;

      // It is bad to allow LSR for current loop to add induction variables
      // for its sibling loops.
      if (!AR->getLoop()->contains(L)) {
        Lose();
        return;
      }

      // Otherwise, it will be an invariant with respect to Loop L.
      ++C.NumRegs;
      return;
    }

    unsigned LoopCost =
        DL.isLegalInteger(SE->getTypeSizeInBits(AR->getType())) ? 1 : 2;
    if (TTI->isIndexedLoadLegal(TTI->MIM_PostInc, AR->getType()) ||
        TTI->isIndexedStoreLegal(TTI->MIM_PostInc, AR->getType())) {

      // If the step size matches the base offset, we could use pre-indexed
      // addressing.
      if (AMK == TTI::AMK_PreIndexed) {
        if (auto *Step = dyn_cast<SCEVConstant>(AR->getStepRecurrence(*SE)))
          if (Step->getAPInt() == F.BaseOffset)
            LoopCost = 0;
      } else if (AMK == TTI::AMK_PostIndexed) {
        const SCEV *LoopStep = AR->getStepRecurrence(*SE);
        if (isa<SCEVConstant>(LoopStep)) {
          const SCEV *LoopStart = AR->getStart();
          if (!isa<SCEVConstant>(LoopStart) &&
              SE->isLoopInvariant(LoopStart, L))
            LoopCost = 0;
        }
      }
    }
    C.AddRecCost += LoopCost;

    // Add the step value register, if it needs one.
    // TODO: The non-affine case isn't precisely modeled here.
    if (!AR->isAffine() || !isa<SCEVConstant>(AR->getOperand(1))) {
      if (!Regs.count(AR->getOperand(1))) {
        RateRegister(F, AR->getOperand(1), Regs);
        if (isLoser())
          return;
      }
    }
  }
  ++C.NumRegs;

  // Rough heuristic; favor registers which don't require extra setup
  // instructions in the preheader.
  C.SetupCost += getSetupCost(Reg, SetupCostDepthLimit);
  // Ensure we don't, even with the recusion limit, produce invalid costs.
  C.SetupCost = std::min<unsigned>(C.SetupCost, 1 << 16);

  C.NumIVMuls += isa<SCEVMulExpr>(Reg) &&
               SE->hasComputableLoopEvolution(Reg, L);
}

/// Record this register in the set. If we haven't seen it before, rate
/// it. Optional LoserRegs provides a way to declare any formula that refers to
/// one of those regs an instant loser.
void Cost::RatePrimaryRegister(const Formula &F, const SCEV *Reg,
                               SmallPtrSetImpl<const SCEV *> &Regs,
                               SmallPtrSetImpl<const SCEV *> *LoserRegs) {
  if (LoserRegs && LoserRegs->count(Reg)) {
    Lose();
    return;
  }
  if (Regs.insert(Reg).second) {
    RateRegister(F, Reg, Regs);
    if (LoserRegs && isLoser())
      LoserRegs->insert(Reg);
  }
}

void Cost::RateFormula(const Formula &F,
                       SmallPtrSetImpl<const SCEV *> &Regs,
                       const DenseSet<const SCEV *> &VisitedRegs,
                       const LSRUse &LU,
                       SmallPtrSetImpl<const SCEV *> *LoserRegs) {
  if (isLoser())
    return;
  assert(F.isCanonical(*L) && "Cost is accurate only for canonical formula");
  // Tally up the registers.
  unsigned PrevAddRecCost = C.AddRecCost;
  unsigned PrevNumRegs = C.NumRegs;
  unsigned PrevNumBaseAdds = C.NumBaseAdds;
  if (const SCEV *ScaledReg = F.ScaledReg) {
    if (VisitedRegs.count(ScaledReg)) {
      Lose();
      return;
    }
    RatePrimaryRegister(F, ScaledReg, Regs, LoserRegs);
    if (isLoser())
      return;
  }
  for (const SCEV *BaseReg : F.BaseRegs) {
    if (VisitedRegs.count(BaseReg)) {
      Lose();
      return;
    }
    RatePrimaryRegister(F, BaseReg, Regs, LoserRegs);
    if (isLoser())
      return;
  }

  // Determine how many (unfolded) adds we'll need inside the loop.
  size_t NumBaseParts = F.getNumRegs();
  size_t NumBaseAdds = 0;
  if (NumBaseParts > 1)
    // Do not count the base and a possible second register if the target
    // allows to fold 2 registers.
    NumBaseAdds +=
        NumBaseParts - (1 + (F.Scale && isAMCompletelyFolded(*TTI, LU, F)));
  NumBaseAdds += (F.UnfoldedOffset != 0);

  // Accumulate non-free scaling amounts.
  C.ScaleCost += *getScalingFactorCost(*TTI, LU, F, *L).getValue();

  // Tally up the non-zero immediates.
  for (const LSRFixup &Fixup : LU.Fixups) {
    int64_t O = Fixup.Offset;
    int64_t Offset = (uint64_t)O + F.BaseOffset;
    if (F.BaseGV)
      C.ImmCost += 64; // Handle symbolic values conservatively.
                     // TODO: This should probably be the pointer size.
    else if (Offset != 0)
      C.ImmCost += APInt(64, Offset, true).getMinSignedBits();

    // Check with target if this offset with this instruction is
    // specifically not supported.
    if (LU.Kind == LSRUse::Address && Offset != 0 &&
        !isAMCompletelyFolded(*TTI, LSRUse::Address, LU.AccessTy, F.BaseGV,
                              Offset, F.HasBaseReg, F.baseType(), F.Scale,
                              F.scaleType(), Fixup.UserInst))
      NumBaseAdds++;
  }

  const DataLayout &DL = L->getHeader()->getModule()->getDataLayout();
  if (DL.isIllegalInteger(SE->getTypeSizeInBits(F.Ty)))
    NumBaseAdds *= 2;
  C.NumBaseAdds += NumBaseAdds;

  // If we don't count instruction cost exit here.
  if (!InsnsCost) {
    assert(isValid() && "invalid cost");
    return;
  }

  // Treat every new register that exceeds TTI.getNumberOfRegisters() - 1 as
  // additional instruction (at least fill).
  // TODO: Need distinguish register class?
  unsigned TTIRegNum = TTI->getNumberOfRegisters(
                       TTI->getRegisterClassForType(false, F.Ty)) - 1;
  if (C.NumRegs > TTIRegNum) {
    // Cost already exceeded TTIRegNum, then only newly added register can add
    // new instructions.
    if (PrevNumRegs > TTIRegNum)
      C.Insns += (C.NumRegs - PrevNumRegs);
    else
      C.Insns += (C.NumRegs - TTIRegNum);
  }

  // If ICmpZero formula ends with not 0, it could not be replaced by
  // just add or sub. We'll need to compare final result of AddRec.
  // That means we'll need an additional instruction. But if the target can
  // macro-fuse a compare with a branch, don't count this extra instruction.
  // For -10 + {0, +, 1}:
  // i = i + 1;
  // cmp i, 10
  //
  // For {-10, +, 1}:
  // i = i + 1;
  if (LU.Kind == LSRUse::ICmpZero && !F.hasZeroEnd() &&
      !TTI->canMacroFuseCmp())
    C.Insns++;
  // Each new AddRec adds 1 instruction to calculation.
  C.Insns += (C.AddRecCost - PrevAddRecCost);

  // BaseAdds adds instructions for unfolded registers.
  if (LU.Kind != LSRUse::ICmpZero)
    C.Insns += C.NumBaseAdds - PrevNumBaseAdds;
  assert(isValid() && "invalid cost");
}

/// Set this cost to a losing value.
void Cost::Lose() {
  C.Insns = std::numeric_limits<unsigned>::max();
  C.NumRegs = std::numeric_limits<unsigned>::max();
  C.AddRecCost = std::numeric_limits<unsigned>::max();
  C.NumIVMuls = std::numeric_limits<unsigned>::max();
  C.NumBaseAdds = std::numeric_limits<unsigned>::max();
  C.ImmCost = std::numeric_limits<unsigned>::max();
  C.SetupCost = std::numeric_limits<unsigned>::max();
  C.ScaleCost = std::numeric_limits<unsigned>::max();
}

/// Choose the lower cost.
bool Cost::isLess(const Cost &Other) {
  if (InsnsCost.getNumOccurrences() > 0 && InsnsCost &&
      C.Insns != Other.C.Insns)
    return C.Insns < Other.C.Insns;
  return TTI->isLSRCostLess(C, Other.C);
}

#if !defined(NDEBUG) || defined(LLVM_ENABLE_DUMP)
void Cost::print(raw_ostream &OS) const {
  if (InsnsCost)
    OS << C.Insns << " instruction" << (C.Insns == 1 ? " " : "s ");
  OS << C.NumRegs << " reg" << (C.NumRegs == 1 ? "" : "s");
  if (C.AddRecCost != 0)
    OS << ", with addrec cost " << C.AddRecCost;
  if (C.NumIVMuls != 0)
    OS << ", plus " << C.NumIVMuls << " IV mul"
       << (C.NumIVMuls == 1 ? "" : "s");
  if (C.NumBaseAdds != 0)
    OS << ", plus " << C.NumBaseAdds << " base add"
       << (C.NumBaseAdds == 1 ? "" : "s");
  if (C.ScaleCost != 0)
    OS << ", plus " << C.ScaleCost << " scale cost";
  if (C.ImmCost != 0)
    OS << ", plus " << C.ImmCost << " imm cost";
  if (C.SetupCost != 0)
    OS << ", plus " << C.SetupCost << " setup cost";
}

LLVM_DUMP_METHOD void Cost::dump() const {
  print(errs()); errs() << '\n';
}
#endif

/// Test whether this fixup always uses its value outside of the given loop.
bool LSRFixup::isUseFullyOutsideLoop(const Loop *L) const {
  // PHI nodes use their value in their incoming blocks.
  if (const PHINode *PN = dyn_cast<PHINode>(UserInst)) {
    for (unsigned i = 0, e = PN->getNumIncomingValues(); i != e; ++i)
      if (PN->getIncomingValue(i) == OperandValToReplace &&
          L->contains(PN->getIncomingBlock(i)))
        return false;
    return true;
  }

  return !L->contains(UserInst);
}

#if !defined(NDEBUG) || defined(LLVM_ENABLE_DUMP)
void LSRFixup::print(raw_ostream &OS) const {
  OS << "UserInst=";
  // Store is common and interesting enough to be worth special-casing.
  if (StoreInst *Store = dyn_cast<StoreInst>(UserInst)) {
    OS << "store ";
    Store->getOperand(0)->printAsOperand(OS, /*PrintType=*/false);
  } else if (UserInst->getType()->isVoidTy())
    OS << UserInst->getOpcodeName();
  else
    UserInst->printAsOperand(OS, /*PrintType=*/false);

  OS << ", OperandValToReplace=";
  OperandValToReplace->printAsOperand(OS, /*PrintType=*/false);

  for (const Loop *PIL : PostIncLoops) {
    OS << ", PostIncLoop=";
    PIL->getHeader()->printAsOperand(OS, /*PrintType=*/false);
  }

  if (Offset != 0)
    OS << ", Offset=" << Offset;
}

LLVM_DUMP_METHOD void LSRFixup::dump() const {
  print(errs()); errs() << '\n';
}
#endif

/// Test whether this use as a formula which has the same registers as the given
/// formula.
bool LSRUse::HasFormulaWithSameRegs(const Formula &F) const {
  SmallVector<const SCEV *, 4> Key = F.BaseRegs;
  if (F.ScaledReg) Key.push_back(F.ScaledReg);
  // Unstable sort by host order ok, because this is only used for uniquifying.
  llvm::sort(Key);
  return Uniquifier.count(Key);
}

/// The function returns a probability of selecting formula without Reg.
float LSRUse::getNotSelectedProbability(const SCEV *Reg) const {
  unsigned FNum = 0;
  for (const Formula &F : Formulae)
    if (F.referencesReg(Reg))
      FNum++;
  return ((float)(Formulae.size() - FNum)) / Formulae.size();
}

/// If the given formula has not yet been inserted, add it to the list, and
/// return true. Return false otherwise.  The formula must be in canonical form.
bool LSRUse::InsertFormula(const Formula &F, const Loop &L) {
  assert(F.isCanonical(L) && "Invalid canonical representation");

  if (!Formulae.empty() && RigidFormula)
    return false;

  SmallVector<const SCEV *, 4> Key = F.BaseRegs;
  if (F.ScaledReg) Key.push_back(F.ScaledReg);
  // Unstable sort by host order ok, because this is only used for uniquifying.
  llvm::sort(Key);

  if (!Uniquifier.insert(Key).second)
    return false;

  // Using a register to hold the value of 0 is not profitable.
  assert((!F.ScaledReg || !F.ScaledReg->isZero()) &&
         "Zero allocated in a scaled register!");
#ifndef NDEBUG
  for (const SCEV *BaseReg : F.BaseRegs)
    assert(!BaseReg->isZero() && "Zero allocated in a base register!");
#endif

  // Add the formula to the list.
  Formulae.push_back(F);

  // Record registers now being used by this use.
  Regs.insert(F.BaseRegs.begin(), F.BaseRegs.end());
  if (F.ScaledReg)
    Regs.insert(F.ScaledReg);

  return true;
}

/// Remove the given formula from this use's list.
void LSRUse::DeleteFormula(Formula &F) {
  if (&F != &Formulae.back())
    std::swap(F, Formulae.back());
  Formulae.pop_back();
}

/// Recompute the Regs field, and update RegUses.
void LSRUse::RecomputeRegs(size_t LUIdx, RegUseTracker &RegUses) {
  // Now that we've filtered out some formulae, recompute the Regs set.
  SmallPtrSet<const SCEV *, 4> OldRegs = std::move(Regs);
  Regs.clear();
  for (const Formula &F : Formulae) {
    if (F.ScaledReg) Regs.insert(F.ScaledReg);
    Regs.insert(F.BaseRegs.begin(), F.BaseRegs.end());
  }

  // Update the RegTracker.
  for (const SCEV *S : OldRegs)
    if (!Regs.count(S))
      RegUses.dropRegister(S, LUIdx);
}

#if !defined(NDEBUG) || defined(LLVM_ENABLE_DUMP)
void LSRUse::print(raw_ostream &OS) const {
  OS << "LSR Use: Kind=";
  switch (Kind) {
  case Basic:    OS << "Basic"; break;
  case Special:  OS << "Special"; break;
  case ICmpZero: OS << "ICmpZero"; break;
  case Address:
    OS << "Address of ";
    if (AccessTy.MemTy->isPointerTy())
      OS << "pointer"; // the full pointer type could be really verbose
    else {
      OS << *AccessTy.MemTy;
    }

    OS << " in addrspace(" << AccessTy.AddrSpace << ')';
  }

  OS << ", Offsets={";
  bool NeedComma = false;
  for (const LSRFixup &Fixup : Fixups) {
    if (NeedComma) OS << ',';
    OS << Fixup.Offset;
    NeedComma = true;
  }
  OS << '}';

  if (AllFixupsOutsideLoop)
    OS << ", all-fixups-outside-loop";

  if (WidestFixupType)
    OS << ", widest fixup type: " << *WidestFixupType;
}

LLVM_DUMP_METHOD void LSRUse::dump() const {
  print(errs()); errs() << '\n';
}
#endif

static bool isAMCompletelyFolded(const TargetTransformInfo &TTI,
                                 LSRUse::KindType Kind, MemAccessTy AccessTy,
                                 GlobalValue *BaseGV, int64_t BaseOffset,
                                 bool HasBaseReg, Type *BaseType, int64_t Scale,
                                 Type *ScaleType,
                                 Instruction *Fixup /*= nullptr*/) {
  switch (Kind) {
  case LSRUse::Address:
    return TTI.isLegalAddressingMode(AccessTy.MemTy, BaseGV, BaseOffset,
                                     HasBaseReg, BaseType, Scale, ScaleType,
                                     AccessTy.AddrSpace, Fixup);

  case LSRUse::ICmpZero:
    // There's not even a target hook for querying whether it would be legal to
    // fold a GV into an ICmp.
    if (BaseGV)
      return false;

    // ICmp only has two operands; don't allow more than two non-trivial parts.
    if (Scale != 0 && HasBaseReg && BaseOffset != 0)
      return false;

    // ICmp only supports no scale or a -1 scale, as we can "fold" a -1 scale by
    // putting the scaled register in the other operand of the icmp.
    if (Scale != 0 && Scale != -1)
      return false;

    // If we have low-level target information, ask the target if it can fold an
    // integer immediate on an icmp.
    if (BaseOffset != 0) {
      // We have one of:
      // ICmpZero     BaseReg + BaseOffset => ICmp BaseReg, -BaseOffset
      // ICmpZero -1*ScaleReg + BaseOffset => ICmp ScaleReg, BaseOffset
      // Offs is the ICmp immediate.
      if (Scale == 0)
        // The cast does the right thing with
        // std::numeric_limits<int64_t>::min().
        BaseOffset = -(uint64_t)BaseOffset;
      return TTI.isLegalICmpImmediate(BaseOffset);
    }

    // ICmpZero BaseReg + -1*ScaleReg => ICmp BaseReg, ScaleReg
    return true;

  case LSRUse::Basic:
    // Only handle single-register values.
    return !BaseGV && Scale == 0 && BaseOffset == 0;

  case LSRUse::Special:
    // Special case Basic to handle -1 scales.
    return !BaseGV && (Scale == 0 || Scale == -1) && BaseOffset == 0;
  }

  llvm_unreachable("Invalid LSRUse Kind!");
}

static bool isAMCompletelyFolded(const TargetTransformInfo &TTI,
                                 int64_t MinOffset, int64_t MaxOffset,
                                 LSRUse::KindType Kind, MemAccessTy AccessTy,
                                 GlobalValue *BaseGV, int64_t BaseOffset,
                                 bool HasBaseReg, Type *BaseType, int64_t Scale,
                                 Type *ScaleType) {
  // Check for overflow.
  if (((int64_t)((uint64_t)BaseOffset + MinOffset) > BaseOffset) !=
      (MinOffset > 0))
    return false;
  MinOffset = (uint64_t)BaseOffset + MinOffset;
  if (((int64_t)((uint64_t)BaseOffset + MaxOffset) > BaseOffset) !=
      (MaxOffset > 0))
    return false;
  MaxOffset = (uint64_t)BaseOffset + MaxOffset;

  return isAMCompletelyFolded(TTI, Kind, AccessTy, BaseGV, MinOffset,
                              HasBaseReg, BaseType, Scale, ScaleType) &&
         isAMCompletelyFolded(TTI, Kind, AccessTy, BaseGV, MaxOffset,
                              HasBaseReg, BaseType, Scale, ScaleType);
}

static bool isAMCompletelyFolded(const TargetTransformInfo &TTI,
                                 int64_t MinOffset, int64_t MaxOffset,
                                 LSRUse::KindType Kind, MemAccessTy AccessTy,
                                 const Formula &F, const Loop &L) {
  // For the purpose of isAMCompletelyFolded either having a canonical formula
  // or a scale not equal to zero is correct.
  // Problems may arise from non canonical formulae having a scale == 0.
  // Strictly speaking it would best to just rely on canonical formulae.
  // However, when we generate the scaled formulae, we first check that the
  // scaling factor is profitable before computing the actual ScaledReg for
  // compile time sake.
  assert((F.isCanonical(L) || F.Scale != 0));
  return isAMCompletelyFolded(TTI, MinOffset, MaxOffset, Kind, AccessTy,
                              F.BaseGV, F.BaseOffset, F.HasBaseReg,
                              F.baseType(), F.Scale, F.scaleType());
}

/// Test whether we know how to expand the current formula.
static bool isLegalUse(const TargetTransformInfo &TTI, int64_t MinOffset,
                       int64_t MaxOffset, LSRUse::KindType Kind,
                       MemAccessTy AccessTy, GlobalValue *BaseGV,
                       int64_t BaseOffset, bool HasBaseReg, Type *BaseType,
                       int64_t Scale, Type *ScaleType) {
  // We know how to expand completely foldable formulae.
  return isAMCompletelyFolded(TTI, MinOffset, MaxOffset, Kind, AccessTy, BaseGV,
                              BaseOffset, HasBaseReg, BaseType, Scale, ScaleType) ||
         // Or formulae that use a base register produced by a sum of base
         // registers.
         (Scale == 1 &&
          isAMCompletelyFolded(TTI, MinOffset, MaxOffset, Kind, AccessTy,
                               BaseGV, BaseOffset, true, BaseType, 0, nullptr));
}

static bool isLegalUse(const TargetTransformInfo &TTI, int64_t MinOffset,
                       int64_t MaxOffset, LSRUse::KindType Kind,
                       MemAccessTy AccessTy, const Formula &F) {
  return isLegalUse(TTI, MinOffset, MaxOffset, Kind, AccessTy, F.BaseGV,
                    F.BaseOffset, F.HasBaseReg, F.baseType(), F.Scale, F.scaleType());
}

static bool isAMCompletelyFolded(const TargetTransformInfo &TTI,
                                 const LSRUse &LU, const Formula &F) {
  // Target may want to look at the user instructions.
  if (LU.Kind == LSRUse::Address && TTI.LSRWithInstrQueries()) {
    for (const LSRFixup &Fixup : LU.Fixups)
      if (!isAMCompletelyFolded(TTI, LSRUse::Address, LU.AccessTy, F.BaseGV,
                                (F.BaseOffset + Fixup.Offset), F.HasBaseReg,
                                F.baseType(), F.Scale, F.scaleType(),
                                Fixup.UserInst))
        return false;
    return true;
  }

  return isAMCompletelyFolded(TTI, LU.MinOffset, LU.MaxOffset, LU.Kind,
                              LU.AccessTy, F.BaseGV, F.BaseOffset, F.HasBaseReg,
                              F.baseType(), F.Scale, F.scaleType());
}

static InstructionCost getScalingFactorCost(const TargetTransformInfo &TTI,
                                            const LSRUse &LU, const Formula &F,
                                            const Loop &L) {
  if (!F.Scale)
    return 0;

  // If the use is not completely folded in that instruction, we will have to
  // pay an extra cost only for scale != 1.
  if (!isAMCompletelyFolded(TTI, LU.MinOffset, LU.MaxOffset, LU.Kind,
                            LU.AccessTy, F, L))
    return F.Scale != 1;

  switch (LU.Kind) {
  case LSRUse::Address: {
    // Check the scaling factor cost with both the min and max offsets.
    InstructionCost ScaleCostMinOffset = TTI.getScalingFactorCost(
        LU.AccessTy.MemTy, F.BaseGV, F.BaseOffset + LU.MinOffset, F.HasBaseReg,
        F.baseType(), F.Scale, F.scaleType(), LU.AccessTy.AddrSpace);
    InstructionCost ScaleCostMaxOffset = TTI.getScalingFactorCost(
        LU.AccessTy.MemTy, F.BaseGV, F.BaseOffset + LU.MaxOffset, F.HasBaseReg,
        F.baseType(), F.Scale, F.scaleType(), LU.AccessTy.AddrSpace);

    assert(ScaleCostMinOffset.isValid() && ScaleCostMaxOffset.isValid() &&
           "Legal addressing mode has an illegal cost!");
    return std::max(ScaleCostMinOffset, ScaleCostMaxOffset);
  }
  case LSRUse::ICmpZero:
  case LSRUse::Basic:
  case LSRUse::Special:
    // The use is completely folded, i.e., everything is folded into the
    // instruction.
    return 0;
  }

  llvm_unreachable("Invalid LSRUse Kind!");
}

static bool isAlwaysFoldable(const TargetTransformInfo &TTI,
                             LSRUse::KindType Kind, MemAccessTy AccessTy,
                             GlobalValue *BaseGV, int64_t BaseOffset,
                             bool HasBaseReg, Type *BaseType) {
  // Fast-path: zero is always foldable.
  if (BaseOffset == 0 && !BaseGV) return true;

  // Conservatively, create an address with an immediate and a
  // base and a scale.
  int64_t Scale = Kind == LSRUse::ICmpZero ? -1 : 1;

  // Canonicalize a scale of 1 to a base register if the formula doesn't
  // already have a base register.
  if (!HasBaseReg && Scale == 1) {
    Scale = 0;
    HasBaseReg = true;
  }

  return isAMCompletelyFolded(TTI, Kind, AccessTy, BaseGV, BaseOffset,
                              HasBaseReg, BaseType, Scale,
                              /*ScaleType=*/nullptr);
}

static bool isAlwaysFoldable(const TargetTransformInfo &TTI,
                             ScalarEvolution &SE, int64_t MinOffset,
                             int64_t MaxOffset, LSRUse::KindType Kind,
                             MemAccessTy AccessTy, const SCEV *S,
                             bool HasBaseReg) {
  // Fast-path: zero is always foldable.
  if (S->isZero()) return true;

  // Conservatively, create an address with an immediate and a
  // base and a scale.
  int64_t BaseOffset = ExtractImmediate(S, SE);
  GlobalValue *BaseGV = ExtractSymbol(S, SE);

  // If there's anything else involved, it's not foldable.
  if (!S->isZero()) return false;

  // Fast-path: zero is always foldable.
  if (BaseOffset == 0 && !BaseGV) return true;

  // Conservatively, create an address with an immediate and a
  // base and a scale.
  int64_t Scale = Kind == LSRUse::ICmpZero ? -1 : 1;

  return isAMCompletelyFolded(TTI, MinOffset, MaxOffset, Kind, AccessTy, BaseGV,
                              BaseOffset, HasBaseReg, S->getType(), Scale,
                              /*ScaleType=*/nullptr);
}

namespace {

/// An individual increment in a Chain of IV increments.  Relate an IV user to
/// an expression that computes the IV it uses from the IV used by the previous
/// link in the Chain.
///
/// For the head of a chain, IncExpr holds the absolute SCEV expression for the
/// original IVOperand. The head of the chain's IVOperand is only valid during
/// chain collection, before LSR replaces IV users. During chain generation,
/// IncExpr can be used to find the new IVOperand that computes the same
/// expression.
struct IVInc {
  Instruction *UserInst;
  Value* IVOperand;
  const SCEV *IncExpr;

  IVInc(Instruction *U, Value *O, const SCEV *E)
      : UserInst(U), IVOperand(O), IncExpr(E) {}
};

// The list of IV increments in program order.  We typically add the head of a
// chain without finding subsequent links.
struct IVChain {
  SmallVector<IVInc, 1> Incs;
  const SCEV *ExprBase = nullptr;

  IVChain() = default;
  IVChain(const IVInc &Head, const SCEV *Base)
      : Incs(1, Head), ExprBase(Base) {}

  using const_iterator = SmallVectorImpl<IVInc>::const_iterator;

  // Return the first increment in the chain.
  const_iterator begin() const {
    assert(!Incs.empty());
    return std::next(Incs.begin());
  }
  const_iterator end() const {
    return Incs.end();
  }

  // Returns true if this chain contains any increments.
  bool hasIncs() const { return Incs.size() >= 2; }

  // Add an IVInc to the end of this chain.
  void add(const IVInc &X) { Incs.push_back(X); }

  // Returns the last UserInst in the chain.
  Instruction *tailUserInst() const { return Incs.back().UserInst; }

  // Returns true if IncExpr can be profitably added to this chain.
  bool isProfitableIncrement(const SCEV *OperExpr,
                             const SCEV *IncExpr,
                             ScalarEvolution&);
};

/// Helper for CollectChains to track multiple IV increment uses.  Distinguish
/// between FarUsers that definitely cross IV increments and NearUsers that may
/// be used between IV increments.
struct ChainUsers {
  SmallPtrSet<Instruction*, 4> FarUsers;
  SmallPtrSet<Instruction*, 4> NearUsers;
};

/// This class holds state for the main loop strength reduction logic.
class LSRInstance {
  IVUsers &IU;
  ScalarEvolution &SE;
  DominatorTree &DT;
  LoopInfo &LI;
  AssumptionCache &AC;
  TargetLibraryInfo &TLI;
  const TargetTransformInfo &TTI;
  Loop *const L;
  MemorySSAUpdater *MSSAU;
  TTI::AddressingModeKind AMK;
  mutable SCEVExpander Rewriter;
  bool Changed = false;

  /// This is the insert position that the current loop's induction variable
  /// increment should be placed. In simple loops, this is the latch block's
  /// terminator. But in more complicated cases, this is a position which will
  /// dominate all the in-loop post-increment users.
  Instruction *IVIncInsertPos = nullptr;

  /// Interesting factors between use strides.
  ///
  /// We explicitly use a SetVector which contains a SmallSet, instead of the
  /// default, a SmallDenseSet, because we need to use the full range of
  /// int64_ts, and there's currently no good way of doing that with
  /// SmallDenseSet.
  SetVector<int64_t, SmallVector<int64_t, 8>, SmallSet<int64_t, 8>> Factors;

  /// Interesting use types, to facilitate truncation reuse.
  SmallSetVector<Type *, 4> Types;

  /// The list of interesting uses.
  mutable SmallVector<LSRUse, 16> Uses;

  /// Track which uses use which register candidates.
  RegUseTracker RegUses;

  // Limit the number of chains to avoid quadratic behavior. We don't expect to
  // have more than a few IV increment chains in a loop. Missing a Chain falls
  // back to normal LSR behavior for those uses.
  static const unsigned MaxChains = 8;

  /// IV users can form a chain of IV increments.
  SmallVector<IVChain, MaxChains> IVChainVec;

  /// IV users that belong to profitable IVChains.
  SmallPtrSet<Use*, MaxChains> IVIncSet;

  /// Induction variables that were generated and inserted by the SCEV Expander.
  SmallVector<llvm::WeakVH, 2> ScalarEvolutionIVs;

  void OptimizeShadowIV();
  bool FindIVUserForCond(ICmpInst *Cond, IVStrideUse *&CondUse);
  ICmpInst *OptimizeMax(ICmpInst *Cond, IVStrideUse* &CondUse);
  void OptimizeLoopTermCond();

  void ChainInstruction(Instruction *UserInst, Instruction *IVOper,
                        SmallVectorImpl<ChainUsers> &ChainUsersVec);
  void FinalizeChain(IVChain &Chain);
  void CollectChains();
  void GenerateIVChain(const IVChain &Chain,
                       SmallVectorImpl<WeakTrackingVH> &DeadInsts);

  void CollectInterestingTypesAndFactors();
  void CollectFixupsAndInitialFormulae();

  // Support for sharing of LSRUses between LSRFixups.
  using UseMapTy = DenseMap<LSRUse::SCEVUseKindPair, size_t>;
  UseMapTy UseMap;

  bool reconcileNewOffset(LSRUse &LU, int64_t NewOffset, bool HasBaseReg,
                          Type *BaseType, LSRUse::KindType Kind,
                          MemAccessTy AccessTy);

  std::pair<size_t, int64_t> getUse(const SCEV *&Expr, LSRUse::KindType Kind,
                                    MemAccessTy AccessTy);

  void DeleteUse(LSRUse &LU, size_t LUIdx);

  LSRUse *FindUseWithSimilarFormula(const Formula &F, const LSRUse &OrigLU);

  void InsertInitialFormula(const SCEV *S, LSRUse &LU, size_t LUIdx);
  void InsertSupplementalFormula(const SCEV *S, LSRUse &LU, size_t LUIdx);
  void CountRegisters(const Formula &F, size_t LUIdx);
  bool InsertFormula(LSRUse &LU, unsigned LUIdx, const Formula &F);

  void CollectLoopInvariantFixupsAndFormulae();

  void GenerateReassociations(LSRUse &LU, unsigned LUIdx, Formula Base,
                              unsigned Depth = 0);

  void GenerateReassociationsImpl(LSRUse &LU, unsigned LUIdx,
                                  const Formula &Base, unsigned Depth,
                                  size_t Idx, bool IsScaledReg = false);
  void GenerateCombinations(LSRUse &LU, unsigned LUIdx, Formula Base);
  void GenerateSymbolicOffsetsImpl(LSRUse &LU, unsigned LUIdx,
                                   const Formula &Base, size_t Idx,
                                   bool IsScaledReg = false);
  void GenerateSymbolicOffsets(LSRUse &LU, unsigned LUIdx, Formula Base);
  void GenerateConstantOffsetsImpl(LSRUse &LU, unsigned LUIdx,
                                   const Formula &Base,
                                   const SmallVectorImpl<int64_t> &Worklist,
                                   size_t Idx, bool IsScaledReg = false);
  void GenerateConstantOffsets(LSRUse &LU, unsigned LUIdx, Formula Base);
  void GenerateICmpZeroScales(LSRUse &LU, unsigned LUIdx, Formula Base);
  void GenerateScales(LSRUse &LU, unsigned LUIdx, Formula Base);
  void GenerateTruncates(LSRUse &LU, unsigned LUIdx, Formula Base);
  void GenerateZExts(LSRUse &LU, unsigned LUIdx, Formula Base);
  void GenerateCrossUseConstantOffsets();
  void GenerateAllReuseFormulae();

  void FilterOutUndesirableDedicatedRegisters();

  size_t EstimateSearchSpaceComplexity() const;
  void NarrowSearchSpaceByDetectingSupersets();
  void NarrowSearchSpaceByCollapsingUnrolledCode();
  void NarrowSearchSpaceByRefilteringUndesirableDedicatedRegisters();
  void NarrowSearchSpaceByFilterFormulaWithSameScaledReg();
  void NarrowSearchSpaceByFilterPostInc();
  void NarrowSearchSpaceByDeletingCostlyFormulas();
  void NarrowSearchSpaceByPickingWinnerRegs();
  void NarrowSearchSpaceUsingHeuristics();

  void SolveRecurse(SmallVectorImpl<const Formula *> &Solution,
                    Cost &SolutionCost,
                    SmallVectorImpl<const Formula *> &Workspace,
                    const Cost &CurCost,
                    const SmallPtrSet<const SCEV *, 16> &CurRegs,
                    DenseSet<const SCEV *> &VisitedRegs) const;
  void Solve(SmallVectorImpl<const Formula *> &Solution) const;

  BasicBlock::iterator
  HoistInsertPosition(BasicBlock::iterator IP,
                      const SmallVectorImpl<Instruction *> &Inputs) const;
  BasicBlock::iterator AdjustInsertPositionForExpand(BasicBlock::iterator IP,
                                                     const LSRFixup &LF,
                                                     const LSRUse &LU) const;

  Value *Expand(const LSRUse &LU, const LSRFixup &LF, const Formula &F,
                BasicBlock::iterator IP,
                SmallVectorImpl<WeakTrackingVH> &DeadInsts) const;
  void RewriteForPHI(PHINode *PN, const LSRUse &LU, const LSRFixup &LF,
                     const Formula &F,
                     SmallVectorImpl<WeakTrackingVH> &DeadInsts) const;
  void Rewrite(const LSRUse &LU, const LSRFixup &LF, const Formula &F,
               SmallVectorImpl<WeakTrackingVH> &DeadInsts) const;
  void ImplementSolution(const SmallVectorImpl<const Formula *> &Solution);

public:
  LSRInstance(Loop *L, IVUsers &IU, ScalarEvolution &SE, DominatorTree &DT,
              LoopInfo &LI, const TargetTransformInfo &TTI, AssumptionCache &AC,
              TargetLibraryInfo &TLI, MemorySSAUpdater *MSSAU);

  bool getChanged() const { return Changed; }
  const SmallVectorImpl<WeakVH> &getScalarEvolutionIVs() const {
    return ScalarEvolutionIVs;
  }

  void print_factors_and_types(raw_ostream &OS) const;
  void print_fixups(raw_ostream &OS) const;
  void print_uses(raw_ostream &OS) const;
  void print(raw_ostream &OS) const;
  void dump() const;
};

} // end anonymous namespace

/// If IV is used in a int-to-float cast inside the loop then try to eliminate
/// the cast operation.
void LSRInstance::OptimizeShadowIV() {
  const SCEV *BackedgeTakenCount = SE.getBackedgeTakenCount(L);
  if (isa<SCEVCouldNotCompute>(BackedgeTakenCount))
    return;

  for (IVUsers::const_iterator UI = IU.begin(), E = IU.end();
       UI != E; /* empty */) {
    IVUsers::const_iterator CandidateUI = UI;
    ++UI;
    Instruction *ShadowUse = CandidateUI->getUser();
    Type *DestTy = nullptr;
    bool IsSigned = false;

    /* If shadow use is a int->float cast then insert a second IV
       to eliminate this cast.

         for (unsigned i = 0; i < n; ++i)
           foo((double)i);

       is transformed into

         double d = 0.0;
         for (unsigned i = 0; i < n; ++i, ++d)
           foo(d);
    */
    if (UIToFPInst *UCast = dyn_cast<UIToFPInst>(CandidateUI->getUser())) {
      IsSigned = false;
      DestTy = UCast->getDestTy();
    }
    else if (SIToFPInst *SCast = dyn_cast<SIToFPInst>(CandidateUI->getUser())) {
      IsSigned = true;
      DestTy = SCast->getDestTy();
    }
    if (!DestTy) continue;

    // If target does not support DestTy natively then do not apply
    // this transformation.
    if (!TTI.isTypeLegal(DestTy)) continue;

    PHINode *PH = dyn_cast<PHINode>(ShadowUse->getOperand(0));
    if (!PH) continue;
    if (PH->getNumIncomingValues() != 2) continue;

    // If the calculation in integers overflows, the result in FP type will
    // differ. So we only can do this transformation if we are guaranteed to not
    // deal with overflowing values
    const SCEVAddRecExpr *AR = dyn_cast<SCEVAddRecExpr>(SE.getSCEV(PH));
    if (!AR) continue;
    if (IsSigned && !AR->hasNoSignedWrap()) continue;
    if (!IsSigned && !AR->hasNoUnsignedWrap()) continue;

    Type *SrcTy = PH->getType();
    int Mantissa = DestTy->getFPMantissaWidth();
    if (Mantissa == -1) continue;
    if ((int)SE.getTypeSizeInBits(SrcTy) > Mantissa)
      continue;

    unsigned Entry, Latch;
    if (PH->getIncomingBlock(0) == L->getLoopPreheader()) {
      Entry = 0;
      Latch = 1;
    } else {
      Entry = 1;
      Latch = 0;
    }

    ConstantInt *Init = dyn_cast<ConstantInt>(PH->getIncomingValue(Entry));
    if (!Init) continue;
    Constant *NewInit = ConstantFP::get(DestTy, IsSigned ?
                                        (double)Init->getSExtValue() :
                                        (double)Init->getZExtValue());

    BinaryOperator *Incr =
      dyn_cast<BinaryOperator>(PH->getIncomingValue(Latch));
    if (!Incr) continue;
    if (Incr->getOpcode() != Instruction::Add
        && Incr->getOpcode() != Instruction::Sub)
      continue;

    /* Initialize new IV, double d = 0.0 in above example. */
    ConstantInt *C = nullptr;
    if (Incr->getOperand(0) == PH)
      C = dyn_cast<ConstantInt>(Incr->getOperand(1));
    else if (Incr->getOperand(1) == PH)
      C = dyn_cast<ConstantInt>(Incr->getOperand(0));
    else
      continue;

    if (!C) continue;

    // Ignore negative constants, as the code below doesn't handle them
    // correctly. TODO: Remove this restriction.
    if (!C->getValue().isStrictlyPositive()) continue;

    /* Add new PHINode. */
    PHINode *NewPH = PHINode::Create(DestTy, 2, "IV.S.", PH);

    /* create new increment. '++d' in above example. */
    Constant *CFP = ConstantFP::get(DestTy, C->getZExtValue());
    BinaryOperator *NewIncr =
      BinaryOperator::Create(Incr->getOpcode() == Instruction::Add ?
                               Instruction::FAdd : Instruction::FSub,
                             NewPH, CFP, "IV.S.next.", Incr);

    NewPH->addIncoming(NewInit, PH->getIncomingBlock(Entry));
    NewPH->addIncoming(NewIncr, PH->getIncomingBlock(Latch));

    /* Remove cast operation */
    ShadowUse->replaceAllUsesWith(NewPH);
    ShadowUse->eraseFromParent();
    Changed = true;
    break;
  }
}

/// If Cond has an operand that is an expression of an IV, set the IV user and
/// stride information and return true, otherwise return false.
bool LSRInstance::FindIVUserForCond(ICmpInst *Cond, IVStrideUse *&CondUse) {
  for (IVStrideUse &U : IU)
    if (U.getUser() == Cond) {
      // NOTE: we could handle setcc instructions with multiple uses here, but
      // InstCombine does it as well for simple uses, it's not clear that it
      // occurs enough in real life to handle.
      CondUse = &U;
      return true;
    }
  return false;
}

/// Rewrite the loop's terminating condition if it uses a max computation.
///
/// This is a narrow solution to a specific, but acute, problem. For loops
/// like this:
///
///   i = 0;
///   do {
///     p[i] = 0.0;
///   } while (++i < n);
///
/// the trip count isn't just 'n', because 'n' might not be positive. And
/// unfortunately this can come up even for loops where the user didn't use
/// a C do-while loop. For example, seemingly well-behaved top-test loops
/// will commonly be lowered like this:
///
///   if (n > 0) {
///     i = 0;
///     do {
///       p[i] = 0.0;
///     } while (++i < n);
///   }
///
/// and then it's possible for subsequent optimization to obscure the if
/// test in such a way that indvars can't find it.
///
/// When indvars can't find the if test in loops like this, it creates a
/// max expression, which allows it to give the loop a canonical
/// induction variable:
///
///   i = 0;
///   max = n < 1 ? 1 : n;
///   do {
///     p[i] = 0.0;
///   } while (++i != max);
///
/// Canonical induction variables are necessary because the loop passes
/// are designed around them. The most obvious example of this is the
/// LoopInfo analysis, which doesn't remember trip count values. It
/// expects to be able to rediscover the trip count each time it is
/// needed, and it does this using a simple analysis that only succeeds if
/// the loop has a canonical induction variable.
///
/// However, when it comes time to generate code, the maximum operation
/// can be quite costly, especially if it's inside of an outer loop.
///
/// This function solves this problem by detecting this type of loop and
/// rewriting their conditions from ICMP_NE back to ICMP_SLT, and deleting
/// the instructions for the maximum computation.
ICmpInst *LSRInstance::OptimizeMax(ICmpInst *Cond, IVStrideUse* &CondUse) {
  // Check that the loop matches the pattern we're looking for.
  if (Cond->getPredicate() != CmpInst::ICMP_EQ &&
      Cond->getPredicate() != CmpInst::ICMP_NE)
    return Cond;

  SelectInst *Sel = dyn_cast<SelectInst>(Cond->getOperand(1));
  if (!Sel || !Sel->hasOneUse()) return Cond;

  const SCEV *BackedgeTakenCount = SE.getBackedgeTakenCount(L);
  if (isa<SCEVCouldNotCompute>(BackedgeTakenCount))
    return Cond;
  const SCEV *One = SE.getConstant(BackedgeTakenCount->getType(), 1);

  // Add one to the backedge-taken count to get the trip count.
  const SCEV *IterationCount = SE.getAddExpr(One, BackedgeTakenCount);
  if (IterationCount != SE.getSCEV(Sel)) return Cond;

  // Check for a max calculation that matches the pattern. There's no check
  // for ICMP_ULE here because the comparison would be with zero, which
  // isn't interesting.
  CmpInst::Predicate Pred = ICmpInst::BAD_ICMP_PREDICATE;
  const SCEVNAryExpr *Max = nullptr;
  if (const SCEVSMaxExpr *S = dyn_cast<SCEVSMaxExpr>(BackedgeTakenCount)) {
    Pred = ICmpInst::ICMP_SLE;
    Max = S;
  } else if (const SCEVSMaxExpr *S = dyn_cast<SCEVSMaxExpr>(IterationCount)) {
    Pred = ICmpInst::ICMP_SLT;
    Max = S;
  } else if (const SCEVUMaxExpr *U = dyn_cast<SCEVUMaxExpr>(IterationCount)) {
    Pred = ICmpInst::ICMP_ULT;
    Max = U;
  } else {
    // No match; bail.
    return Cond;
  }

  // To handle a max with more than two operands, this optimization would
  // require additional checking and setup.
  if (Max->getNumOperands() != 2)
    return Cond;

  const SCEV *MaxLHS = Max->getOperand(0);
  const SCEV *MaxRHS = Max->getOperand(1);

  // ScalarEvolution canonicalizes constants to the left. For < and >, look
  // for a comparison with 1. For <= and >=, a comparison with zero.
  if (!MaxLHS ||
      (ICmpInst::isTrueWhenEqual(Pred) ? !MaxLHS->isZero() : (MaxLHS != One)))
    return Cond;

  // Check the relevant induction variable for conformance to
  // the pattern.
  const SCEV *IV = SE.getSCEV(Cond->getOperand(0));
  const SCEVAddRecExpr *AR = dyn_cast<SCEVAddRecExpr>(IV);
  if (!AR || !AR->isAffine() ||
      AR->getStart() != One ||
      AR->getStepRecurrence(SE) != One)
    return Cond;

  assert(AR->getLoop() == L &&
         "Loop condition operand is an addrec in a different loop!");

  // Check the right operand of the select, and remember it, as it will
  // be used in the new comparison instruction.
  Value *NewRHS = nullptr;
  if (ICmpInst::isTrueWhenEqual(Pred)) {
    // Look for n+1, and grab n.
    if (AddOperator *BO = dyn_cast<AddOperator>(Sel->getOperand(1)))
      if (ConstantInt *BO1 = dyn_cast<ConstantInt>(BO->getOperand(1)))
         if (BO1->isOne() && SE.getSCEV(BO->getOperand(0)) == MaxRHS)
           NewRHS = BO->getOperand(0);
    if (AddOperator *BO = dyn_cast<AddOperator>(Sel->getOperand(2)))
      if (ConstantInt *BO1 = dyn_cast<ConstantInt>(BO->getOperand(1)))
        if (BO1->isOne() && SE.getSCEV(BO->getOperand(0)) == MaxRHS)
          NewRHS = BO->getOperand(0);
    if (!NewRHS)
      return Cond;
  } else if (SE.getSCEV(Sel->getOperand(1)) == MaxRHS)
    NewRHS = Sel->getOperand(1);
  else if (SE.getSCEV(Sel->getOperand(2)) == MaxRHS)
    NewRHS = Sel->getOperand(2);
  else if (const SCEVUnknown *SU = dyn_cast<SCEVUnknown>(MaxRHS))
    NewRHS = SU->getValue();
  else
    // Max doesn't match expected pattern.
    return Cond;

  // Determine the new comparison opcode. It may be signed or unsigned,
  // and the original comparison may be either equality or inequality.
  if (Cond->getPredicate() == CmpInst::ICMP_EQ)
    Pred = CmpInst::getInversePredicate(Pred);

  // Ok, everything looks ok to change the condition into an SLT or SGE and
  // delete the max calculation.
  ICmpInst *NewCond =
    new ICmpInst(Cond, Pred, Cond->getOperand(0), NewRHS, "scmp");

  // Delete the max calculation instructions.
  NewCond->setDebugLoc(Cond->getDebugLoc());
  Cond->replaceAllUsesWith(NewCond);
  CondUse->setUser(NewCond);
  Instruction *Cmp = cast<Instruction>(Sel->getOperand(0));
  Cond->eraseFromParent();
  Sel->eraseFromParent();
  if (Cmp->use_empty())
    Cmp->eraseFromParent();
  return NewCond;
}

/// Change loop terminating condition to use the postinc iv when possible.
void
LSRInstance::OptimizeLoopTermCond() {
  SmallPtrSet<Instruction *, 4> PostIncs;

  // We need a different set of heuristics for rotated and non-rotated loops.
  // If a loop is rotated then the latch is also the backedge, so inserting
  // post-inc expressions just before the latch is ideal. To reduce live ranges
  // it also makes sense to rewrite terminating conditions to use post-inc
  // expressions.
  //
  // If the loop is not rotated then the latch is not a backedge; the latch
  // check is done in the loop head. Adding post-inc expressions before the
  // latch will cause overlapping live-ranges of pre-inc and post-inc expressions
  // in the loop body. In this case we do *not* want to use post-inc expressions
  // in the latch check, and we want to insert post-inc expressions before
  // the backedge.
  BasicBlock *LatchBlock = L->getLoopLatch();
  SmallVector<BasicBlock*, 8> ExitingBlocks;
  L->getExitingBlocks(ExitingBlocks);
  if (llvm::all_of(ExitingBlocks, [&LatchBlock](const BasicBlock *BB) {
        return LatchBlock != BB;
      })) {
    // The backedge doesn't exit the loop; treat this as a head-tested loop.
    IVIncInsertPos = LatchBlock->getTerminator();
    return;
  }

  // Otherwise treat this as a rotated loop.
  for (BasicBlock *ExitingBlock : ExitingBlocks) {
    // Get the terminating condition for the loop if possible.  If we
    // can, we want to change it to use a post-incremented version of its
    // induction variable, to allow coalescing the live ranges for the IV into
    // one register value.

    BranchInst *TermBr = dyn_cast<BranchInst>(ExitingBlock->getTerminator());
    if (!TermBr)
      continue;
    // FIXME: Overly conservative, termination condition could be an 'or' etc..
    if (TermBr->isUnconditional() || !isa<ICmpInst>(TermBr->getCondition()))
      continue;

    // Search IVUsesByStride to find Cond's IVUse if there is one.
    IVStrideUse *CondUse = nullptr;
    ICmpInst *Cond = cast<ICmpInst>(TermBr->getCondition());
    if (!FindIVUserForCond(Cond, CondUse))
      continue;

    // If the trip count is computed in terms of a max (due to ScalarEvolution
    // being unable to find a sufficient guard, for example), change the loop
    // comparison to use SLT or ULT instead of NE.
    // One consequence of doing this now is that it disrupts the count-down
    // optimization. That's not always a bad thing though, because in such
    // cases it may still be worthwhile to avoid a max.
    Cond = OptimizeMax(Cond, CondUse);

    // If this exiting block dominates the latch block, it may also use
    // the post-inc value if it won't be shared with other uses.
    // Check for dominance.
    if (!DT.dominates(ExitingBlock, LatchBlock))
      continue;

    // Conservatively avoid trying to use the post-inc value in non-latch
    // exits if there may be pre-inc users in intervening blocks.
    if (LatchBlock != ExitingBlock)
      for (IVUsers::const_iterator UI = IU.begin(), E = IU.end(); UI != E; ++UI)
        // Test if the use is reachable from the exiting block. This dominator
        // query is a conservative approximation of reachability.
        if (&*UI != CondUse &&
            !DT.properlyDominates(UI->getUser()->getParent(), ExitingBlock)) {
          // Conservatively assume there may be reuse if the quotient of their
          // strides could be a legal scale.
          const SCEV *A = IU.getStride(*CondUse, L);
          const SCEV *B = IU.getStride(*UI, L);
          if (!A || !B) continue;
          if (SE.getTypeSizeInBits(A->getType()) !=
              SE.getTypeSizeInBits(B->getType())) {
            if (SE.getTypeSizeInBits(A->getType()) >
                SE.getTypeSizeInBits(B->getType()))
              B = SE.getSignExtendExpr(B, A->getType());
            else
              A = SE.getSignExtendExpr(A, B->getType());
          }
          if (const SCEVConstant *D =
                dyn_cast_or_null<SCEVConstant>(getExactSDiv(B, A, SE))) {
            const ConstantInt *C = D->getValue();
            // Stride of one or negative one can have reuse with non-addresses.
            if (C->isOne() || C->isMinusOne())
              goto decline_post_inc;
            // Avoid weird situations.
            if (C->getValue().getMinSignedBits() >= 64 ||
                C->getValue().isMinSignedValue())
              goto decline_post_inc;
            // Check for possible scaled-address reuse.
            if (isAddressUse(TTI, UI->getUser(), UI->getOperandValToReplace())) {
              MemAccessTy AccessTy = getAccessType(
                  TTI, UI->getUser(), UI->getOperandValToReplace());
              int64_t Scale = C->getSExtValue();
              if (TTI.isLegalAddressingMode(AccessTy.MemTy, /*BaseGV=*/nullptr,
                                            /*BaseOffset=*/0,
                                            /*HasBaseReg=*/false, Scale,
                                            AccessTy.AddrSpace))
                goto decline_post_inc;
              Scale = -Scale;
              if (TTI.isLegalAddressingMode(AccessTy.MemTy, /*BaseGV=*/nullptr,
                                            /*BaseOffset=*/0,
                                            /*HasBaseReg=*/false, Scale,
                                            AccessTy.AddrSpace))
                goto decline_post_inc;
            }
          }
        }

    LLVM_DEBUG(dbgs() << "  Change loop exiting icmp to use postinc iv: "
                      << *Cond << '\n');

    // It's possible for the setcc instruction to be anywhere in the loop, and
    // possible for it to have multiple users.  If it is not immediately before
    // the exiting block branch, move it.
    if (Cond->getNextNonDebugInstruction() != TermBr) {
      if (Cond->hasOneUse()) {
        Cond->moveBefore(TermBr);
      } else {
        // Clone the terminating condition and insert into the loopend.
        ICmpInst *OldCond = Cond;
        Cond = cast<ICmpInst>(Cond->clone());
        Cond->setName(L->getHeader()->getName() + ".termcond");
        ExitingBlock->getInstList().insert(TermBr->getIterator(), Cond);

        // Clone the IVUse, as the old use still exists!
        CondUse = &IU.AddUser(Cond, CondUse->getOperandValToReplace());
        TermBr->replaceUsesOfWith(OldCond, Cond);
      }
    }

    // If we get to here, we know that we can transform the setcc instruction to
    // use the post-incremented version of the IV, allowing us to coalesce the
    // live ranges for the IV correctly.
    CondUse->transformToPostInc(L);
    Changed = true;

    PostIncs.insert(Cond);
  decline_post_inc:;
  }

  // Determine an insertion point for the loop induction variable increment. It
  // must dominate all the post-inc comparisons we just set up, and it must
  // dominate the loop latch edge.
  IVIncInsertPos = L->getLoopLatch()->getTerminator();
  for (Instruction *Inst : PostIncs) {
    BasicBlock *BB =
      DT.findNearestCommonDominator(IVIncInsertPos->getParent(),
                                    Inst->getParent());
    if (BB == Inst->getParent())
      IVIncInsertPos = Inst;
    else if (BB != IVIncInsertPos->getParent())
      IVIncInsertPos = BB->getTerminator();
  }
}

/// Determine if the given use can accommodate a fixup at the given offset and
/// other details. If so, update the use and return true.
bool LSRInstance::reconcileNewOffset(LSRUse &LU, int64_t NewOffset,
                                     bool HasBaseReg, Type *BaseType,
                                     LSRUse::KindType Kind,
                                     MemAccessTy AccessTy) {
  int64_t NewMinOffset = LU.MinOffset;
  int64_t NewMaxOffset = LU.MaxOffset;
  MemAccessTy NewAccessTy = AccessTy;

  // Check for a mismatched kind. It's tempting to collapse mismatched kinds to
  // something conservative, however this can pessimize in the case that one of
  // the uses will have all its uses outside the loop, for example.
  if (LU.Kind != Kind)
    return false;

  // Check for a mismatched access type, and fall back conservatively as needed.
  // TODO: Be less conservative when the type is similar and can use the same
  // addressing modes.
  if (Kind == LSRUse::Address) {
    if (AccessTy.MemTy != LU.AccessTy.MemTy) {
      NewAccessTy = MemAccessTy::getUnknown(AccessTy.MemTy->getContext(),
                                            AccessTy.AddrSpace);
    }
  }

  // Conservatively assume HasBaseReg is true for now.
  if (NewOffset < LU.MinOffset) {
    if (!isAlwaysFoldable(TTI, Kind, NewAccessTy, /*BaseGV=*/nullptr,
                          LU.MaxOffset - NewOffset, HasBaseReg, BaseType))
      return false;
    NewMinOffset = NewOffset;
  } else if (NewOffset > LU.MaxOffset) {
    if (!isAlwaysFoldable(TTI, Kind, NewAccessTy, /*BaseGV=*/nullptr,
                          NewOffset - LU.MinOffset, HasBaseReg, BaseType))
      return false;
    NewMaxOffset = NewOffset;
  }

  // Update the use.
  LU.MinOffset = NewMinOffset;
  LU.MaxOffset = NewMaxOffset;
  LU.AccessTy = NewAccessTy;
  return true;
}

/// Return an LSRUse index and an offset value for a fixup which needs the given
/// expression, with the given kind and optional access type.  Either reuse an
/// existing use or create a new one, as needed.
std::pair<size_t, int64_t> LSRInstance::getUse(const SCEV *&Expr,
                                               LSRUse::KindType Kind,
                                               MemAccessTy AccessTy) {
  const SCEV *Copy = Expr;
  int64_t Offset = ExtractImmediate(Expr, SE);

  // Basic uses can't accept any offset, for example.
  if (!isAlwaysFoldable(TTI, Kind, AccessTy, /*BaseGV=*/ nullptr,
                        Offset, /*HasBaseReg=*/ true, Expr->getType())) {
    Expr = Copy;
    Offset = 0;
  }

  std::pair<UseMapTy::iterator, bool> P =
    UseMap.insert(std::make_pair(LSRUse::SCEVUseKindPair(Expr, Kind), 0));
  if (!P.second) {
    // A use already existed with this base.
    size_t LUIdx = P.first->second;
    LSRUse &LU = Uses[LUIdx];
    if (reconcileNewOffset(LU, Offset, /*HasBaseReg=*/true, Expr->getType(),
                           Kind, AccessTy)) {
      // Reuse this use.
      return std::make_pair(LUIdx, Offset);
    }
  }

  // Create a new use.
  size_t LUIdx = Uses.size();
  P.first->second = LUIdx;
  Uses.push_back(LSRUse(Kind, AccessTy));
  LSRUse &LU = Uses[LUIdx];

  LU.MinOffset = Offset;
  LU.MaxOffset = Offset;
  return std::make_pair(LUIdx, Offset);
}

/// Delete the given use from the Uses list.
void LSRInstance::DeleteUse(LSRUse &LU, size_t LUIdx) {
  if (&LU != &Uses.back())
    std::swap(LU, Uses.back());
  Uses.pop_back();

  // Update RegUses.
  RegUses.swapAndDropUse(LUIdx, Uses.size());
}

/// Look for a use distinct from OrigLU which is has a formula that has the same
/// registers as the given formula.
LSRUse *
LSRInstance::FindUseWithSimilarFormula(const Formula &OrigF,
                                       const LSRUse &OrigLU) {
  // Search all uses for the formula. This could be more clever.
  for (size_t LUIdx = 0, NumUses = Uses.size(); LUIdx != NumUses; ++LUIdx) {
    LSRUse &LU = Uses[LUIdx];
    // Check whether this use is close enough to OrigLU, to see whether it's
    // worthwhile looking through its formulae.
    // Ignore ICmpZero uses because they may contain formulae generated by
    // GenerateICmpZeroScales, in which case adding fixup offsets may
    // be invalid.
    if (&LU != &OrigLU &&
        LU.Kind != LSRUse::ICmpZero &&
        LU.Kind == OrigLU.Kind && OrigLU.AccessTy == LU.AccessTy &&
        LU.WidestFixupType == OrigLU.WidestFixupType &&
        LU.HasFormulaWithSameRegs(OrigF)) {
      // Scan through this use's formulae.
      for (const Formula &F : LU.Formulae) {
        // Check to see if this formula has the same registers and symbols
        // as OrigF.
        if (F.BaseRegs == OrigF.BaseRegs &&
            F.ScaledReg == OrigF.ScaledReg &&
            F.BaseGV == OrigF.BaseGV &&
            F.Scale == OrigF.Scale &&
            F.UnfoldedOffset == OrigF.UnfoldedOffset) {
          if (F.BaseOffset == 0)
            return &LU;
          // This is the formula where all the registers and symbols matched;
          // there aren't going to be any others. Since we declined it, we
          // can skip the rest of the formulae and proceed to the next LSRUse.
          break;
        }
      }
    }
  }

  // Nothing looked good.
  return nullptr;
}

void LSRInstance::CollectInterestingTypesAndFactors() {
  SmallSetVector<const SCEV *, 4> Strides;

  // Collect interesting types and strides.
  SmallVector<const SCEV *, 4> Worklist;
  for (const IVStrideUse &U : IU) {
    const SCEV *Expr = IU.getExpr(U);

    // Collect interesting types.
    Types.insert(SE.getEffectiveSCEVType(Expr->getType()));

    // Add strides for mentioned loops.
    Worklist.push_back(Expr);
    do {
      const SCEV *S = Worklist.pop_back_val();
      if (const SCEVAddRecExpr *AR = dyn_cast<SCEVAddRecExpr>(S)) {
        if (AR->getLoop() == L)
          Strides.insert(AR->getStepRecurrence(SE));
        Worklist.push_back(AR->getStart());
      } else if (const SCEVAddExpr *Add = dyn_cast<SCEVAddExpr>(S)) {
        Worklist.append(Add->op_begin(), Add->op_end());
      }
    } while (!Worklist.empty());
  }

  // Compute interesting factors from the set of interesting strides.
  for (SmallSetVector<const SCEV *, 4>::const_iterator
       I = Strides.begin(), E = Strides.end(); I != E; ++I)
    for (SmallSetVector<const SCEV *, 4>::const_iterator NewStrideIter =
         std::next(I); NewStrideIter != E; ++NewStrideIter) {
      const SCEV *OldStride = *I;
      const SCEV *NewStride = *NewStrideIter;

      if (SE.getTypeSizeInBits(OldStride->getType()) !=
          SE.getTypeSizeInBits(NewStride->getType())) {
        if (SE.getTypeSizeInBits(OldStride->getType()) >
            SE.getTypeSizeInBits(NewStride->getType()))
          NewStride = SE.getSignExtendExpr(NewStride, OldStride->getType());
        else
          OldStride = SE.getSignExtendExpr(OldStride, NewStride->getType());
      }
      if (const SCEVConstant *Factor =
            dyn_cast_or_null<SCEVConstant>(getExactSDiv(NewStride, OldStride,
                                                        SE, true))) {
        if (Factor->getAPInt().getMinSignedBits() <= 64 && !Factor->isZero())
          Factors.insert(Factor->getAPInt().getSExtValue());
      } else if (const SCEVConstant *Factor =
                   dyn_cast_or_null<SCEVConstant>(getExactSDiv(OldStride,
                                                               NewStride,
                                                               SE, true))) {
        if (Factor->getAPInt().getMinSignedBits() <= 64 && !Factor->isZero())
          Factors.insert(Factor->getAPInt().getSExtValue());
      }
    }

  // If all uses use the same type, don't bother looking for truncation-based
  // reuse.
  if (Types.size() == 1)
    Types.clear();

  LLVM_DEBUG(print_factors_and_types(dbgs()));
}

/// Helper for CollectChains that finds an IV operand (computed by an AddRec in
/// this loop) within [OI,OE) or returns OE. If IVUsers mapped Instructions to
/// IVStrideUses, we could partially skip this.
static User::op_iterator
findIVOperand(User::op_iterator OI, User::op_iterator OE,
              Loop *L, ScalarEvolution &SE) {
  for(; OI != OE; ++OI) {
    if (Instruction *Oper = dyn_cast<Instruction>(*OI)) {
      if (!SE.isSCEVable(Oper->getType()))
        continue;

      if (const SCEVAddRecExpr *AR =
          dyn_cast<SCEVAddRecExpr>(SE.getSCEV(Oper))) {
        if (AR->getLoop() == L)
          break;
      }
    }
  }
  return OI;
}

/// IVChain logic must consistently peek base TruncInst operands, so wrap it in
/// a convenient helper.
static Value *getWideOperand(Value *Oper) {
  if (TruncInst *Trunc = dyn_cast<TruncInst>(Oper))
    return Trunc->getOperand(0);
  return Oper;
}

/// Return true if we allow an IV chain to include both types.
static bool isCompatibleIVType(Value *LVal, Value *RVal) {
  Type *LType = LVal->getType();
  Type *RType = RVal->getType();
  return (LType == RType) || (LType->isPointerTy() && RType->isPointerTy() &&
                              // Different address spaces means (possibly)
                              // different types of the pointer implementation,
                              // e.g. i16 vs i32 so disallow that.
                              (LType->getPointerAddressSpace() ==
                               RType->getPointerAddressSpace()));
}

/// Return an approximation of this SCEV expression's "base", or NULL for any
/// constant. Returning the expression itself is conservative. Returning a
/// deeper subexpression is more precise and valid as long as it isn't less
/// complex than another subexpression. For expressions involving multiple
/// unscaled values, we need to return the pointer-type SCEVUnknown. This avoids
/// forming chains across objects, such as: PrevOper==a[i], IVOper==b[i],
/// IVInc==b-a.
///
/// Since SCEVUnknown is the rightmost type, and pointers are the rightmost
/// SCEVUnknown, we simply return the rightmost SCEV operand.
static const SCEV *getExprBase(const SCEV *S) {
  switch (S->getSCEVType()) {
  default: // uncluding scUnknown.
    return S;
  case scConstant:
    return nullptr;
  case scTruncate:
    return getExprBase(cast<SCEVTruncateExpr>(S)->getOperand());
  case scZeroExtend:
    return getExprBase(cast<SCEVZeroExtendExpr>(S)->getOperand());
  case scSignExtend:
    return getExprBase(cast<SCEVSignExtendExpr>(S)->getOperand());
  case scAddExpr: {
    // Skip over scaled operands (scMulExpr) to follow add operands as long as
    // there's nothing more complex.
    // FIXME: not sure if we want to recognize negation.
    const SCEVAddExpr *Add = cast<SCEVAddExpr>(S);
    for (const SCEV *SubExpr : reverse(Add->operands())) {
      if (SubExpr->getSCEVType() == scAddExpr)
        return getExprBase(SubExpr);

      if (SubExpr->getSCEVType() != scMulExpr)
        return SubExpr;
    }
    return S; // all operands are scaled, be conservative.
  }
  case scAddRecExpr:
    return getExprBase(cast<SCEVAddRecExpr>(S)->getStart());
  }
  llvm_unreachable("Unknown SCEV kind!");
}

/// Return true if the chain increment is profitable to expand into a loop
/// invariant value, which may require its own register. A profitable chain
/// increment will be an offset relative to the same base. We allow such offsets
/// to potentially be used as chain increment as long as it's not obviously
/// expensive to expand using real instructions.
bool IVChain::isProfitableIncrement(const SCEV *OperExpr,
                                    const SCEV *IncExpr,
                                    ScalarEvolution &SE) {
  // Aggressively form chains when -stress-ivchain.
  if (StressIVChain)
    return true;

  // Do not replace a constant offset from IV head with a nonconstant IV
  // increment.
  if (!isa<SCEVConstant>(IncExpr)) {
    const SCEV *HeadExpr = SE.getSCEV(getWideOperand(Incs[0].IVOperand));
    if (isa<SCEVConstant>(SE.getMinusSCEV(OperExpr, HeadExpr)))
      return false;
  }

  SmallPtrSet<const SCEV*, 8> Processed;
  return !isHighCostExpansion(IncExpr, Processed, SE);
}

/// Return true if the number of registers needed for the chain is estimated to
/// be less than the number required for the individual IV users. First prohibit
/// any IV users that keep the IV live across increments (the Users set should
/// be empty). Next count the number and type of increments in the chain.
///
/// Chaining IVs can lead to considerable code bloat if ISEL doesn't
/// effectively use postinc addressing modes. Only consider it profitable it the
/// increments can be computed in fewer registers when chained.
///
/// TODO: Consider IVInc free if it's already used in another chains.
static bool isProfitableChain(IVChain &Chain,
                              SmallPtrSetImpl<Instruction *> &Users,
                              ScalarEvolution &SE,
                              const TargetTransformInfo &TTI) {
  if (StressIVChain)
    return true;

  if (!Chain.hasIncs())
    return false;

  if (!Users.empty()) {
    LLVM_DEBUG(dbgs() << "Chain: " << *Chain.Incs[0].UserInst << " users:\n";
               for (Instruction *Inst
                    : Users) { dbgs() << "  " << *Inst << "\n"; });
    return false;
  }
  assert(!Chain.Incs.empty() && "empty IV chains are not allowed");

  // The chain itself may require a register, so intialize cost to 1.
  int cost = 1;

  // A complete chain likely eliminates the need for keeping the original IV in
  // a register. LSR does not currently know how to form a complete chain unless
  // the header phi already exists.
  if (isa<PHINode>(Chain.tailUserInst())
      && SE.getSCEV(Chain.tailUserInst()) == Chain.Incs[0].IncExpr) {
    --cost;
  }
  const SCEV *LastIncExpr = nullptr;
  unsigned NumConstIncrements = 0;
  unsigned NumVarIncrements = 0;
  unsigned NumReusedIncrements = 0;

  if (TTI.isProfitableLSRChainElement(Chain.Incs[0].UserInst))
    return true;

  for (const IVInc &Inc : Chain) {
    if (TTI.isProfitableLSRChainElement(Inc.UserInst))
      return true;
    if (Inc.IncExpr->isZero())
      continue;

    // Incrementing by zero or some constant is neutral. We assume constants can
    // be folded into an addressing mode or an add's immediate operand.
    if (isa<SCEVConstant>(Inc.IncExpr)) {
      ++NumConstIncrements;
      continue;
    }

    if (Inc.IncExpr == LastIncExpr)
      ++NumReusedIncrements;
    else
      ++NumVarIncrements;

    LastIncExpr = Inc.IncExpr;
  }
  // An IV chain with a single increment is handled by LSR's postinc
  // uses. However, a chain with multiple increments requires keeping the IV's
  // value live longer than it needs to be if chained.
  if (NumConstIncrements > 1)
    --cost;

  // Materializing increment expressions in the preheader that didn't exist in
  // the original code may cost a register. For example, sign-extended array
  // indices can produce ridiculous increments like this:
  // IV + ((sext i32 (2 * %s) to i64) + (-1 * (sext i32 %s to i64)))
  cost += NumVarIncrements;

  // Reusing variable increments likely saves a register to hold the multiple of
  // the stride.
  cost -= NumReusedIncrements;

  LLVM_DEBUG(dbgs() << "Chain: " << *Chain.Incs[0].UserInst << " Cost: " << cost
                    << "\n");

  return cost < 0;
}

/// Add this IV user to an existing chain or make it the head of a new chain.
void LSRInstance::ChainInstruction(Instruction *UserInst, Instruction *IVOper,
                                   SmallVectorImpl<ChainUsers> &ChainUsersVec) {
  // When IVs are used as types of varying widths, they are generally converted
  // to a wider type with some uses remaining narrow under a (free) trunc.
  Value *const NextIV = getWideOperand(IVOper);
  const SCEV *const OperExpr = SE.getSCEV(NextIV);
  const SCEV *const OperExprBase = getExprBase(OperExpr);

  // Visit all existing chains. Check if its IVOper can be computed as a
  // profitable loop invariant increment from the last link in the Chain.
  unsigned ChainIdx = 0, NChains = IVChainVec.size();
  const SCEV *LastIncExpr = nullptr;
  for (; ChainIdx < NChains; ++ChainIdx) {
    IVChain &Chain = IVChainVec[ChainIdx];

    // Prune the solution space aggressively by checking that both IV operands
    // are expressions that operate on the same unscaled SCEVUnknown. This
    // "base" will be canceled by the subsequent getMinusSCEV call. Checking
    // first avoids creating extra SCEV expressions.
    if (!StressIVChain && Chain.ExprBase != OperExprBase)
      continue;

    Value *PrevIV = getWideOperand(Chain.Incs.back().IVOperand);
    if (!isCompatibleIVType(PrevIV, NextIV))
      continue;

    // A phi node terminates a chain.
    if (isa<PHINode>(UserInst) && isa<PHINode>(Chain.tailUserInst()))
      continue;

    // The increment must be loop-invariant so it can be kept in a register.
    const SCEV *PrevExpr = SE.getSCEV(PrevIV);
    const SCEV *IncExpr = SE.getMinusSCEV(OperExpr, PrevExpr);
    if (isa<SCEVCouldNotCompute>(IncExpr) || !SE.isLoopInvariant(IncExpr, L))
      continue;

    if (Chain.isProfitableIncrement(OperExpr, IncExpr, SE)) {
      LastIncExpr = IncExpr;
      break;
    }
  }
  // If we haven't found a chain, create a new one, unless we hit the max. Don't
  // bother for phi nodes, because they must be last in the chain.
  if (ChainIdx == NChains) {
    if (isa<PHINode>(UserInst))
      return;
    if (NChains >= MaxChains && !StressIVChain) {
      LLVM_DEBUG(dbgs() << "IV Chain Limit\n");
      return;
    }
    LastIncExpr = OperExpr;
    // IVUsers may have skipped over sign/zero extensions. We don't currently
    // attempt to form chains involving extensions unless they can be hoisted
    // into this loop's AddRec.
    if (!isa<SCEVAddRecExpr>(LastIncExpr))
      return;
    ++NChains;
    IVChainVec.push_back(IVChain(IVInc(UserInst, IVOper, LastIncExpr),
                                 OperExprBase));
    ChainUsersVec.resize(NChains);
    LLVM_DEBUG(dbgs() << "IV Chain#" << ChainIdx << " Head: (" << *UserInst
                      << ") IV=" << *LastIncExpr << "\n");
  } else {
    LLVM_DEBUG(dbgs() << "IV Chain#" << ChainIdx << "  Inc: (" << *UserInst
                      << ") IV+" << *LastIncExpr << "\n");
    // Add this IV user to the end of the chain.
    IVChainVec[ChainIdx].add(IVInc(UserInst, IVOper, LastIncExpr));
  }
  IVChain &Chain = IVChainVec[ChainIdx];

  SmallPtrSet<Instruction*,4> &NearUsers = ChainUsersVec[ChainIdx].NearUsers;
  // This chain's NearUsers become FarUsers.
  if (!LastIncExpr->isZero()) {
    ChainUsersVec[ChainIdx].FarUsers.insert(NearUsers.begin(),
                                            NearUsers.end());
    NearUsers.clear();
  }

  // All other uses of IVOperand become near uses of the chain.
  // We currently ignore intermediate values within SCEV expressions, assuming
  // they will eventually be used be the current chain, or can be computed
  // from one of the chain increments. To be more precise we could
  // transitively follow its user and only add leaf IV users to the set.
  for (User *U : IVOper->users()) {
    Instruction *OtherUse = dyn_cast<Instruction>(U);
    if (!OtherUse)
      continue;
    // Uses in the chain will no longer be uses if the chain is formed.
    // Include the head of the chain in this iteration (not Chain.begin()).
    IVChain::const_iterator IncIter = Chain.Incs.begin();
    IVChain::const_iterator IncEnd = Chain.Incs.end();
    for( ; IncIter != IncEnd; ++IncIter) {
      if (IncIter->UserInst == OtherUse)
        break;
    }
    if (IncIter != IncEnd)
      continue;

    if (SE.isSCEVable(OtherUse->getType())
        && !isa<SCEVUnknown>(SE.getSCEV(OtherUse))
        && IU.isIVUserOrOperand(OtherUse)) {
      continue;
    }
    NearUsers.insert(OtherUse);
  }

  // Since this user is part of the chain, it's no longer considered a use
  // of the chain.
  ChainUsersVec[ChainIdx].FarUsers.erase(UserInst);
}

/// Populate the vector of Chains.
///
/// This decreases ILP at the architecture level. Targets with ample registers,
/// multiple memory ports, and no register renaming probably don't want
/// this. However, such targets should probably disable LSR altogether.
///
/// The job of LSR is to make a reasonable choice of induction variables across
/// the loop. Subsequent passes can easily "unchain" computation exposing more
/// ILP *within the loop* if the target wants it.
///
/// Finding the best IV chain is potentially a scheduling problem. Since LSR
/// will not reorder memory operations, it will recognize this as a chain, but
/// will generate redundant IV increments. Ideally this would be corrected later
/// by a smart scheduler:
///        = A[i]
///        = A[i+x]
/// A[i]   =
/// A[i+x] =
///
/// TODO: Walk the entire domtree within this loop, not just the path to the
/// loop latch. This will discover chains on side paths, but requires
/// maintaining multiple copies of the Chains state.
void LSRInstance::CollectChains() {
  LLVM_DEBUG(dbgs() << "Collecting IV Chains.\n");
  SmallVector<ChainUsers, 8> ChainUsersVec;

  SmallVector<BasicBlock *,8> LatchPath;
  BasicBlock *LoopHeader = L->getHeader();
  for (DomTreeNode *Rung = DT.getNode(L->getLoopLatch());
       Rung->getBlock() != LoopHeader; Rung = Rung->getIDom()) {
    LatchPath.push_back(Rung->getBlock());
  }
  LatchPath.push_back(LoopHeader);

  // Walk the instruction stream from the loop header to the loop latch.
  for (BasicBlock *BB : reverse(LatchPath)) {
    for (Instruction &I : *BB) {
      // Skip instructions that weren't seen by IVUsers analysis.
      if (isa<PHINode>(I) || !IU.isIVUserOrOperand(&I))
        continue;

      // Ignore users that are part of a SCEV expression. This way we only
      // consider leaf IV Users. This effectively rediscovers a portion of
      // IVUsers analysis but in program order this time.
      if (SE.isSCEVable(I.getType()) && !isa<SCEVUnknown>(SE.getSCEV(&I)))
          continue;

      // Remove this instruction from any NearUsers set it may be in.
      for (unsigned ChainIdx = 0, NChains = IVChainVec.size();
           ChainIdx < NChains; ++ChainIdx) {
        ChainUsersVec[ChainIdx].NearUsers.erase(&I);
      }
      // Search for operands that can be chained.
      SmallPtrSet<Instruction*, 4> UniqueOperands;
      User::op_iterator IVOpEnd = I.op_end();
      User::op_iterator IVOpIter = findIVOperand(I.op_begin(), IVOpEnd, L, SE);
      while (IVOpIter != IVOpEnd) {
        Instruction *IVOpInst = cast<Instruction>(*IVOpIter);
        if (UniqueOperands.insert(IVOpInst).second)
          ChainInstruction(&I, IVOpInst, ChainUsersVec);
        IVOpIter = findIVOperand(std::next(IVOpIter), IVOpEnd, L, SE);
      }
    } // Continue walking down the instructions.
  } // Continue walking down the domtree.
  // Visit phi backedges to determine if the chain can generate the IV postinc.
  for (PHINode &PN : L->getHeader()->phis()) {
    if (!SE.isSCEVable(PN.getType()))
      continue;

    Instruction *IncV =
        dyn_cast<Instruction>(PN.getIncomingValueForBlock(L->getLoopLatch()));
    if (IncV)
      ChainInstruction(&PN, IncV, ChainUsersVec);
  }
  // Remove any unprofitable chains.
  unsigned ChainIdx = 0;
  for (unsigned UsersIdx = 0, NChains = IVChainVec.size();
       UsersIdx < NChains; ++UsersIdx) {
    if (!isProfitableChain(IVChainVec[UsersIdx],
                           ChainUsersVec[UsersIdx].FarUsers, SE, TTI))
      continue;
    // Preserve the chain at UsesIdx.
    if (ChainIdx != UsersIdx)
      IVChainVec[ChainIdx] = IVChainVec[UsersIdx];
    FinalizeChain(IVChainVec[ChainIdx]);
    ++ChainIdx;
  }
  IVChainVec.resize(ChainIdx);
}

void LSRInstance::FinalizeChain(IVChain &Chain) {
  assert(!Chain.Incs.empty() && "empty IV chains are not allowed");
  LLVM_DEBUG(dbgs() << "Final Chain: " << *Chain.Incs[0].UserInst << "\n");
  
  for (const IVInc &Inc : Chain) {
    LLVM_DEBUG(dbgs() << "        Inc: " << *Inc.UserInst << "\n");
    auto UseI = find(Inc.UserInst->operands(), Inc.IVOperand);
    assert(UseI != Inc.UserInst->op_end() && "cannot find IV operand");
    IVIncSet.insert(UseI);
  }
}

/// Return true if the IVInc can be folded into an addressing mode.
static bool canFoldIVIncExpr(const SCEV *IncExpr, Instruction *UserInst,
                             Value *Operand, const TargetTransformInfo &TTI) {
  const SCEVConstant *IncConst = dyn_cast<SCEVConstant>(IncExpr);
  if (!IncConst || !isAddressUse(TTI, UserInst, Operand))
    return false;

  if (IncConst->getAPInt().getMinSignedBits() > 64)
    return false;

  MemAccessTy AccessTy = getAccessType(TTI, UserInst, Operand);
  int64_t IncOffset = IncConst->getValue()->getSExtValue();
  if (!isAlwaysFoldable(TTI, LSRUse::Address, AccessTy, /*BaseGV=*/nullptr,
                        IncOffset, /*HasBaseReg=*/false, /*BaseType=*/nullptr))
    return false;

  return true;
}

/// Generate an add or subtract for each IVInc in a chain to materialize the IV
/// user's operand from the previous IV user's operand.
void LSRInstance::GenerateIVChain(const IVChain &Chain,
                                  SmallVectorImpl<WeakTrackingVH> &DeadInsts) {
  // Find the new IVOperand for the head of the chain. It may have been replaced
  // by LSR.
  const IVInc &Head = Chain.Incs[0];
  User::op_iterator IVOpEnd = Head.UserInst->op_end();
  // findIVOperand returns IVOpEnd if it can no longer find a valid IV user.
  User::op_iterator IVOpIter = findIVOperand(Head.UserInst->op_begin(),
                                             IVOpEnd, L, SE);
  Value *IVSrc = nullptr;
  while (IVOpIter != IVOpEnd) {
    IVSrc = getWideOperand(*IVOpIter);

    // If this operand computes the expression that the chain needs, we may use
    // it. (Check this after setting IVSrc which is used below.)
    //
    // Note that if Head.IncExpr is wider than IVSrc, then this phi is too
    // narrow for the chain, so we can no longer use it. We do allow using a
    // wider phi, assuming the LSR checked for free truncation. In that case we
    // should already have a truncate on this operand such that
    // getSCEV(IVSrc) == IncExpr.
    if (SE.getSCEV(*IVOpIter) == Head.IncExpr
        || SE.getSCEV(IVSrc) == Head.IncExpr) {
      break;
    }
    IVOpIter = findIVOperand(std::next(IVOpIter), IVOpEnd, L, SE);
  }
  if (IVOpIter == IVOpEnd) {
    // Gracefully give up on this chain.
    LLVM_DEBUG(dbgs() << "Concealed chain head: " << *Head.UserInst << "\n");
    return;
  }
  assert(IVSrc && "Failed to find IV chain source");

  LLVM_DEBUG(dbgs() << "Generate chain at: " << *IVSrc << "\n");
  Type *IVTy = IVSrc->getType();
  Type *IntTy = SE.getEffectiveSCEVType(IVTy);
  const SCEV *LeftOverExpr = nullptr;
  for (const IVInc &Inc : Chain) {
    Instruction *InsertPt = Inc.UserInst;
    if (isa<PHINode>(InsertPt))
      InsertPt = L->getLoopLatch()->getTerminator();

    // IVOper will replace the current IV User's operand. IVSrc is the IV
    // value currently held in a register.
    Value *IVOper = IVSrc;
    if (!Inc.IncExpr->isZero()) {
      // IncExpr was the result of subtraction of two narrow values, so must
      // be signed.
      const SCEV *IncExpr = SE.getNoopOrSignExtend(Inc.IncExpr, IntTy);
      LeftOverExpr = LeftOverExpr ?
        SE.getAddExpr(LeftOverExpr, IncExpr) : IncExpr;
    }
    if (LeftOverExpr && !LeftOverExpr->isZero()) {
      // Expand the IV increment.
      Rewriter.clearPostInc();
      Value *IncV = Rewriter.expandCodeFor(LeftOverExpr, IntTy, InsertPt);
      const SCEV *IVOperExpr = SE.getAddExpr(SE.getUnknown(IVSrc),
                                             SE.getUnknown(IncV));
      IVOper = Rewriter.expandCodeFor(IVOperExpr, IVTy, InsertPt);

      // If an IV increment can't be folded, use it as the next IV value.
      if (!canFoldIVIncExpr(LeftOverExpr, Inc.UserInst, Inc.IVOperand, TTI)) {
        assert(IVTy == IVOper->getType() && "inconsistent IV increment type");
        IVSrc = IVOper;
        LeftOverExpr = nullptr;
      }
    }
    Type *OperTy = Inc.IVOperand->getType();
    if (IVTy != OperTy) {
      assert(SE.getTypeSizeInBits(IVTy) >= SE.getTypeSizeInBits(OperTy) &&
             "cannot extend a chained IV");
      IRBuilder<> Builder(InsertPt);
      IVOper = Builder.CreateTruncOrBitCast(IVOper, OperTy, "lsr.chain");
    }
    Inc.UserInst->replaceUsesOfWith(Inc.IVOperand, IVOper);
    if (auto *OperandIsInstr = dyn_cast<Instruction>(Inc.IVOperand))
      DeadInsts.emplace_back(OperandIsInstr);
  }
  // If LSR created a new, wider phi, we may also replace its postinc. We only
  // do this if we also found a wide value for the head of the chain.
  if (isa<PHINode>(Chain.tailUserInst())) {
    for (PHINode &Phi : L->getHeader()->phis()) {
      if (!isCompatibleIVType(&Phi, IVSrc))
        continue;
      Instruction *PostIncV = dyn_cast<Instruction>(
          Phi.getIncomingValueForBlock(L->getLoopLatch()));
      if (!PostIncV || (SE.getSCEV(PostIncV) != SE.getSCEV(IVSrc)))
        continue;
      Value *IVOper = IVSrc;
      Type *PostIncTy = PostIncV->getType();
      if (IVTy != PostIncTy) {
        assert(PostIncTy->isPointerTy() && "mixing int/ptr IV types");
        IRBuilder<> Builder(L->getLoopLatch()->getTerminator());
        Builder.SetCurrentDebugLocation(PostIncV->getDebugLoc());
        IVOper = Builder.CreatePointerCast(IVSrc, PostIncTy, "lsr.chain");
      }
      Phi.replaceUsesOfWith(PostIncV, IVOper);
      DeadInsts.emplace_back(PostIncV);
    }
  }
}

void LSRInstance::CollectFixupsAndInitialFormulae() {
  BranchInst *ExitBranch = nullptr;
  bool SaveCmp = TTI.canSaveCmp(L, &ExitBranch, &SE, &LI, &DT, &AC, &TLI);

  for (const IVStrideUse &U : IU) {
    Instruction *UserInst = U.getUser();
    // Skip IV users that are part of profitable IV Chains.
    User::op_iterator UseI =
        find(UserInst->operands(), U.getOperandValToReplace());
    assert(UseI != UserInst->op_end() && "cannot find IV operand");
    if (IVIncSet.count(UseI)) {
      LLVM_DEBUG(dbgs() << "Use is in profitable chain: " << **UseI << '\n');
      continue;
    }

    LSRUse::KindType Kind = LSRUse::Basic;
    MemAccessTy AccessTy;
    if (isAddressUse(TTI, UserInst, U.getOperandValToReplace())) {
      Kind = LSRUse::Address;
      AccessTy = getAccessType(TTI, UserInst, U.getOperandValToReplace());
    }

    const SCEV *S = IU.getExpr(U);
    PostIncLoopSet TmpPostIncLoops = U.getPostIncLoops();

    // Equality (== and !=) ICmps are special. We can rewrite (i == N) as
    // (N - i == 0), and this allows (N - i) to be the expression that we work
    // with rather than just N or i, so we can consider the register
    // requirements for both N and i at the same time. Limiting this code to
    // equality icmps is not a problem because all interesting loops use
    // equality icmps, thanks to IndVarSimplify.
    if (ICmpInst *CI = dyn_cast<ICmpInst>(UserInst)) {
      // If CI can be saved in some target, like replaced inside hardware loop
      // in PowerPC, no need to generate initial formulae for it.
      if (SaveCmp && CI == dyn_cast<ICmpInst>(ExitBranch->getCondition()))
        continue;
      if (CI->isEquality()) {
        // Swap the operands if needed to put the OperandValToReplace on the
        // left, for consistency.
        Value *NV = CI->getOperand(1);
        if (NV == U.getOperandValToReplace()) {
          CI->setOperand(1, CI->getOperand(0));
          CI->setOperand(0, NV);
          NV = CI->getOperand(1);
          Changed = true;
        }

        // x == y  -->  x - y == 0
        const SCEV *N = SE.getSCEV(NV);
        if (SE.isLoopInvariant(N, L) && Rewriter.isSafeToExpand(N) &&
            (!NV->getType()->isPointerTy() ||
             SE.getPointerBase(N) == SE.getPointerBase(S))) {
          // S is normalized, so normalize N before folding it into S
          // to keep the result normalized.
          N = normalizeForPostIncUse(N, TmpPostIncLoops, SE);
          Kind = LSRUse::ICmpZero;
          S = SE.getMinusSCEV(N, S);
        } else if (L->isLoopInvariant(NV) &&
                   (!isa<Instruction>(NV) ||
                    DT.dominates(cast<Instruction>(NV), L->getHeader())) &&
                   !NV->getType()->isPointerTy()) {
          // If we can't generally expand the expression (e.g. it contains
          // a divide), but it is already at a loop invariant point before the
          // loop, wrap it in an unknown (to prevent the expander from trying
          // to re-expand in a potentially unsafe way.)  The restriction to
          // integer types is required because the unknown hides the base, and
          // SCEV can't compute the difference of two unknown pointers.
          N = SE.getUnknown(NV);
          N = normalizeForPostIncUse(N, TmpPostIncLoops, SE);
          Kind = LSRUse::ICmpZero;
          S = SE.getMinusSCEV(N, S);
          assert(!isa<SCEVCouldNotCompute>(S));
        }

        // -1 and the negations of all interesting strides (except the negation
        // of -1) are now also interesting.
        for (size_t i = 0, e = Factors.size(); i != e; ++i)
          if (Factors[i] != -1)
            Factors.insert(-(uint64_t)Factors[i]);
        Factors.insert(-1);
      }
    }

    // Get or create an LSRUse.
    std::pair<size_t, int64_t> P = getUse(S, Kind, AccessTy);
    size_t LUIdx = P.first;
    int64_t Offset = P.second;
    LSRUse &LU = Uses[LUIdx];

    // Record the fixup.
    LSRFixup &LF = LU.getNewFixup();
    LF.UserInst = UserInst;
    LF.OperandValToReplace = U.getOperandValToReplace();
    LF.PostIncLoops = TmpPostIncLoops;
    LF.Offset = Offset;
    LU.AllFixupsOutsideLoop &= LF.isUseFullyOutsideLoop(L);

    if (!LU.WidestFixupType ||
        SE.getTypeSizeInBits(LU.WidestFixupType) <
        SE.getTypeSizeInBits(LF.OperandValToReplace->getType()))
      LU.WidestFixupType = LF.OperandValToReplace->getType();

    // If this is the first use of this LSRUse, give it a formula.
    if (LU.Formulae.empty()) {
      InsertInitialFormula(S, LU, LUIdx);
      CountRegisters(LU.Formulae.back(), LUIdx);
    }
  }

  LLVM_DEBUG(print_fixups(dbgs()));
}

/// Insert a formula for the given expression into the given use, separating out
/// loop-variant portions from loop-invariant and loop-computable portions.
void LSRInstance::InsertInitialFormula(const SCEV *S, LSRUse &LU,
                                       size_t LUIdx) {
  // Mark uses whose expressions cannot be expanded.
  if (!Rewriter.isSafeToExpand(S))
    LU.RigidFormula = true;

  Formula F;
  F.initialMatch(S, L, SE);
  bool Inserted = InsertFormula(LU, LUIdx, F);
  assert(Inserted && "Initial formula already exists!"); (void)Inserted;
}

/// Insert a simple single-register formula for the given expression into the
/// given use.
void
LSRInstance::InsertSupplementalFormula(const SCEV *S,
                                       LSRUse &LU, size_t LUIdx) {
  Formula F;
  F.BaseRegs.push_back(S);
  F.HasBaseReg = true;
  F.Ty = S->getType();
  bool Inserted = InsertFormula(LU, LUIdx, F);
  assert(Inserted && "Supplemental formula already exists!"); (void)Inserted;
}

/// Note which registers are used by the given formula, updating RegUses.
void LSRInstance::CountRegisters(const Formula &F, size_t LUIdx) {
  if (F.ScaledReg)
    RegUses.countRegister(F.ScaledReg, LUIdx);
  for (const SCEV *BaseReg : F.BaseRegs)
    RegUses.countRegister(BaseReg, LUIdx);
}

/// If the given formula has not yet been inserted, add it to the list, and
/// return true. Return false otherwise.
bool LSRInstance::InsertFormula(LSRUse &LU, unsigned LUIdx, const Formula &F) {
  // Do not insert formula that we will not be able to expand.
  assert(isLegalUse(TTI, LU.MinOffset, LU.MaxOffset, LU.Kind, LU.AccessTy, F) &&
         "Formula is illegal");

  if (!LU.InsertFormula(F, *L))
    return false;

  CountRegisters(F, LUIdx);
  return true;
}

/// Check for other uses of loop-invariant values which we're tracking. These
/// other uses will pin these values in registers, making them less profitable
/// for elimination.
/// TODO: This currently misses non-constant addrec step registers.
/// TODO: Should this give more weight to users inside the loop?
void
LSRInstance::CollectLoopInvariantFixupsAndFormulae() {
  SmallVector<const SCEV *, 8> Worklist(RegUses.begin(), RegUses.end());
  SmallPtrSet<const SCEV *, 32> Visited;

  while (!Worklist.empty()) {
    const SCEV *S = Worklist.pop_back_val();

    // Don't process the same SCEV twice
    if (!Visited.insert(S).second)
      continue;

    if (const SCEVNAryExpr *N = dyn_cast<SCEVNAryExpr>(S))
      Worklist.append(N->op_begin(), N->op_end());
    else if (const SCEVIntegralCastExpr *C = dyn_cast<SCEVIntegralCastExpr>(S))
      Worklist.push_back(C->getOperand());
    else if (const SCEVUDivExpr *D = dyn_cast<SCEVUDivExpr>(S)) {
      Worklist.push_back(D->getLHS());
      Worklist.push_back(D->getRHS());
    } else if (const SCEVUnknown *US = dyn_cast<SCEVUnknown>(S)) {
      const Value *V = US->getValue();
      if (const Instruction *Inst = dyn_cast<Instruction>(V)) {
        // Look for instructions defined outside the loop.
        if (L->contains(Inst)) continue;
      } else if (isa<UndefValue>(V))
        // Undef doesn't have a live range, so it doesn't matter.
        continue;
      for (const Use &U : V->uses()) {
        const Instruction *UserInst = dyn_cast<Instruction>(U.getUser());
        // Ignore non-instructions.
        if (!UserInst)
          continue;
        // Don't bother if the instruction is an EHPad.
        if (UserInst->isEHPad())
          continue;
        // Ignore instructions in other functions (as can happen with
        // Constants).
        if (UserInst->getParent()->getParent() != L->getHeader()->getParent())
          continue;
        // Ignore instructions not dominated by the loop.
        const BasicBlock *UseBB = !isa<PHINode>(UserInst) ?
          UserInst->getParent() :
          cast<PHINode>(UserInst)->getIncomingBlock(
            PHINode::getIncomingValueNumForOperand(U.getOperandNo()));
        if (!DT.dominates(L->getHeader(), UseBB))
          continue;
        // Don't bother if the instruction is in a BB which ends in an EHPad.
        if (UseBB->getTerminator()->isEHPad())
          continue;

        // Ignore cases in which the currently-examined value could come from
        // a basic block terminated with an EHPad. This checks all incoming
        // blocks of the phi node since it is possible that the same incoming
        // value comes from multiple basic blocks, only some of which may end
        // in an EHPad. If any of them do, a subsequent rewrite attempt by this
        // pass would try to insert instructions into an EHPad, hitting an
        // assertion.
        if (isa<PHINode>(UserInst)) {
          const auto *PhiNode = cast<PHINode>(UserInst);
          bool HasIncompatibleEHPTerminatedBlock = false;
          llvm::Value *ExpectedValue = U;
          for (unsigned int I = 0; I < PhiNode->getNumIncomingValues(); I++) {
            if (PhiNode->getIncomingValue(I) == ExpectedValue) {
              if (PhiNode->getIncomingBlock(I)->getTerminator()->isEHPad()) {
                HasIncompatibleEHPTerminatedBlock = true;
                break;
              }
            }
          }
          if (HasIncompatibleEHPTerminatedBlock) {
            continue;
          }
        }

        // Don't bother rewriting PHIs in catchswitch blocks.
        if (isa<CatchSwitchInst>(UserInst->getParent()->getTerminator()))
          continue;
        // Ignore uses which are part of other SCEV expressions, to avoid
        // analyzing them multiple times.
        if (SE.isSCEVable(UserInst->getType())) {
          const SCEV *UserS = SE.getSCEV(const_cast<Instruction *>(UserInst));
          // If the user is a no-op, look through to its uses.
          if (!isa<SCEVUnknown>(UserS))
            continue;
          if (UserS == US) {
            Worklist.push_back(
              SE.getUnknown(const_cast<Instruction *>(UserInst)));
            continue;
          }
        }
        // Ignore icmp instructions which are already being analyzed.
        if (const ICmpInst *ICI = dyn_cast<ICmpInst>(UserInst)) {
          unsigned OtherIdx = !U.getOperandNo();
          Value *OtherOp = const_cast<Value *>(ICI->getOperand(OtherIdx));
          if (SE.hasComputableLoopEvolution(SE.getSCEV(OtherOp), L))
            continue;
        }

        std::pair<size_t, int64_t> P = getUse(
            S, LSRUse::Basic, MemAccessTy());
        size_t LUIdx = P.first;
        int64_t Offset = P.second;
        LSRUse &LU = Uses[LUIdx];
        LSRFixup &LF = LU.getNewFixup();
        LF.UserInst = const_cast<Instruction *>(UserInst);
        LF.OperandValToReplace = U;
        LF.Offset = Offset;
        LU.AllFixupsOutsideLoop &= LF.isUseFullyOutsideLoop(L);
        if (!LU.WidestFixupType ||
            SE.getTypeSizeInBits(LU.WidestFixupType) <
            SE.getTypeSizeInBits(LF.OperandValToReplace->getType()))
          LU.WidestFixupType = LF.OperandValToReplace->getType();
        InsertSupplementalFormula(US, LU, LUIdx);
        CountRegisters(LU.Formulae.back(), Uses.size() - 1);
        break;
      }
    }
  }
}

/// Split S into subexpressions which can be pulled out into separate
/// registers. If C is non-null, multiply each subexpression by C.
///
/// Return remainder expression after factoring the subexpressions captured by
/// Ops. If Ops is complete, return NULL.
static const SCEV *CollectSubexprs(const SCEV *S, const SCEVConstant *C,
                                   SmallVectorImpl<const SCEV *> &Ops,
                                   const Loop *L,
                                   ScalarEvolution &SE,
                                   unsigned Depth = 0) {
  // Arbitrarily cap recursion to protect compile time.
  if (Depth >= 3)
    return S;

  if (const SCEVAddExpr *Add = dyn_cast<SCEVAddExpr>(S)) {
    // Break out add operands.
    for (const SCEV *S : Add->operands()) {
      const SCEV *Remainder = CollectSubexprs(S, C, Ops, L, SE, Depth+1);
      if (Remainder)
        Ops.push_back(C ? SE.getMulExpr(C, Remainder) : Remainder);
    }
    return nullptr;
  } else if (const SCEVAddRecExpr *AR = dyn_cast<SCEVAddRecExpr>(S)) {
    // Split a non-zero base out of an addrec.
    if (AR->getStart()->isZero() || !AR->isAffine())
      return S;

    const SCEV *Remainder = CollectSubexprs(AR->getStart(),
                                            C, Ops, L, SE, Depth+1);
    // Split the non-zero AddRec unless it is part of a nested recurrence that
    // does not pertain to this loop.
    if (Remainder && (AR->getLoop() == L || !isa<SCEVAddRecExpr>(Remainder))) {
      Ops.push_back(C ? SE.getMulExpr(C, Remainder) : Remainder);
      Remainder = nullptr;
    }
    if (Remainder != AR->getStart()) {
      if (!Remainder)
        Remainder = SE.getConstant(AR->getType(), 0);
      return SE.getAddRecExpr(Remainder,
                              AR->getStepRecurrence(SE),
                              AR->getLoop(),
                              //FIXME: AR->getNoWrapFlags(SCEV::FlagNW)
                              SCEV::FlagAnyWrap);
    }
  } else if (const SCEVMulExpr *Mul = dyn_cast<SCEVMulExpr>(S)) {
    // Break (C * (a + b + c)) into C*a + C*b + C*c.
    if (Mul->getNumOperands() != 2)
      return S;
    if (const SCEVConstant *Op0 =
        dyn_cast<SCEVConstant>(Mul->getOperand(0))) {
      C = C ? cast<SCEVConstant>(SE.getMulExpr(C, Op0)) : Op0;
      const SCEV *Remainder =
        CollectSubexprs(Mul->getOperand(1), C, Ops, L, SE, Depth+1);
      if (Remainder)
        Ops.push_back(SE.getMulExpr(C, Remainder));
      return nullptr;
    }
  }
  return S;
}

/// Return true if the SCEV represents a value that may end up as a
/// post-increment operation.
static bool mayUsePostIncMode(const TargetTransformInfo &TTI,
                              LSRUse &LU, const SCEV *S, const Loop *L,
                              ScalarEvolution &SE) {
  if (LU.Kind != LSRUse::Address ||
      !LU.AccessTy.getType()->isIntOrIntVectorTy())
    return false;
  const SCEVAddRecExpr *AR = dyn_cast<SCEVAddRecExpr>(S);
  if (!AR)
    return false;
  const SCEV *LoopStep = AR->getStepRecurrence(SE);
  if (!isa<SCEVConstant>(LoopStep))
    return false;
  // Check if a post-indexed load/store can be used.
  if (TTI.isIndexedLoadLegal(TTI.MIM_PostInc, AR->getType()) ||
      TTI.isIndexedStoreLegal(TTI.MIM_PostInc, AR->getType())) {
    const SCEV *LoopStart = AR->getStart();
    if (!isa<SCEVConstant>(LoopStart) && SE.isLoopInvariant(LoopStart, L))
      return true;
  }
  return false;
}

/// Helper function for LSRInstance::GenerateReassociations.
void LSRInstance::GenerateReassociationsImpl(LSRUse &LU, unsigned LUIdx,
                                             const Formula &Base,
                                             unsigned Depth, size_t Idx,
                                             bool IsScaledReg) {
  const SCEV *BaseReg = IsScaledReg ? Base.ScaledReg : Base.BaseRegs[Idx];
  // Don't generate reassociations for the base register of a value that
  // may generate a post-increment operator. The reason is that the
  // reassociations cause extra base+register formula to be created,
  // and possibly chosen, but the post-increment is more efficient.
  if (AMK == TTI::AMK_PostIndexed && mayUsePostIncMode(TTI, LU, BaseReg, L, SE))
    return;
  SmallVector<const SCEV *, 8> AddOps;
  const SCEV *Remainder = CollectSubexprs(BaseReg, nullptr, AddOps, L, SE);
  if (Remainder)
    AddOps.push_back(Remainder);

  if (AddOps.size() == 1)
    return;

  for (SmallVectorImpl<const SCEV *>::const_iterator J = AddOps.begin(),
                                                     JE = AddOps.end();
       J != JE; ++J) {
    // Loop-variant "unknown" values are uninteresting; we won't be able to
    // do anything meaningful with them.
    if (isa<SCEVUnknown>(*J) && !SE.isLoopInvariant(*J, L))
      continue;

    // Don't pull a constant into a register if the constant could be folded
    // into an immediate field.
    if (isAlwaysFoldable(TTI, SE, LU.MinOffset, LU.MaxOffset, LU.Kind,
                         LU.AccessTy, *J, Base.getNumRegs() > 1))
      continue;

    // Collect all operands except *J.
    SmallVector<const SCEV *, 8> InnerAddOps(
        ((const SmallVector<const SCEV *, 8> &)AddOps).begin(), J);
    InnerAddOps.append(std::next(J),
                       ((const SmallVector<const SCEV *, 8> &)AddOps).end());

    // Don't leave just a constant behind in a register if the constant could
    // be folded into an immediate field.
    if (InnerAddOps.size() == 1 &&
        isAlwaysFoldable(TTI, SE, LU.MinOffset, LU.MaxOffset, LU.Kind,
                         LU.AccessTy, InnerAddOps[0], Base.getNumRegs() > 1))
      continue;

    const SCEV *InnerSum = SE.getAddExpr(InnerAddOps);
    if (InnerSum->isZero())
      continue;
    Formula F = Base;

    // Add the remaining pieces of the add back into the new formula.
    const SCEVConstant *InnerSumSC = dyn_cast<SCEVConstant>(InnerSum);
    if (InnerSumSC && SE.getTypeSizeInBits(InnerSumSC->getType()) <= 64 &&
        TTI.isLegalAddImmediate((uint64_t)F.UnfoldedOffset +
                                InnerSumSC->getValue()->getZExtValue())) {
      F.UnfoldedOffset =
          (uint64_t)F.UnfoldedOffset + InnerSumSC->getValue()->getZExtValue();
      if (IsScaledReg)
        F.ScaledReg = nullptr;
      else
        F.BaseRegs.erase(F.BaseRegs.begin() + Idx);
    } else if (IsScaledReg)
      F.ScaledReg = InnerSum;
    else
      F.BaseRegs[Idx] = InnerSum;

    // Add J as its own register, or an unfolded immediate.
    const SCEVConstant *SC = dyn_cast<SCEVConstant>(*J);
    if (SC && SE.getTypeSizeInBits(SC->getType()) <= 64 &&
        TTI.isLegalAddImmediate((uint64_t)F.UnfoldedOffset +
                                SC->getValue()->getZExtValue()))
      F.UnfoldedOffset =
          (uint64_t)F.UnfoldedOffset + SC->getValue()->getZExtValue();
    else
      F.BaseRegs.push_back(*J);
    // We may have changed the number of register in base regs, adjust the
    // formula accordingly.
    F.canonicalize(*L);

    if (InsertFormula(LU, LUIdx, F))
      // If that formula hadn't been seen before, recurse to find more like
      // it.
      // Add check on Log16(AddOps.size()) - same as Log2_32(AddOps.size()) >> 2)
      // Because just Depth is not enough to bound compile time.
      // This means that every time AddOps.size() is greater 16^x we will add
      // x to Depth.
      GenerateReassociations(LU, LUIdx, LU.Formulae.back(),
                             Depth + 1 + (Log2_32(AddOps.size()) >> 2));
  }
}

/// Split out subexpressions from adds and the bases of addrecs.
void LSRInstance::GenerateReassociations(LSRUse &LU, unsigned LUIdx,
                                         Formula Base, unsigned Depth) {
  assert(Base.isCanonical(*L) && "Input must be in the canonical form");
  // Arbitrarily cap recursion to protect compile time.
  if (Depth >= 3)
    return;

  for (size_t i = 0, e = Base.BaseRegs.size(); i != e; ++i)
    GenerateReassociationsImpl(LU, LUIdx, Base, Depth, i);

  if (Base.Scale == 1)
    GenerateReassociationsImpl(LU, LUIdx, Base, Depth,
                               /* Idx */ -1, /* IsScaledReg */ true);
}

///  Generate a formula consisting of all of the loop-dominating registers added
/// into a single register.
void LSRInstance::GenerateCombinations(LSRUse &LU, unsigned LUIdx,
                                       Formula Base) {
  // This method is only interesting on a plurality of registers.
  if (Base.BaseRegs.size() + (Base.Scale == 1) +
      (Base.UnfoldedOffset != 0) <= 1)
    return;

  // Flatten the representation, i.e., reg1 + 1*reg2 => reg1 + reg2, before
  // processing the formula.
  Base.unscale();
  SmallVector<const SCEV *, 4> Ops;
  Formula NewBase = Base;
  NewBase.BaseRegs.clear();
  Type *CombinedIntegerType = nullptr;
  for (const SCEV *BaseReg : Base.BaseRegs) {
    if (SE.properlyDominates(BaseReg, L->getHeader()) &&
        !SE.hasComputableLoopEvolution(BaseReg, L)) {
      if (!CombinedIntegerType)
        CombinedIntegerType = SE.getEffectiveSCEVType(BaseReg->getType());
      Ops.push_back(BaseReg);
    }
    else
      NewBase.BaseRegs.push_back(BaseReg);
  }

  // If no register is relevant, we're done.
  if (Ops.size() == 0)
    return;

  // Utility function for generating the required variants of the combined
  // registers.
  auto GenerateFormula = [&](const SCEV *Sum) {
    Formula F = NewBase;

    // TODO: If Sum is zero, it probably means ScalarEvolution missed an
    // opportunity to fold something. For now, just ignore such cases
    // rather than proceed with zero in a register.
    if (Sum->isZero())
      return;

    F.BaseRegs.push_back(Sum);
    F.canonicalize(*L);
    (void)InsertFormula(LU, LUIdx, F);
  };

  // If we collected at least two registers, generate a formula combining them.
  if (Ops.size() > 1) {
    SmallVector<const SCEV *, 4> OpsCopy(Ops); // Don't let SE modify Ops.
    GenerateFormula(SE.getAddExpr(OpsCopy));
  }

  // If we have an unfolded offset, generate a formula combining it with the
  // registers collected.
  if (NewBase.UnfoldedOffset) {
    assert(CombinedIntegerType && "Missing a type for the unfolded offset");
    Ops.push_back(SE.getConstant(CombinedIntegerType, NewBase.UnfoldedOffset,
                                 true));
    NewBase.UnfoldedOffset = 0;
    GenerateFormula(SE.getAddExpr(Ops));
  }
}

/// Helper function for LSRInstance::GenerateSymbolicOffsets.
void LSRInstance::GenerateSymbolicOffsetsImpl(LSRUse &LU, unsigned LUIdx,
                                              const Formula &Base, size_t Idx,
                                              bool IsScaledReg) {
  const SCEV *G = IsScaledReg ? Base.ScaledReg : Base.BaseRegs[Idx];
  GlobalValue *GV = ExtractSymbol(G, SE);
  if (!GV)
    return;
  if (G->isZero())
    G = nullptr;
  Formula F = Base;
  F.BaseGV = GV;
  if (IsScaledReg) {
    F.ScaledReg = G;
    if (!G)
      F.Scale = 0;
  } else {
    if (G)
      F.BaseRegs[Idx] = G;
    else
      F.BaseRegs.erase(F.BaseRegs.begin() + Idx);
  }
  F.canonicalize(*L);
  if (isLegalUse(TTI, LU.MinOffset, LU.MaxOffset, LU.Kind, LU.AccessTy, F)) {
    (void)InsertFormula(LU, LUIdx, F);
  }
}

/// Generate reuse formulae using symbolic offsets.
void LSRInstance::GenerateSymbolicOffsets(LSRUse &LU, unsigned LUIdx,
                                          Formula Base) {
  // We can't add a symbolic offset if the address already contains one.
  if (Base.BaseGV) return;

  for (size_t i = 0, e = Base.BaseRegs.size(); i != e; ++i)
    GenerateSymbolicOffsetsImpl(LU, LUIdx, Base, i);
  if (Base.Scale == 1)
    GenerateSymbolicOffsetsImpl(LU, LUIdx, Base, /* Idx */ -1,
                                /* IsScaledReg */ true);
}

/// Helper function for LSRInstance::GenerateConstantOffsets.
void LSRInstance::GenerateConstantOffsetsImpl(
    LSRUse &LU, unsigned LUIdx, const Formula &Base,
    const SmallVectorImpl<int64_t> &Worklist, size_t Idx, bool IsScaledReg) {

  auto GenerateOffset = [&](const SCEV *G, int64_t Offset) {
    Formula F = Base;
    F.BaseOffset = (uint64_t)Base.BaseOffset - Offset;

    // Add the offset to the base register.
    const SCEV *NewG = SE.getAddExpr(SE.getConstant(G->getType(), Offset), G);
    if (SE.getTypeSizeInBits(G->getType()) < SE.getTypeSizeInBits(F.Ty)) {
      // LLVM-MOS: Todo.
      return;
    }

    // If it cancelled out, drop the base register, otherwise update it.
    if (NewG->isZero()) {
      if (IsScaledReg) {
        F.Scale = 0;
        F.ScaledReg = nullptr;
      } else
        F.deleteBaseReg(F.BaseRegs[Idx]);
      F.canonicalize(*L);
    } else if (IsScaledReg)
      F.ScaledReg = NewG;
    else
      F.BaseRegs[Idx] = NewG;

    if (isLegalUse(TTI, LU.MinOffset, LU.MaxOffset, LU.Kind, LU.AccessTy, F))
      (void)InsertFormula(LU, LUIdx, F);
  };

  const SCEV *G = IsScaledReg ? Base.ScaledReg : Base.BaseRegs[Idx];

  // With constant offsets and constant steps, we can generate pre-inc
  // accesses by having the offset equal the step. So, for access #0 with a
  // step of 8, we generate a G - 8 base which would require the first access
  // to be ((G - 8) + 8),+,8. The pre-indexed access then updates the pointer
  // for itself and hopefully becomes the base for other accesses. This means
  // means that a single pre-indexed access can be generated to become the new
  // base pointer for each iteration of the loop, resulting in no extra add/sub
  // instructions for pointer updating.
  if (AMK == TTI::AMK_PreIndexed && LU.Kind == LSRUse::Address) {
    if (auto *GAR = dyn_cast<SCEVAddRecExpr>(G)) {
      if (auto *StepRec =
          dyn_cast<SCEVConstant>(GAR->getStepRecurrence(SE))) {
        const APInt &StepInt = StepRec->getAPInt();
        int64_t Step = StepInt.isNegative() ?
          StepInt.getSExtValue() : StepInt.getZExtValue();

        for (int64_t Offset : Worklist) {
          Offset -= Step;
          GenerateOffset(G, Offset);
        }
      }
    }
  }
  for (int64_t Offset : Worklist)
    GenerateOffset(G, Offset);

  if (SE.getTypeSizeInBits(G->getType()) < SE.getTypeSizeInBits(Base.Ty)) {
    // LLVM-MOS: Todo.
    return;
  }

  int64_t Imm = ExtractImmediate(G, SE);
  if (G->isZero() || Imm == 0)
    return;
  Formula F = Base;
  F.BaseOffset = (uint64_t)F.BaseOffset + Imm;
  if (IsScaledReg) {
    F.ScaledReg = G;
  } else {
    F.BaseRegs[Idx] = G;
    // We may generate non canonical Formula if G is a recurrent expr reg
    // related with current loop while F.ScaledReg is not.
    F.canonicalize(*L);
  }
  if (isLegalUse(TTI, LU.MinOffset, LU.MaxOffset, LU.Kind, LU.AccessTy, F))
    (void)InsertFormula(LU, LUIdx, F);
}

/// GenerateConstantOffsets - Generate reuse formulae using symbolic offsets.
void LSRInstance::GenerateConstantOffsets(LSRUse &LU, unsigned LUIdx,
                                          Formula Base) {
  // TODO: For now, just add the min and max offset, because it usually isn't
  // worthwhile looking at everything inbetween.
  SmallVector<int64_t, 2> Worklist;
  Worklist.push_back(LU.MinOffset);
  if (LU.MaxOffset != LU.MinOffset)
    Worklist.push_back(LU.MaxOffset);

  for (size_t i = 0, e = Base.BaseRegs.size(); i != e; ++i)
    GenerateConstantOffsetsImpl(LU, LUIdx, Base, Worklist, i);
  if (Base.Scale == 1)
    GenerateConstantOffsetsImpl(LU, LUIdx, Base, Worklist, /* Idx */ -1,
                                /* IsScaledReg */ true);
}

/// For ICmpZero, check to see if we can scale up the comparison. For example, x
/// == y -> x*c == y*c.
void LSRInstance::GenerateICmpZeroScales(LSRUse &LU, unsigned LUIdx,
                                         Formula Base) {
  if (LU.Kind != LSRUse::ICmpZero) return;

  // Determine the integer type for the base formula.
  Type *IntTy = Base.Ty;
  if (!IntTy) return;
  if (SE.getTypeSizeInBits(IntTy) > 64) return;

  // Don't do this if there is more than one offset.
  if (LU.MinOffset != LU.MaxOffset) return;

  // Check if transformation is valid. It is illegal to multiply pointer.
  if (Base.ScaledReg && Base.ScaledReg->getType()->isPointerTy())
    return;
  for (const SCEV *BaseReg : Base.BaseRegs)
    if (BaseReg->getType()->isPointerTy())
      return;
  assert(!Base.BaseGV && "ICmpZero use is not legal!");

  // Check each interesting stride.
  for (int64_t Factor : Factors) {
    // Check that Factor can be represented by IntTy
    if (!ConstantInt::isValueValidForType(IntTy, Factor))
      continue;
    // Check that the multiplication doesn't overflow.
    if (Base.BaseOffset == std::numeric_limits<int64_t>::min() && Factor == -1)
      continue;
    int64_t NewBaseOffset = (uint64_t)Base.BaseOffset * Factor;
    assert(Factor != 0 && "Zero factor not expected!");
    if (NewBaseOffset / Factor != Base.BaseOffset)
      continue;
    // If the offset will be truncated at this use, check that it is in bounds.
    if (!IntTy->isPointerTy() &&
        !ConstantInt::isValueValidForType(IntTy, NewBaseOffset))
      continue;

    // Check that multiplying with the use offset doesn't overflow.
    int64_t Offset = LU.MinOffset;
    if (Offset == std::numeric_limits<int64_t>::min() && Factor == -1)
      continue;
    Offset = (uint64_t)Offset * Factor;
    if (Offset / Factor != LU.MinOffset)
      continue;
    // If the offset will be truncated at this use, check that it is in bounds.
    if (!IntTy->isPointerTy() &&
        !ConstantInt::isValueValidForType(IntTy, Offset))
      continue;

    Formula F = Base;
    F.BaseOffset = NewBaseOffset;

    // Compensate for the use having MinOffset built into it.
    F.BaseOffset = (uint64_t)F.BaseOffset + Offset - LU.MinOffset;


    // Check that multiplying with each base register doesn't overflow.
    for (size_t i = 0, e = F.BaseRegs.size(); i != e; ++i) {
      const SCEV *FactorS = SE.getConstant(F.BaseRegs[i]->getType(), Factor);
      F.BaseRegs[i] = SE.getMulExpr(F.BaseRegs[i], FactorS);
      if (getExactSDiv(F.BaseRegs[i], FactorS, SE) != Base.BaseRegs[i])
        goto next;
      // Only implicit zero-extension from smaller types is supported.
      if (SE.getTypeSizeInBits(F.BaseRegs[i]->getType()) <
              SE.getTypeSizeInBits(F.Ty) &&
          !SE.isKnownNonNegative(F.BaseRegs[i]))
        goto next;
    }

    // Check that multiplying with the scaled register doesn't overflow.
    if (F.ScaledReg) {
      const SCEV *FactorS = SE.getConstant(F.ScaledReg->getType(), Factor);
      F.ScaledReg = SE.getMulExpr(F.ScaledReg, FactorS);
      if (getExactSDiv(F.ScaledReg, FactorS, SE) != Base.ScaledReg)
        continue;

      // Only implicit zero-extension from smaller types is supported.
      if (SE.getTypeSizeInBits(F.ScaledReg->getType()) <
              SE.getTypeSizeInBits(F.Ty) &&
          !SE.isKnownNonNegative(F.ScaledReg))
        continue;
    }

    // Check that multiplying with the unfolded offset doesn't overflow.
    if (F.UnfoldedOffset != 0) {
      if (F.UnfoldedOffset == std::numeric_limits<int64_t>::min() &&
          Factor == -1)
        continue;
      F.UnfoldedOffset = (uint64_t)F.UnfoldedOffset * Factor;
      if (F.UnfoldedOffset / Factor != Base.UnfoldedOffset)
        continue;
      // If the offset will be truncated, check that it is in bounds.
      if (!IntTy->isPointerTy() &&
          !ConstantInt::isValueValidForType(IntTy, F.UnfoldedOffset))
        continue;
    }

    // If we make it here and it's legal, add it.
    if (isLegalUse(TTI, Offset, Offset, LU.Kind, LU.AccessTy, F))
      (void)InsertFormula(LU, LUIdx, F);
  next:;
  }
}

/// Generate stride factor reuse formulae by making use of scaled-offset address
/// modes, for example.
void LSRInstance::GenerateScales(LSRUse &LU, unsigned LUIdx, Formula Base) {
  // Determine the integer type for the base formula.
  Type *IntTy = Base.Ty;
  if (!IntTy) return;

  // If this Formula already has a scaled register, we can't add another one.
  // Try to unscale the formula to generate a better scale.
  if (Base.Scale != 0 && !Base.unscale())
    return;

  assert(Base.Scale == 0 && "unscale did not did its job!");

  // Check each interesting stride.
  for (int64_t Factor : Factors) {
    Base.Scale = Factor;
    Base.HasBaseReg = Base.BaseRegs.size() > 1;
    // Check whether this scale is going to be legal.
    if (!isLegalUse(TTI, LU.MinOffset, LU.MaxOffset, LU.Kind, LU.AccessTy,
                    Base)) {
      // As a special-case, handle special out-of-loop Basic users specially.
      // TODO: Reconsider this special case.
      if (LU.Kind == LSRUse::Basic &&
          isLegalUse(TTI, LU.MinOffset, LU.MaxOffset, LSRUse::Special,
                     LU.AccessTy, Base) &&
          LU.AllFixupsOutsideLoop)
        LU.Kind = LSRUse::Special;
      else
        continue;
    }
    // For an ICmpZero, negating a solitary base register won't lead to
    // new solutions.
    if (LU.Kind == LSRUse::ICmpZero &&
        !Base.HasBaseReg && Base.BaseOffset == 0 && !Base.BaseGV)
      continue;
    // For each addrec base reg, if its loop is current loop, apply the scale.
    for (size_t i = 0, e = Base.BaseRegs.size(); i != e; ++i) {
      const SCEVAddRecExpr *AR = dyn_cast<SCEVAddRecExpr>(Base.BaseRegs[i]);
      if (AR && (AR->getLoop() == L || LU.AllFixupsOutsideLoop)) {
        const SCEV *FactorS = SE.getConstant(Base.BaseRegs[i]->getType(), Factor);
        if (FactorS->isZero())
          continue;
        // Divide out the factor, ignoring high bits, since we'll be
        // scaling the value back up in the end.
<<<<<<< HEAD
        if (const SCEV *Quotient = getExactSDiv(AR, FactorS, SE, true)) {
          // We can only implicitly zero-extend.
          if (SE.getTypeSizeInBits(Quotient->getType()) <
                  SE.getTypeSizeInBits(Base.Ty) &&
              !SE.isKnownNonNegative(Quotient))
            continue;

          // TODO: This could be optimized to avoid all the copying.
          Formula F = Base;
          F.ScaledReg = Quotient;
          F.deleteBaseReg(F.BaseRegs[i]);

          // The canonical representation of 1*reg is reg, which is already in
          // Base. In that case, do not try to insert the formula, it will be
          // rejected anyway.
          if (F.Scale == 1 && (F.BaseRegs.empty() ||
                               (AR->getLoop() != L && LU.AllFixupsOutsideLoop)))
            continue;
          // If AllFixupsOutsideLoop is true and F.Scale is 1, we may generate
          // non canonical Formula with ScaledReg's loop not being L.
          if (F.Scale == 1 && LU.AllFixupsOutsideLoop)
            F.canonicalize(*L);
          (void)InsertFormula(LU, LUIdx, F);
        }
=======
        if (const SCEV *Quotient = getExactSDiv(AR, FactorS, SE, true))
          if (!Quotient->isZero()) {
            // TODO: This could be optimized to avoid all the copying.
            Formula F = Base;
            F.ScaledReg = Quotient;
            F.deleteBaseReg(F.BaseRegs[i]);
            // The canonical representation of 1*reg is reg, which is already in
            // Base. In that case, do not try to insert the formula, it will be
            // rejected anyway.
            if (F.Scale == 1 && (F.BaseRegs.empty() ||
                                 (AR->getLoop() != L && LU.AllFixupsOutsideLoop)))
              continue;
            // If AllFixupsOutsideLoop is true and F.Scale is 1, we may generate
            // non canonical Formula with ScaledReg's loop not being L.
            if (F.Scale == 1 && LU.AllFixupsOutsideLoop)
              F.canonicalize(*L);
            (void)InsertFormula(LU, LUIdx, F);
          }
>>>>>>> 65923012
      }
    }
  }
}

/// Generate reuse formulae from different IV types.
void LSRInstance::GenerateTruncates(LSRUse &LU, unsigned LUIdx, Formula Base) {
  // Don't bother truncating symbolic values.
  if (Base.BaseGV) return;

  // Determine the integer type for the base formula.
  Type *DstTy = Base.Ty;
  if (!DstTy) return;
  if (DstTy->isPointerTy())
    return;

  // It is invalid to extend a pointer type so exit early if ScaledReg or
  // any of the BaseRegs are pointers.
  if (Base.ScaledReg && Base.ScaledReg->getType()->isPointerTy())
    return;
  if (any_of(Base.BaseRegs,
             [](const SCEV *S) { return S->getType()->isPointerTy(); }))
    return;

  for (Type *SrcTy : Types) {
    if (SrcTy != DstTy && TTI.isTruncateFree(SrcTy, DstTy)) {
      Formula F = Base;
      F.Ty = SrcTy;

      // Sometimes SCEV is able to prove zero during ext transform. It may
      // happen if SCEV did not do all possible transforms while creating the
      // initial node (maybe due to depth limitations), but it can do them while
      // taking ext.
      if (F.ScaledReg) {
        const SCEV *NewScaledReg = SE.getAnyExtendExpr(F.ScaledReg, SrcTy);
        if (NewScaledReg->isZero())
         continue;
        F.ScaledReg = NewScaledReg;
      }
      bool HasZeroBaseReg = false;
      for (const SCEV *&BaseReg : F.BaseRegs) {
        const SCEV *NewBaseReg = SE.getAnyExtendExpr(BaseReg, SrcTy);
        if (NewBaseReg->isZero()) {
          HasZeroBaseReg = true;
          break;
        }
        BaseReg = NewBaseReg;
      }
      if (HasZeroBaseReg)
        continue;

      // TODO: This assumes we've done basic processing on all uses and
      // have an idea what the register usage is.
      if (!F.hasRegsUsedByUsesOtherThan(LUIdx, RegUses))
        continue;

      F.canonicalize(*L);
      (void)InsertFormula(LU, LUIdx, F);
    }
  }
}

void LSRInstance::GenerateZExts(LSRUse &LU, unsigned LUIdx, Formula Base) {
  if (!Base.Ty)
    return;

  const auto &DL = SE.getDataLayout();
  bool Changed = false;
  auto Regs = Base.BaseRegs;
  if (Base.Scale == 1)
    Regs.push_back(Base.ScaledReg);
  for (unsigned Idx = 0, EndIdx = Regs.size(); Idx != EndIdx; ++Idx) {
    const auto *Reg = Regs[Idx];
    Type *Ty = Reg->getType();
    if (Ty->isPointerTy())
      continue;

    const auto Width = SE.getTypeSizeInBits(Ty);
    if (DL.isLegalInteger(Width))
      continue;

    unsigned NarrowWidth = 0;

    bool CannotNarrow = false;
    for (const auto &Fixup : LU.Fixups) {
      const auto *R = denormalizeForPostIncUse(Reg, Fixup.PostIncLoops, SE);
      if (!SE.isKnownNonNegative(R)) {
        CannotNarrow = true;
        break;
      }
      const auto Range = SE.getUnsignedRange(R);
      const unsigned NumActiveBytes = (Range.getActiveBits() + 7) / 8;
      unsigned FixupNarrowWidth = NumActiveBytes * 8;
      if (!FixupNarrowWidth) {
        CannotNarrow = true;
        break;
      }
      NarrowWidth = std::max(NarrowWidth, FixupNarrowWidth);
    }
    if (CannotNarrow)
      continue;

    if (!DL.isLegalInteger(NarrowWidth))
      continue;

    Type *NarrowTy = Type::getIntNTy(Ty->getContext(), NarrowWidth);
    if (!TTI.isZExtFree(NarrowTy, Reg->getType()))
      continue;

    const auto *Narrow = SE.getTruncateExpr(Reg, NarrowTy);
    if (Idx == Base.BaseRegs.size())
      Base.ScaledReg = Narrow;
    else
      Base.BaseRegs[Idx] = Narrow;
    Changed = true;
  }
  if (!Changed)
    return;

  if (!Base.BaseGV && !Base.BaseOffset && !Base.UnfoldedOffset &&
      Base.getNumRegs() == 1)
    Base.Ty = Base.BaseRegs[0]->getType();

  Base.canonicalize(*L);
  (void)InsertFormula(LU, LUIdx, Base);
}

namespace {

/// Helper class for GenerateCrossUseConstantOffsets. It's used to defer
/// modifications so that the search phase doesn't have to worry about the data
/// structures moving underneath it.
struct WorkItem {
  size_t LUIdx;
  int64_t Imm;
  const SCEV *OrigReg;

  WorkItem(size_t LI, int64_t I, const SCEV *R)
      : LUIdx(LI), Imm(I), OrigReg(R) {}

  void print(raw_ostream &OS) const;
  void dump() const;
};

} // end anonymous namespace

#if !defined(NDEBUG) || defined(LLVM_ENABLE_DUMP)
void WorkItem::print(raw_ostream &OS) const {
  OS << "in formulae referencing " << *OrigReg << " in use " << LUIdx
     << " , add offset " << Imm;
}

LLVM_DUMP_METHOD void WorkItem::dump() const {
  print(errs()); errs() << '\n';
}
#endif

/// Look for registers which are a constant distance apart and try to form reuse
/// opportunities between them.
void LSRInstance::GenerateCrossUseConstantOffsets() {
  // Group the registers by their value without any added constant offset.
  using ImmMapTy = std::map<int64_t, const SCEV *>;

  DenseMap<const SCEV *, ImmMapTy> Map;
  DenseMap<const SCEV *, SmallBitVector> UsedByIndicesMap;
  SmallVector<const SCEV *, 8> Sequence;
  for (const SCEV *Use : RegUses) {
    const SCEV *Reg = Use; // Make a copy for ExtractImmediate to modify.
    int64_t Imm = ExtractImmediate(Reg, SE);
    auto Pair = Map.insert(std::make_pair(Reg, ImmMapTy()));
    if (Pair.second)
      Sequence.push_back(Reg);
    Pair.first->second.insert(std::make_pair(Imm, Use));
    UsedByIndicesMap[Reg] |= RegUses.getUsedByIndices(Use);
  }

  // Now examine each set of registers with the same base value. Build up
  // a list of work to do and do the work in a separate step so that we're
  // not adding formulae and register counts while we're searching.
  SmallVector<WorkItem, 32> WorkItems;
  SmallSet<std::pair<size_t, int64_t>, 32> UniqueItems;
  for (const SCEV *Reg : Sequence) {
    const ImmMapTy &Imms = Map.find(Reg)->second;

    // It's not worthwhile looking for reuse if there's only one offset.
    if (Imms.size() == 1)
      continue;

    LLVM_DEBUG(dbgs() << "Generating cross-use offsets for " << *Reg << ':';
               for (const auto &Entry
                    : Imms) dbgs()
               << ' ' << Entry.first;
               dbgs() << '\n');

    // Examine each offset.
    for (ImmMapTy::const_iterator J = Imms.begin(), JE = Imms.end();
         J != JE; ++J) {
      const SCEV *OrigReg = J->second;

      int64_t JImm = J->first;
      const SmallBitVector &UsedByIndices = RegUses.getUsedByIndices(OrigReg);

      if (!isa<SCEVConstant>(OrigReg) &&
          UsedByIndicesMap[Reg].count() == 1) {
        LLVM_DEBUG(dbgs() << "Skipping cross-use reuse for " << *OrigReg
                          << '\n');
        continue;
      }

      // Conservatively examine offsets between this orig reg a few selected
      // other orig regs.
      int64_t First = Imms.begin()->first;
      int64_t Last = std::prev(Imms.end())->first;
      // Compute (First + Last)  / 2 without overflow using the fact that
      // First + Last = 2 * (First + Last) + (First ^ Last).
      int64_t Avg = (First & Last) + ((First ^ Last) >> 1);
      // If the result is negative and First is odd and Last even (or vice versa),
      // we rounded towards -inf. Add 1 in that case, to round towards 0.
      Avg = Avg + ((First ^ Last) & ((uint64_t)Avg >> 63));
      ImmMapTy::const_iterator OtherImms[] = {
          Imms.begin(), std::prev(Imms.end()),
         Imms.lower_bound(Avg)};
      for (size_t i = 0, e = array_lengthof(OtherImms); i != e; ++i) {
        ImmMapTy::const_iterator M = OtherImms[i];
        if (M == J || M == JE) continue;

        // Compute the difference between the two.
        int64_t Imm = (uint64_t)JImm - M->first;
        for (unsigned LUIdx : UsedByIndices.set_bits())
          // Make a memo of this use, offset, and register tuple.
          if (UniqueItems.insert(std::make_pair(LUIdx, Imm)).second)
            WorkItems.push_back(WorkItem(LUIdx, Imm, OrigReg));
      }
    }
  }

  Map.clear();
  Sequence.clear();
  UsedByIndicesMap.clear();
  UniqueItems.clear();

  // Now iterate through the worklist and add new formulae.
  for (const WorkItem &WI : WorkItems) {
    size_t LUIdx = WI.LUIdx;
    LSRUse &LU = Uses[LUIdx];
    int64_t Imm = WI.Imm;
    const SCEV *OrigReg = WI.OrigReg;

    Type *IntTy = SE.getEffectiveSCEVType(OrigReg->getType());
    const SCEV *NegImmS = SE.getSCEV(ConstantInt::get(IntTy, -(uint64_t)Imm));
    unsigned BitWidth = SE.getTypeSizeInBits(IntTy);

    // TODO: Use a more targeted data structure.
    for (size_t L = 0, LE = LU.Formulae.size(); L != LE; ++L) {
      Formula F = LU.Formulae[L];

      // FIXME: The code for the scaled and unscaled registers looks
      // very similar but slightly different. Investigate if they
      // could be merged. That way, we would not have to unscale the
      // Formula.
      F.unscale();
      // Use the immediate in the scaled register.
      if (F.ScaledReg == OrigReg) {
        int64_t Offset = (uint64_t)F.BaseOffset + Imm * (uint64_t)F.Scale;
        // Don't create 50 + reg(-50).
        if (F.referencesReg(SE.getSCEV(
                   ConstantInt::get(IntTy, -(uint64_t)Offset))))
          continue;
        Formula NewF = F;
        NewF.BaseOffset = Offset;

        if (SE.getTypeSizeInBits(NewF.ScaledReg->getType()) <
            SE.getTypeSizeInBits(F.Ty)) {
          // LLVM-MOS: TODO
          continue;
        }
        NewF.ScaledReg = SE.getAddExpr(NegImmS, NewF.ScaledReg);

        // If the new scale is a constant in a register, and adding the constant
        // value to the immediate would produce a value closer to zero than the
        // immediate itself, then the formula isn't worthwhile.
        if (const SCEVConstant *C = dyn_cast<SCEVConstant>(NewF.ScaledReg))
          if (C->getValue()->isNegative() != (NewF.BaseOffset < 0) &&
              (C->getAPInt().abs() * APInt(BitWidth, F.Scale))
                  .ule(std::abs(NewF.BaseOffset)))
            continue;

        // OK, looks good.
        NewF.canonicalize(*this->L);
        if (isLegalUse(TTI, LU.MinOffset, LU.MaxOffset, LU.Kind, LU.AccessTy,
                       NewF))
          (void)InsertFormula(LU, LUIdx, NewF);
      } else {
        // Use the immediate in a base register.
        for (size_t N = 0, NE = F.BaseRegs.size(); N != NE; ++N) {
          const SCEV *BaseReg = F.BaseRegs[N];
          if (BaseReg != OrigReg)
            continue;
          Formula NewF = F;
          NewF.BaseOffset = (uint64_t)NewF.BaseOffset + Imm;
          if (!isLegalUse(TTI, LU.MinOffset, LU.MaxOffset,
                          LU.Kind, LU.AccessTy, NewF)) {
            if (AMK == TTI::AMK_PostIndexed &&
                mayUsePostIncMode(TTI, LU, OrigReg, this->L, SE))
              continue;
            if (!TTI.isLegalAddImmediate((uint64_t)NewF.UnfoldedOffset + Imm))
              continue;
            NewF = F;
            NewF.UnfoldedOffset = (uint64_t)NewF.UnfoldedOffset + Imm;
          }
          if (SE.getTypeSizeInBits(BaseReg->getType()) <
              SE.getTypeSizeInBits(F.Ty)) {
            // LLVM-MOS: TODO
            continue;
          }
          NewF.BaseRegs[N] = SE.getAddExpr(NegImmS, BaseReg);

          // If the new formula has a constant in a register, and adding the
          // constant value to the immediate would produce a value closer to
          // zero than the immediate itself, then the formula isn't worthwhile.
          for (const SCEV *NewReg : NewF.BaseRegs)
            if (const SCEVConstant *C = dyn_cast<SCEVConstant>(NewReg))
              if ((C->getAPInt() + NewF.BaseOffset)
                      .abs()
                      .slt(std::abs(NewF.BaseOffset)) &&
                  (C->getAPInt() + NewF.BaseOffset).countTrailingZeros() >=
                      countTrailingZeros<uint64_t>(NewF.BaseOffset))
                goto skip_formula;

          // Ok, looks good.
          NewF.canonicalize(*this->L);
          (void)InsertFormula(LU, LUIdx, NewF);
          break;
        skip_formula:;
        }
      }
    }
  }
}

/// Generate formulae for each use.
void
LSRInstance::GenerateAllReuseFormulae() {
  // This is split into multiple loops so that hasRegsUsedByUsesOtherThan
  // queries are more precise.
  for (size_t LUIdx = 0, NumUses = Uses.size(); LUIdx != NumUses; ++LUIdx) {
    LSRUse &LU = Uses[LUIdx];
    for (size_t i = 0, f = LU.Formulae.size(); i != f; ++i)
      GenerateReassociations(LU, LUIdx, LU.Formulae[i]);
    for (size_t i = 0, f = LU.Formulae.size(); i != f; ++i)
      GenerateCombinations(LU, LUIdx, LU.Formulae[i]);
    for (size_t i = 0, f = LU.Formulae.size(); i != f; ++i)
      GenerateZExts(LU, LUIdx, LU.Formulae[i]);
  }
  for (size_t LUIdx = 0, NumUses = Uses.size(); LUIdx != NumUses; ++LUIdx) {
    LSRUse &LU = Uses[LUIdx];
    for (size_t i = 0, f = LU.Formulae.size(); i != f; ++i)
      GenerateSymbolicOffsets(LU, LUIdx, LU.Formulae[i]);
    for (size_t i = 0, f = LU.Formulae.size(); i != f; ++i)
      GenerateConstantOffsets(LU, LUIdx, LU.Formulae[i]);
    for (size_t i = 0, f = LU.Formulae.size(); i != f; ++i)
      GenerateICmpZeroScales(LU, LUIdx, LU.Formulae[i]);
    for (size_t i = 0, f = LU.Formulae.size(); i != f; ++i)
      GenerateScales(LU, LUIdx, LU.Formulae[i]);
  }
  for (size_t LUIdx = 0, NumUses = Uses.size(); LUIdx != NumUses; ++LUIdx) {
    LSRUse &LU = Uses[LUIdx];
    for (size_t i = 0, f = LU.Formulae.size(); i != f; ++i)
      GenerateTruncates(LU, LUIdx, LU.Formulae[i]);
  }

  GenerateCrossUseConstantOffsets();

  LLVM_DEBUG(dbgs() << "\n"
                       "After generating reuse formulae:\n";
             print_uses(dbgs()));
}

/// If there are multiple formulae with the same set of registers used
/// by other uses, pick the best one and delete the others.
void LSRInstance::FilterOutUndesirableDedicatedRegisters() {
  DenseSet<const SCEV *> VisitedRegs;
  SmallPtrSet<const SCEV *, 16> Regs;
  SmallPtrSet<const SCEV *, 16> LoserRegs;
#ifndef NDEBUG
  bool ChangedFormulae = false;
#endif

  // Collect the best formula for each unique set of shared registers. This
  // is reset for each use.
  using BestFormulaeTy =
      DenseMap<SmallVector<const SCEV *, 4>, size_t, UniquifierDenseMapInfo>;

  BestFormulaeTy BestFormulae;

  for (size_t LUIdx = 0, NumUses = Uses.size(); LUIdx != NumUses; ++LUIdx) {
    LSRUse &LU = Uses[LUIdx];
    LLVM_DEBUG(dbgs() << "Filtering for use "; LU.print(dbgs());
               dbgs() << '\n');

    bool Any = false;
    for (size_t FIdx = 0, NumForms = LU.Formulae.size();
         FIdx != NumForms; ++FIdx) {
      Formula &F = LU.Formulae[FIdx];

      // Some formulas are instant losers. For example, they may depend on
      // nonexistent AddRecs from other loops. These need to be filtered
      // immediately, otherwise heuristics could choose them over others leading
      // to an unsatisfactory solution. Passing LoserRegs into RateFormula here
      // avoids the need to recompute this information across formulae using the
      // same bad AddRec. Passing LoserRegs is also essential unless we remove
      // the corresponding bad register from the Regs set.
      Cost CostF(L, SE, TTI, AMK);
      Regs.clear();
      CostF.RateFormula(F, Regs, VisitedRegs, LU, &LoserRegs);
      if (CostF.isLoser()) {
        // During initial formula generation, undesirable formulae are generated
        // by uses within other loops that have some non-trivial address mode or
        // use the postinc form of the IV. LSR needs to provide these formulae
        // as the basis of rediscovering the desired formula that uses an AddRec
        // corresponding to the existing phi. Once all formulae have been
        // generated, these initial losers may be pruned.
        LLVM_DEBUG(dbgs() << "  Filtering loser "; F.print(dbgs());
                   dbgs() << "\n");
      }
      else {
        SmallVector<const SCEV *, 4> Key;
        for (const SCEV *Reg : F.BaseRegs) {
          if (RegUses.isRegUsedByUsesOtherThan(Reg, LUIdx))
            Key.push_back(Reg);
        }
        if (F.ScaledReg &&
            RegUses.isRegUsedByUsesOtherThan(F.ScaledReg, LUIdx))
          Key.push_back(F.ScaledReg);
        // Unstable sort by host order ok, because this is only used for
        // uniquifying.
        llvm::sort(Key);

        std::pair<BestFormulaeTy::const_iterator, bool> P =
          BestFormulae.insert(std::make_pair(Key, FIdx));
        if (P.second)
          continue;

        Formula &Best = LU.Formulae[P.first->second];

        Cost CostBest(L, SE, TTI, AMK);
        Regs.clear();
        CostBest.RateFormula(Best, Regs, VisitedRegs, LU);
        if (CostF.isLess(CostBest))
          std::swap(F, Best);
        LLVM_DEBUG(dbgs() << "  Filtering out formula "; F.print(dbgs());
                   dbgs() << "\n"
                             "    in favor of formula ";
                   Best.print(dbgs()); dbgs() << '\n');
      }
#ifndef NDEBUG
      ChangedFormulae = true;
#endif
      LU.DeleteFormula(F);
      --FIdx;
      --NumForms;
      Any = true;
    }

    // Now that we've filtered out some formulae, recompute the Regs set.
    if (Any)
      LU.RecomputeRegs(LUIdx, RegUses);

    // Reset this to prepare for the next use.
    BestFormulae.clear();
  }

  LLVM_DEBUG(if (ChangedFormulae) {
    dbgs() << "\n"
              "After filtering out undesirable candidates:\n";
    print_uses(dbgs());
  });
}

/// Estimate the worst-case number of solutions the solver might have to
/// consider. It almost never considers this many solutions because it prune the
/// search space, but the pruning isn't always sufficient.
size_t LSRInstance::EstimateSearchSpaceComplexity() const {
  size_t Power = 1;
  for (const LSRUse &LU : Uses) {
    size_t FSize = LU.Formulae.size();
    if (FSize >= ComplexityLimit) {
      Power = ComplexityLimit;
      break;
    }
    Power *= FSize;
    if (Power >= ComplexityLimit)
      break;
  }
  return Power;
}

/// When one formula uses a superset of the registers of another formula, it
/// won't help reduce register pressure (though it may not necessarily hurt
/// register pressure); remove it to simplify the system.
void LSRInstance::NarrowSearchSpaceByDetectingSupersets() {
  if (EstimateSearchSpaceComplexity() >= ComplexityLimit) {
    LLVM_DEBUG(dbgs() << "The search space is too complex.\n");

    LLVM_DEBUG(dbgs() << "Narrowing the search space by eliminating formulae "
                         "which use a superset of registers used by other "
                         "formulae.\n");

    for (size_t LUIdx = 0, NumUses = Uses.size(); LUIdx != NumUses; ++LUIdx) {
      LSRUse &LU = Uses[LUIdx];
      bool Any = false;
      for (size_t i = 0, e = LU.Formulae.size(); i != e; ++i) {
        Formula &F = LU.Formulae[i];
        // Look for a formula with a constant or GV in a register. If the use
        // also has a formula with that same value in an immediate field,
        // delete the one that uses a register.
        for (SmallVectorImpl<const SCEV *>::const_iterator
             I = F.BaseRegs.begin(), E = F.BaseRegs.end(); I != E; ++I) {
          if (const SCEVConstant *C = dyn_cast<SCEVConstant>(*I)) {
            Formula NewF = F;
            //FIXME: Formulas should store bitwidth to do wrapping properly.
            //       See PR41034.
            NewF.BaseOffset += (uint64_t)C->getValue()->getSExtValue();
            NewF.BaseRegs.erase(NewF.BaseRegs.begin() +
                                (I - F.BaseRegs.begin()));
            if (LU.HasFormulaWithSameRegs(NewF)) {
              LLVM_DEBUG(dbgs() << "  Deleting "; F.print(dbgs());
                         dbgs() << '\n');
              LU.DeleteFormula(F);
              --i;
              --e;
              Any = true;
              break;
            }
          } else if (const SCEVUnknown *U = dyn_cast<SCEVUnknown>(*I)) {
            if (GlobalValue *GV = dyn_cast<GlobalValue>(U->getValue()))
              if (!F.BaseGV) {
                Formula NewF = F;
                NewF.BaseGV = GV;
                NewF.BaseRegs.erase(NewF.BaseRegs.begin() +
                                    (I - F.BaseRegs.begin()));
                if (LU.HasFormulaWithSameRegs(NewF)) {
                  LLVM_DEBUG(dbgs() << "  Deleting "; F.print(dbgs());
                             dbgs() << '\n');
                  LU.DeleteFormula(F);
                  --i;
                  --e;
                  Any = true;
                  break;
                }
              }
          }
        }
      }
      if (Any)
        LU.RecomputeRegs(LUIdx, RegUses);
    }

    LLVM_DEBUG(dbgs() << "After pre-selection:\n"; print_uses(dbgs()));
  }
}

/// When there are many registers for expressions like A, A+1, A+2, etc.,
/// allocate a single register for them.
void LSRInstance::NarrowSearchSpaceByCollapsingUnrolledCode() {
  if (EstimateSearchSpaceComplexity() < ComplexityLimit)
    return;

  LLVM_DEBUG(
      dbgs() << "The search space is too complex.\n"
                "Narrowing the search space by assuming that uses separated "
                "by a constant offset will use the same registers.\n");

  // This is especially useful for unrolled loops.

  for (size_t LUIdx = 0, NumUses = Uses.size(); LUIdx != NumUses; ++LUIdx) {
    LSRUse &LU = Uses[LUIdx];
    for (const Formula &F : LU.Formulae) {
      if (F.BaseOffset == 0 || (F.Scale != 0 && F.Scale != 1))
        continue;

      LSRUse *LUThatHas = FindUseWithSimilarFormula(F, LU);
      if (!LUThatHas)
        continue;

      if (!reconcileNewOffset(*LUThatHas, F.BaseOffset, /*HasBaseReg=*/false,
                              /*HasBaseType=*/nullptr, LU.Kind, LU.AccessTy))
        continue;

      LLVM_DEBUG(dbgs() << "  Deleting use "; LU.print(dbgs()); dbgs() << '\n');

      LUThatHas->AllFixupsOutsideLoop &= LU.AllFixupsOutsideLoop;

      // Transfer the fixups of LU to LUThatHas.
      for (LSRFixup &Fixup : LU.Fixups) {
        Fixup.Offset += F.BaseOffset;
        LUThatHas->pushFixup(Fixup);
        LLVM_DEBUG(dbgs() << "New fixup has offset " << Fixup.Offset << '\n');
      }

      // Delete formulae from the new use which are no longer legal.
      bool Any = false;
      for (size_t i = 0, e = LUThatHas->Formulae.size(); i != e; ++i) {
        Formula &F = LUThatHas->Formulae[i];
        if (!isLegalUse(TTI, LUThatHas->MinOffset, LUThatHas->MaxOffset,
                        LUThatHas->Kind, LUThatHas->AccessTy, F)) {
          LLVM_DEBUG(dbgs() << "  Deleting "; F.print(dbgs()); dbgs() << '\n');
          LUThatHas->DeleteFormula(F);
          --i;
          --e;
          Any = true;
        }
      }

      if (Any)
        LUThatHas->RecomputeRegs(LUThatHas - &Uses.front(), RegUses);

      // Delete the old use.
      DeleteUse(LU, LUIdx);
      --LUIdx;
      --NumUses;
      break;
    }
  }

  LLVM_DEBUG(dbgs() << "After pre-selection:\n"; print_uses(dbgs()));
}

/// Call FilterOutUndesirableDedicatedRegisters again, if necessary, now that
/// we've done more filtering, as it may be able to find more formulae to
/// eliminate.
void LSRInstance::NarrowSearchSpaceByRefilteringUndesirableDedicatedRegisters(){
  if (EstimateSearchSpaceComplexity() >= ComplexityLimit) {
    LLVM_DEBUG(dbgs() << "The search space is too complex.\n");

    LLVM_DEBUG(dbgs() << "Narrowing the search space by re-filtering out "
                         "undesirable dedicated registers.\n");

    FilterOutUndesirableDedicatedRegisters();

    LLVM_DEBUG(dbgs() << "After pre-selection:\n"; print_uses(dbgs()));
  }
}

/// If a LSRUse has multiple formulae with the same ScaledReg and Scale.
/// Pick the best one and delete the others.
/// This narrowing heuristic is to keep as many formulae with different
/// Scale and ScaledReg pair as possible while narrowing the search space.
/// The benefit is that it is more likely to find out a better solution
/// from a formulae set with more Scale and ScaledReg variations than
/// a formulae set with the same Scale and ScaledReg. The picking winner
/// reg heuristic will often keep the formulae with the same Scale and
/// ScaledReg and filter others, and we want to avoid that if possible.
void LSRInstance::NarrowSearchSpaceByFilterFormulaWithSameScaledReg() {
  if (EstimateSearchSpaceComplexity() < ComplexityLimit)
    return;

  LLVM_DEBUG(
      dbgs() << "The search space is too complex.\n"
                "Narrowing the search space by choosing the best Formula "
                "from the Formulae with the same Scale and ScaledReg.\n");

  // Map the "Scale * ScaledReg" pair to the best formula of current LSRUse.
  using BestFormulaeTy = DenseMap<std::pair<const SCEV *, int64_t>, size_t>;

  BestFormulaeTy BestFormulae;
#ifndef NDEBUG
  bool ChangedFormulae = false;
#endif
  DenseSet<const SCEV *> VisitedRegs;
  SmallPtrSet<const SCEV *, 16> Regs;

  for (size_t LUIdx = 0, NumUses = Uses.size(); LUIdx != NumUses; ++LUIdx) {
    LSRUse &LU = Uses[LUIdx];
    LLVM_DEBUG(dbgs() << "Filtering for use "; LU.print(dbgs());
               dbgs() << '\n');

    // Return true if Formula FA is better than Formula FB.
    auto IsBetterThan = [&](Formula &FA, Formula &FB) {
      // First we will try to choose the Formula with fewer new registers.
      // For a register used by current Formula, the more the register is
      // shared among LSRUses, the less we increase the register number
      // counter of the formula.
      size_t FARegNum = 0;
      for (const SCEV *Reg : FA.BaseRegs) {
        const SmallBitVector &UsedByIndices = RegUses.getUsedByIndices(Reg);
        FARegNum += (NumUses - UsedByIndices.count() + 1);
      }
      size_t FBRegNum = 0;
      for (const SCEV *Reg : FB.BaseRegs) {
        const SmallBitVector &UsedByIndices = RegUses.getUsedByIndices(Reg);
        FBRegNum += (NumUses - UsedByIndices.count() + 1);
      }
      if (FARegNum != FBRegNum)
        return FARegNum < FBRegNum;

      // If the new register numbers are the same, choose the Formula with
      // less Cost.
      Cost CostFA(L, SE, TTI, AMK);
      Cost CostFB(L, SE, TTI, AMK);
      Regs.clear();
      CostFA.RateFormula(FA, Regs, VisitedRegs, LU);
      Regs.clear();
      CostFB.RateFormula(FB, Regs, VisitedRegs, LU);
      return CostFA.isLess(CostFB);
    };

    bool Any = false;
    for (size_t FIdx = 0, NumForms = LU.Formulae.size(); FIdx != NumForms;
         ++FIdx) {
      Formula &F = LU.Formulae[FIdx];
      if (!F.ScaledReg)
        continue;
      auto P = BestFormulae.insert({{F.ScaledReg, F.Scale}, FIdx});
      if (P.second)
        continue;

      Formula &Best = LU.Formulae[P.first->second];
      if (IsBetterThan(F, Best))
        std::swap(F, Best);
      LLVM_DEBUG(dbgs() << "  Filtering out formula "; F.print(dbgs());
                 dbgs() << "\n"
                           "    in favor of formula ";
                 Best.print(dbgs()); dbgs() << '\n');
#ifndef NDEBUG
      ChangedFormulae = true;
#endif
      LU.DeleteFormula(F);
      --FIdx;
      --NumForms;
      Any = true;
    }
    if (Any)
      LU.RecomputeRegs(LUIdx, RegUses);

    // Reset this to prepare for the next use.
    BestFormulae.clear();
  }

  LLVM_DEBUG(if (ChangedFormulae) {
    dbgs() << "\n"
              "After filtering out undesirable candidates:\n";
    print_uses(dbgs());
  });
}

/// If we are over the complexity limit, filter out any post-inc prefering
/// variables to only post-inc values.
void LSRInstance::NarrowSearchSpaceByFilterPostInc() {
  if (AMK != TTI::AMK_PostIndexed)
    return;
  if (EstimateSearchSpaceComplexity() < ComplexityLimit)
    return;

  LLVM_DEBUG(dbgs() << "The search space is too complex.\n"
                       "Narrowing the search space by choosing the lowest "
                       "register Formula for PostInc Uses.\n");

  for (size_t LUIdx = 0, NumUses = Uses.size(); LUIdx != NumUses; ++LUIdx) {
    LSRUse &LU = Uses[LUIdx];

    if (LU.Kind != LSRUse::Address)
      continue;
    if (!TTI.isIndexedLoadLegal(TTI.MIM_PostInc, LU.AccessTy.getType()) &&
        !TTI.isIndexedStoreLegal(TTI.MIM_PostInc, LU.AccessTy.getType()))
      continue;

    size_t MinRegs = std::numeric_limits<size_t>::max();
    for (const Formula &F : LU.Formulae)
      MinRegs = std::min(F.getNumRegs(), MinRegs);

    bool Any = false;
    for (size_t FIdx = 0, NumForms = LU.Formulae.size(); FIdx != NumForms;
         ++FIdx) {
      Formula &F = LU.Formulae[FIdx];
      if (F.getNumRegs() > MinRegs) {
        LLVM_DEBUG(dbgs() << "  Filtering out formula "; F.print(dbgs());
                   dbgs() << "\n");
        LU.DeleteFormula(F);
        --FIdx;
        --NumForms;
        Any = true;
      }
    }
    if (Any)
      LU.RecomputeRegs(LUIdx, RegUses);

    if (EstimateSearchSpaceComplexity() < ComplexityLimit)
      break;
  }

  LLVM_DEBUG(dbgs() << "After pre-selection:\n"; print_uses(dbgs()));
}

/// The function delete formulas with high registers number expectation.
/// Assuming we don't know the value of each formula (already delete
/// all inefficient), generate probability of not selecting for each
/// register.
/// For example,
/// Use1:
///  reg(a) + reg({0,+,1})
///  reg(a) + reg({-1,+,1}) + 1
///  reg({a,+,1})
/// Use2:
///  reg(b) + reg({0,+,1})
///  reg(b) + reg({-1,+,1}) + 1
///  reg({b,+,1})
/// Use3:
///  reg(c) + reg(b) + reg({0,+,1})
///  reg(c) + reg({b,+,1})
///
/// Probability of not selecting
///                 Use1   Use2    Use3
/// reg(a)         (1/3) *   1   *   1
/// reg(b)           1   * (1/3) * (1/2)
/// reg({0,+,1})   (2/3) * (2/3) * (1/2)
/// reg({-1,+,1})  (2/3) * (2/3) *   1
/// reg({a,+,1})   (2/3) *   1   *   1
/// reg({b,+,1})     1   * (2/3) * (2/3)
/// reg(c)           1   *   1   *   0
///
/// Now count registers number mathematical expectation for each formula:
/// Note that for each use we exclude probability if not selecting for the use.
/// For example for Use1 probability for reg(a) would be just 1 * 1 (excluding
/// probabilty 1/3 of not selecting for Use1).
/// Use1:
///  reg(a) + reg({0,+,1})          1 + 1/3       -- to be deleted
///  reg(a) + reg({-1,+,1}) + 1     1 + 4/9       -- to be deleted
///  reg({a,+,1})                   1
/// Use2:
///  reg(b) + reg({0,+,1})          1/2 + 1/3     -- to be deleted
///  reg(b) + reg({-1,+,1}) + 1     1/2 + 2/3     -- to be deleted
///  reg({b,+,1})                   2/3
/// Use3:
///  reg(c) + reg(b) + reg({0,+,1}) 1 + 1/3 + 4/9 -- to be deleted
///  reg(c) + reg({b,+,1})          1 + 2/3
void LSRInstance::NarrowSearchSpaceByDeletingCostlyFormulas() {
  if (EstimateSearchSpaceComplexity() < ComplexityLimit)
    return;
  // Ok, we have too many of formulae on our hands to conveniently handle.
  // Use a rough heuristic to thin out the list.

  // Set of Regs wich will be 100% used in final solution.
  // Used in each formula of a solution (in example above this is reg(c)).
  // We can skip them in calculations.
  SmallPtrSet<const SCEV *, 4> UniqRegs;
  LLVM_DEBUG(dbgs() << "The search space is too complex.\n");

  // Map each register to probability of not selecting
  DenseMap <const SCEV *, float> RegNumMap;
  for (const SCEV *Reg : RegUses) {
    if (UniqRegs.count(Reg))
      continue;
    float PNotSel = 1;
    for (const LSRUse &LU : Uses) {
      if (!LU.Regs.count(Reg))
        continue;
      float P = LU.getNotSelectedProbability(Reg);
      if (P != 0.0)
        PNotSel *= P;
      else
        UniqRegs.insert(Reg);
    }
    RegNumMap.insert(std::make_pair(Reg, PNotSel));
  }

  LLVM_DEBUG(
      dbgs() << "Narrowing the search space by deleting costly formulas\n");

  // Delete formulas where registers number expectation is high.
  for (size_t LUIdx = 0, NumUses = Uses.size(); LUIdx != NumUses; ++LUIdx) {
    LSRUse &LU = Uses[LUIdx];
    // If nothing to delete - continue.
    if (LU.Formulae.size() < 2)
      continue;
    // This is temporary solution to test performance. Float should be
    // replaced with round independent type (based on integers) to avoid
    // different results for different target builds.
    float FMinRegNum = LU.Formulae[0].getNumRegs();
    float FMinARegNum = LU.Formulae[0].getNumRegs();
    size_t MinIdx = 0;
    for (size_t i = 0, e = LU.Formulae.size(); i != e; ++i) {
      Formula &F = LU.Formulae[i];
      float FRegNum = 0;
      float FARegNum = 0;
      for (const SCEV *BaseReg : F.BaseRegs) {
        if (UniqRegs.count(BaseReg))
          continue;
        FRegNum += RegNumMap[BaseReg] / LU.getNotSelectedProbability(BaseReg);
        if (isa<SCEVAddRecExpr>(BaseReg))
          FARegNum +=
              RegNumMap[BaseReg] / LU.getNotSelectedProbability(BaseReg);
      }
      if (const SCEV *ScaledReg = F.ScaledReg) {
        if (!UniqRegs.count(ScaledReg)) {
          FRegNum +=
              RegNumMap[ScaledReg] / LU.getNotSelectedProbability(ScaledReg);
          if (isa<SCEVAddRecExpr>(ScaledReg))
            FARegNum +=
                RegNumMap[ScaledReg] / LU.getNotSelectedProbability(ScaledReg);
        }
      }
      if (FMinRegNum > FRegNum ||
          (FMinRegNum == FRegNum && FMinARegNum > FARegNum)) {
        FMinRegNum = FRegNum;
        FMinARegNum = FARegNum;
        MinIdx = i;
      }
    }
    LLVM_DEBUG(dbgs() << "  The formula "; LU.Formulae[MinIdx].print(dbgs());
               dbgs() << " with min reg num " << FMinRegNum << '\n');
    if (MinIdx != 0)
      std::swap(LU.Formulae[MinIdx], LU.Formulae[0]);
    while (LU.Formulae.size() != 1) {
      LLVM_DEBUG(dbgs() << "  Deleting "; LU.Formulae.back().print(dbgs());
                 dbgs() << '\n');
      LU.Formulae.pop_back();
    }
    LU.RecomputeRegs(LUIdx, RegUses);
    assert(LU.Formulae.size() == 1 && "Should be exactly 1 min regs formula");
    Formula &F = LU.Formulae[0];
    LLVM_DEBUG(dbgs() << "  Leaving only "; F.print(dbgs()); dbgs() << '\n');
    // When we choose the formula, the regs become unique.
    UniqRegs.insert(F.BaseRegs.begin(), F.BaseRegs.end());
    if (F.ScaledReg)
      UniqRegs.insert(F.ScaledReg);
  }
  LLVM_DEBUG(dbgs() << "After pre-selection:\n"; print_uses(dbgs()));
}

/// Pick a register which seems likely to be profitable, and then in any use
/// which has any reference to that register, delete all formulae which do not
/// reference that register.
void LSRInstance::NarrowSearchSpaceByPickingWinnerRegs() {
  // With all other options exhausted, loop until the system is simple
  // enough to handle.
  SmallPtrSet<const SCEV *, 4> Taken;
  while (EstimateSearchSpaceComplexity() >= ComplexityLimit) {
    // Ok, we have too many of formulae on our hands to conveniently handle.
    // Use a rough heuristic to thin out the list.
    LLVM_DEBUG(dbgs() << "The search space is too complex.\n");

    // Pick the register which is used by the most LSRUses, which is likely
    // to be a good reuse register candidate.
    const SCEV *Best = nullptr;
    unsigned BestNum = 0;
    for (const SCEV *Reg : RegUses) {
      if (Taken.count(Reg))
        continue;
      if (!Best) {
        Best = Reg;
        BestNum = RegUses.getUsedByIndices(Reg).count();
      } else {
        unsigned Count = RegUses.getUsedByIndices(Reg).count();
        if (Count > BestNum) {
          Best = Reg;
          BestNum = Count;
        }
      }
    }
    assert(Best && "Failed to find best LSRUse candidate");

    LLVM_DEBUG(dbgs() << "Narrowing the search space by assuming " << *Best
                      << " will yield profitable reuse.\n");
    Taken.insert(Best);

    // In any use with formulae which references this register, delete formulae
    // which don't reference it.
    for (size_t LUIdx = 0, NumUses = Uses.size(); LUIdx != NumUses; ++LUIdx) {
      LSRUse &LU = Uses[LUIdx];
      if (!LU.Regs.count(Best)) continue;

      bool Any = false;
      for (size_t i = 0, e = LU.Formulae.size(); i != e; ++i) {
        Formula &F = LU.Formulae[i];
        if (!F.referencesReg(Best)) {
          LLVM_DEBUG(dbgs() << "  Deleting "; F.print(dbgs()); dbgs() << '\n');
          LU.DeleteFormula(F);
          --e;
          --i;
          Any = true;
          assert(e != 0 && "Use has no formulae left! Is Regs inconsistent?");
          continue;
        }
      }

      if (Any)
        LU.RecomputeRegs(LUIdx, RegUses);
    }

    LLVM_DEBUG(dbgs() << "After pre-selection:\n"; print_uses(dbgs()));
  }
}

/// If there are an extraordinary number of formulae to choose from, use some
/// rough heuristics to prune down the number of formulae. This keeps the main
/// solver from taking an extraordinary amount of time in some worst-case
/// scenarios.
void LSRInstance::NarrowSearchSpaceUsingHeuristics() {
  NarrowSearchSpaceByDetectingSupersets();
  NarrowSearchSpaceByCollapsingUnrolledCode();
  NarrowSearchSpaceByRefilteringUndesirableDedicatedRegisters();
  if (FilterSameScaledReg)
    NarrowSearchSpaceByFilterFormulaWithSameScaledReg();
  NarrowSearchSpaceByFilterPostInc();
  if (LSRExpNarrow)
    NarrowSearchSpaceByDeletingCostlyFormulas();
  else
    NarrowSearchSpaceByPickingWinnerRegs();
}

/// This is the recursive solver.
void LSRInstance::SolveRecurse(SmallVectorImpl<const Formula *> &Solution,
                               Cost &SolutionCost,
                               SmallVectorImpl<const Formula *> &Workspace,
                               const Cost &CurCost,
                               const SmallPtrSet<const SCEV *, 16> &CurRegs,
                               DenseSet<const SCEV *> &VisitedRegs) const {
  // Some ideas:
  //  - prune more:
  //    - use more aggressive filtering
  //    - sort the formula so that the most profitable solutions are found first
  //    - sort the uses too
  //  - search faster:
  //    - don't compute a cost, and then compare. compare while computing a cost
  //      and bail early.
  //    - track register sets with SmallBitVector

  const LSRUse &LU = Uses[Workspace.size()];

  // If this use references any register that's already a part of the
  // in-progress solution, consider it a requirement that a formula must
  // reference that register in order to be considered. This prunes out
  // unprofitable searching.
  SmallSetVector<const SCEV *, 4> ReqRegs;
  for (const SCEV *S : CurRegs)
    if (LU.Regs.count(S))
      ReqRegs.insert(S);

  SmallPtrSet<const SCEV *, 16> NewRegs;
  Cost NewCost(L, SE, TTI, AMK);
  for (const Formula &F : LU.Formulae) {
    // Ignore formulae which may not be ideal in terms of register reuse of
    // ReqRegs.  The formula should use all required registers before
    // introducing new ones.
    // This can sometimes (notably when trying to favour postinc) lead to
    // sub-optimial decisions. There it is best left to the cost modelling to
    // get correct.
    if (AMK != TTI::AMK_PostIndexed || LU.Kind != LSRUse::Address) {
      int NumReqRegsToFind = std::min(F.getNumRegs(), ReqRegs.size());
      for (const SCEV *Reg : ReqRegs) {
        if ((F.ScaledReg && F.ScaledReg == Reg) ||
            is_contained(F.BaseRegs, Reg)) {
          --NumReqRegsToFind;
          if (NumReqRegsToFind == 0)
            break;
        }
      }
      if (NumReqRegsToFind != 0) {
        // If none of the formulae satisfied the required registers, then we could
        // clear ReqRegs and try again. Currently, we simply give up in this case.
        continue;
      }
    }

    // Evaluate the cost of the current formula. If it's already worse than
    // the current best, prune the search at that point.
    NewCost = CurCost;
    NewRegs = CurRegs;
    NewCost.RateFormula(F, NewRegs, VisitedRegs, LU);
    if (NewCost.isLess(SolutionCost)) {
      Workspace.push_back(&F);
      if (Workspace.size() != Uses.size()) {
        SolveRecurse(Solution, SolutionCost, Workspace, NewCost,
                     NewRegs, VisitedRegs);
        if (F.getNumRegs() == 1 && Workspace.size() == 1)
          VisitedRegs.insert(F.ScaledReg ? F.ScaledReg : F.BaseRegs[0]);
      } else {
        LLVM_DEBUG(dbgs() << "New best at "; NewCost.print(dbgs());
                   dbgs() << ".\nRegs:\n";
                   for (const SCEV *S : NewRegs) dbgs()
                      << "- " << *S << "\n";
                   dbgs() << '\n');

        SolutionCost = NewCost;
        Solution = Workspace;
      }
      Workspace.pop_back();
    }
  }
}

/// Choose one formula from each use. Return the results in the given Solution
/// vector.
void LSRInstance::Solve(SmallVectorImpl<const Formula *> &Solution) const {
  SmallVector<const Formula *, 8> Workspace;
  Cost SolutionCost(L, SE, TTI, AMK);
  SolutionCost.Lose();
  Cost CurCost(L, SE, TTI, AMK);
  SmallPtrSet<const SCEV *, 16> CurRegs;
  DenseSet<const SCEV *> VisitedRegs;
  Workspace.reserve(Uses.size());

  // SolveRecurse does all the work.
  SolveRecurse(Solution, SolutionCost, Workspace, CurCost,
               CurRegs, VisitedRegs);
  if (Solution.empty()) {
    LLVM_DEBUG(dbgs() << "\nNo Satisfactory Solution\n");
    return;
  }

  // Ok, we've now made all our decisions.
  LLVM_DEBUG(dbgs() << "\n"
                       "The chosen solution requires ";
             SolutionCost.print(dbgs()); dbgs() << ":\n";
             for (size_t i = 0, e = Uses.size(); i != e; ++i) {
               dbgs() << "  ";
               Uses[i].print(dbgs());
               dbgs() << "\n"
                         "    ";
               Solution[i]->print(dbgs());
               dbgs() << '\n';
             });

  assert(Solution.size() == Uses.size() && "Malformed solution!");
}

/// Helper for AdjustInsertPositionForExpand. Climb up the dominator tree far as
/// we can go while still being dominated by the input positions. This helps
/// canonicalize the insert position, which encourages sharing.
BasicBlock::iterator
LSRInstance::HoistInsertPosition(BasicBlock::iterator IP,
                                 const SmallVectorImpl<Instruction *> &Inputs)
                                                                         const {
  Instruction *Tentative = &*IP;
  while (true) {
    bool AllDominate = true;
    Instruction *BetterPos = nullptr;
    // Don't bother attempting to insert before a catchswitch, their basic block
    // cannot have other non-PHI instructions.
    if (isa<CatchSwitchInst>(Tentative))
      return IP;

    for (Instruction *Inst : Inputs) {
      if (Inst == Tentative || !DT.dominates(Inst, Tentative)) {
        AllDominate = false;
        break;
      }
      // Attempt to find an insert position in the middle of the block,
      // instead of at the end, so that it can be used for other expansions.
      if (Tentative->getParent() == Inst->getParent() &&
          (!BetterPos || !DT.dominates(Inst, BetterPos)))
        BetterPos = &*std::next(BasicBlock::iterator(Inst));
    }
    if (!AllDominate)
      break;
    if (BetterPos)
      IP = BetterPos->getIterator();
    else
      IP = Tentative->getIterator();

    const Loop *IPLoop = LI.getLoopFor(IP->getParent());
    unsigned IPLoopDepth = IPLoop ? IPLoop->getLoopDepth() : 0;

    BasicBlock *IDom;
    for (DomTreeNode *Rung = DT.getNode(IP->getParent()); ; ) {
      if (!Rung) return IP;
      Rung = Rung->getIDom();
      if (!Rung) return IP;
      IDom = Rung->getBlock();

      // Don't climb into a loop though.
      const Loop *IDomLoop = LI.getLoopFor(IDom);
      unsigned IDomDepth = IDomLoop ? IDomLoop->getLoopDepth() : 0;
      if (IDomDepth <= IPLoopDepth &&
          (IDomDepth != IPLoopDepth || IDomLoop == IPLoop))
        break;
    }

    Tentative = IDom->getTerminator();
  }

  return IP;
}

/// Determine an input position which will be dominated by the operands and
/// which will dominate the result.
BasicBlock::iterator LSRInstance::AdjustInsertPositionForExpand(
    BasicBlock::iterator LowestIP, const LSRFixup &LF, const LSRUse &LU) const {
  // Collect some instructions which must be dominated by the
  // expanding replacement. These must be dominated by any operands that
  // will be required in the expansion.
  SmallVector<Instruction *, 4> Inputs;
  if (Instruction *I = dyn_cast<Instruction>(LF.OperandValToReplace))
    Inputs.push_back(I);
  if (LU.Kind == LSRUse::ICmpZero)
    if (Instruction *I =
          dyn_cast<Instruction>(cast<ICmpInst>(LF.UserInst)->getOperand(1)))
      Inputs.push_back(I);
  if (LF.PostIncLoops.count(L)) {
    if (LF.isUseFullyOutsideLoop(L))
      Inputs.push_back(L->getLoopLatch()->getTerminator());
    else
      Inputs.push_back(IVIncInsertPos);
  }
  // The expansion must also be dominated by the increment positions of any
  // loops it for which it is using post-inc mode.
  for (const Loop *PIL : LF.PostIncLoops) {
    if (PIL == L) continue;

    // Be dominated by the loop exit.
    SmallVector<BasicBlock *, 4> ExitingBlocks;
    PIL->getExitingBlocks(ExitingBlocks);
    if (!ExitingBlocks.empty()) {
      BasicBlock *BB = ExitingBlocks[0];
      for (unsigned i = 1, e = ExitingBlocks.size(); i != e; ++i)
        BB = DT.findNearestCommonDominator(BB, ExitingBlocks[i]);
      Inputs.push_back(BB->getTerminator());
    }
  }

  assert(!isa<PHINode>(LowestIP) && !LowestIP->isEHPad()
         && !isa<DbgInfoIntrinsic>(LowestIP) &&
         "Insertion point must be a normal instruction");

  // Then, climb up the immediate dominator tree as far as we can go while
  // still being dominated by the input positions.
  BasicBlock::iterator IP = HoistInsertPosition(LowestIP, Inputs);

  // Don't insert instructions before PHI nodes.
  while (isa<PHINode>(IP)) ++IP;

  // Ignore landingpad instructions.
  while (IP->isEHPad()) ++IP;

  // Ignore debug intrinsics.
  while (isa<DbgInfoIntrinsic>(IP)) ++IP;

  // Set IP below instructions recently inserted by SCEVExpander. This keeps the
  // IP consistent across expansions and allows the previously inserted
  // instructions to be reused by subsequent expansion.
  while (Rewriter.isInsertedInstruction(&*IP) && IP != LowestIP)
    ++IP;

  return IP;
}

/// Emit instructions for the leading candidate expression for this LSRUse (this
/// is called "expanding").
Value *LSRInstance::Expand(const LSRUse &LU, const LSRFixup &LF,
                           const Formula &F, BasicBlock::iterator IP,
                           SmallVectorImpl<WeakTrackingVH> &DeadInsts) const {
  if (LU.RigidFormula)
    return LF.OperandValToReplace;

  // Determine an input position which will be dominated by the operands and
  // which will dominate the result.
  IP = AdjustInsertPositionForExpand(IP, LF, LU);
  Rewriter.setInsertPoint(&*IP);

  // Inform the Rewriter if we have a post-increment use, so that it can
  // perform an advantageous expansion.
  Rewriter.setPostInc(LF.PostIncLoops);

  // This is the type that the user actually needs.
  Type *OpTy = LF.OperandValToReplace->getType();
  // This will be the type that we'll initially expand to.
  Type *Ty = F.Ty;
  if (!Ty)
    // No type known; just expand directly to the ultimate type.
    Ty = OpTy;
  else if (SE.getEffectiveSCEVType(Ty) == SE.getEffectiveSCEVType(OpTy))
    // Expand directly to the ultimate type if it's the right size.
    Ty = OpTy;
  // This is the type to do integer arithmetic in.
  Type *IntTy = SE.getEffectiveSCEVType(Ty);

  // Build up a list of operands to add together to form the full base.
  SmallVector<const SCEV *, 8> Ops;

  // Expand the BaseRegs portion.
  for (const SCEV *Reg : F.BaseRegs) {
    assert(!Reg->isZero() && "Zero allocated in a base register!");

    // If we're expanding for a post-inc user, make the post-inc adjustment.
    Reg = denormalizeForPostIncUse(Reg, LF.PostIncLoops, SE);
    Ops.push_back(SE.getNoopOrZeroExtend(SE.getUnknown(Rewriter.expandCodeFor(Reg, nullptr)), IntTy));
  }

  // Expand the ScaledReg portion.
  Value *ICmpScaledV = nullptr;
  if (F.Scale != 0) {
    const SCEV *ScaledS = F.ScaledReg;

    // If we're expanding for a post-inc user, make the post-inc adjustment.
    PostIncLoopSet &Loops = const_cast<PostIncLoopSet &>(LF.PostIncLoops);
    ScaledS = denormalizeForPostIncUse(ScaledS, Loops, SE);

    if (LU.Kind == LSRUse::ICmpZero) {
      // Expand ScaleReg as if it was part of the base regs.
      if (F.Scale == 1)
        Ops.push_back(SE.getNoopOrZeroExtend(SE.getUnknown(
                          Rewriter.expandCodeFor(ScaledS, nullptr)),
                      IntTy));
      else {
        // An interesting way of "folding" with an icmp is to use a negated
        // scale, which we'll implement by inserting it into the other operand
        // of the icmp.
        assert(F.Scale == -1 &&
               "The only scale supported by ICmpZero uses is -1!");
        ICmpScaledV = Rewriter.expandCodeFor(ScaledS, nullptr);
      }
    } else {
      // Otherwise just expand the scaled register and an explicit scale,
      // which is expected to be matched as part of the address.

      // Flush the operand list to suppress SCEVExpander hoisting address modes.
      // Unless the addressing mode will not be folded.
      if (!Ops.empty() && LU.Kind == LSRUse::Address &&
          isAMCompletelyFolded(TTI, LU, F)) {
        Value *FullV = Rewriter.expandCodeFor(SE.getAddExpr(Ops), nullptr);
        Ops.clear();
        Ops.push_back(SE.getUnknown(FullV));
      }
      ScaledS = SE.getNoopOrZeroExtend(
          SE.getUnknown(Rewriter.expandCodeFor(ScaledS, nullptr)), IntTy);
      if (F.Scale != 1)
        ScaledS =
            SE.getMulExpr(ScaledS, SE.getConstant(ScaledS->getType(), F.Scale));
      Ops.push_back(ScaledS);
    }
  }

  // Expand the GV portion.
  if (F.BaseGV) {
    // Flush the operand list to suppress SCEVExpander hoisting.
    if (!Ops.empty()) {
      Value *FullV = Rewriter.expandCodeFor(SE.getAddExpr(Ops), IntTy);
      Ops.clear();
      Ops.push_back(SE.getUnknown(FullV));
    }
    Ops.push_back(SE.getUnknown(F.BaseGV));
  }

  // Flush the operand list to suppress SCEVExpander hoisting of both folded and
  // unfolded offsets. LSR assumes they both live next to their uses.
  if (!Ops.empty()) {
    Value *FullV = Rewriter.expandCodeFor(SE.getAddExpr(Ops), Ty);
    Ops.clear();
    Ops.push_back(SE.getUnknown(FullV));
  }

  // Expand the immediate portion.
  int64_t Offset = (uint64_t)F.BaseOffset + LF.Offset;
  if (Offset != 0) {
    if (LU.Kind == LSRUse::ICmpZero) {
      // The other interesting way of "folding" with an ICmpZero is to use a
      // negated immediate.
      if (!ICmpScaledV)
        ICmpScaledV = ConstantInt::get(IntTy, -(uint64_t)Offset);
      else {
        Ops.push_back(SE.getNoopOrZeroExtend(SE.getUnknown(ICmpScaledV), IntTy));
        ICmpScaledV = ConstantInt::get(IntTy, Offset);
      }
    } else {
      // Just add the immediate values. These again are expected to be matched
      // as part of the address.
      Ops.push_back(SE.getUnknown(ConstantInt::getSigned(IntTy, Offset)));
    }
  }

  // Expand the unfolded offset portion.
  int64_t UnfoldedOffset = F.UnfoldedOffset;
  if (UnfoldedOffset != 0) {
    // Just add the immediate values.
    Ops.push_back(SE.getUnknown(ConstantInt::getSigned(IntTy,
                                                       UnfoldedOffset)));
  }

  // Emit instructions summing all the operands.
  const SCEV *FullS = Ops.empty() ?
                      SE.getConstant(IntTy, 0) :
                      SE.getAddExpr(Ops);
  Value *FullV = Rewriter.expandCodeFor(FullS, Ty);

  // We're done expanding now, so reset the rewriter.
  Rewriter.clearPostInc();

  // An ICmpZero Formula represents an ICmp which we're handling as a
  // comparison against zero. Now that we've expanded an expression for that
  // form, update the ICmp's other operand.
  if (LU.Kind == LSRUse::ICmpZero) {
    ICmpInst *CI = cast<ICmpInst>(LF.UserInst);
    if (auto *OperandIsInstr = dyn_cast<Instruction>(CI->getOperand(1)))
      DeadInsts.emplace_back(OperandIsInstr);
    assert(!F.BaseGV && "ICmp does not support folding a global value and "
                           "a scale at the same time!");
    if (F.Scale == -1) {
      if (ICmpScaledV->getType() != OpTy) {
        Instruction *Cast =
          CastInst::Create(CastInst::getCastOpcode(ICmpScaledV, false,
                                                   OpTy, false),
                           ICmpScaledV, OpTy, "tmp", CI);
        ICmpScaledV = Cast;
      }
      CI->setOperand(1, ICmpScaledV);
    } else {
      // A scale of 1 means that the scale has been expanded as part of the
      // base regs.
      assert((F.Scale == 0 || F.Scale == 1) &&
             "ICmp does not support folding a global value and "
             "a scale at the same time!");
      Constant *C = ConstantInt::getSigned(SE.getEffectiveSCEVType(IntTy),
                                           -(uint64_t)Offset);
      if (C->getType() != OpTy)
        C = ConstantExpr::getCast(CastInst::getCastOpcode(C, false,
                                                          OpTy, false),
                                  C, OpTy);

      CI->setOperand(1, C);
    }
  }

  return FullV;
}

/// Helper for Rewrite. PHI nodes are special because the use of their operands
/// effectively happens in their predecessor blocks, so the expression may need
/// to be expanded in multiple places.
void LSRInstance::RewriteForPHI(
    PHINode *PN, const LSRUse &LU, const LSRFixup &LF, const Formula &F,
    SmallVectorImpl<WeakTrackingVH> &DeadInsts) const {
  DenseMap<BasicBlock *, Value *> Inserted;
  for (unsigned i = 0, e = PN->getNumIncomingValues(); i != e; ++i)
    if (PN->getIncomingValue(i) == LF.OperandValToReplace) {
      bool needUpdateFixups = false;
      BasicBlock *BB = PN->getIncomingBlock(i);

      // If this is a critical edge, split the edge so that we do not insert
      // the code on all predecessor/successor paths.  We do this unless this
      // is the canonical backedge for this loop, which complicates post-inc
      // users.
      if (e != 1 && BB->getTerminator()->getNumSuccessors() > 1 &&
          !isa<IndirectBrInst>(BB->getTerminator()) &&
          !isa<CatchSwitchInst>(BB->getTerminator())) {
        BasicBlock *Parent = PN->getParent();
        Loop *PNLoop = LI.getLoopFor(Parent);
        if (!PNLoop || Parent != PNLoop->getHeader()) {
          // Split the critical edge.
          BasicBlock *NewBB = nullptr;
          if (!Parent->isLandingPad()) {
            NewBB =
                SplitCriticalEdge(BB, Parent,
                                  CriticalEdgeSplittingOptions(&DT, &LI, MSSAU)
                                      .setMergeIdenticalEdges()
                                      .setKeepOneInputPHIs());
          } else {
            SmallVector<BasicBlock*, 2> NewBBs;
            SplitLandingPadPredecessors(Parent, BB, "", "", NewBBs, &DT, &LI);
            NewBB = NewBBs[0];
          }
          // If NewBB==NULL, then SplitCriticalEdge refused to split because all
          // phi predecessors are identical. The simple thing to do is skip
          // splitting in this case rather than complicate the API.
          if (NewBB) {
            // If PN is outside of the loop and BB is in the loop, we want to
            // move the block to be immediately before the PHI block, not
            // immediately after BB.
            if (L->contains(BB) && !L->contains(PN))
              NewBB->moveBefore(PN->getParent());

            // Splitting the edge can reduce the number of PHI entries we have.
            e = PN->getNumIncomingValues();
            BB = NewBB;
            i = PN->getBasicBlockIndex(BB);

            needUpdateFixups = true;
          }
        }
      }

      std::pair<DenseMap<BasicBlock *, Value *>::iterator, bool> Pair =
        Inserted.insert(std::make_pair(BB, static_cast<Value *>(nullptr)));
      if (!Pair.second)
        PN->setIncomingValue(i, Pair.first->second);
      else {
        Value *FullV =
            Expand(LU, LF, F, BB->getTerminator()->getIterator(), DeadInsts);

        // If this is reuse-by-noop-cast, insert the noop cast.
        Type *OpTy = LF.OperandValToReplace->getType();
        if (FullV->getType() != OpTy)
          FullV =
            CastInst::Create(CastInst::getCastOpcode(FullV, false,
                                                     OpTy, false),
                             FullV, LF.OperandValToReplace->getType(),
                             "tmp", BB->getTerminator());

        PN->setIncomingValue(i, FullV);
        Pair.first->second = FullV;
      }

      // If LSR splits critical edge and phi node has other pending
      // fixup operands, we need to update those pending fixups. Otherwise
      // formulae will not be implemented completely and some instructions
      // will not be eliminated.
      if (needUpdateFixups) {
        for (size_t LUIdx = 0, NumUses = Uses.size(); LUIdx != NumUses; ++LUIdx)
          for (LSRFixup &Fixup : Uses[LUIdx].Fixups)
            // If fixup is supposed to rewrite some operand in the phi
            // that was just updated, it may be already moved to
            // another phi node. Such fixup requires update.
            if (Fixup.UserInst == PN) {
              // Check if the operand we try to replace still exists in the
              // original phi.
              bool foundInOriginalPHI = false;
              for (const auto &val : PN->incoming_values())
                if (val == Fixup.OperandValToReplace) {
                  foundInOriginalPHI = true;
                  break;
                }

              // If fixup operand found in original PHI - nothing to do.
              if (foundInOriginalPHI)
                continue;

              // Otherwise it might be moved to another PHI and requires update.
              // If fixup operand not found in any of the incoming blocks that
              // means we have already rewritten it - nothing to do.
              for (const auto &Block : PN->blocks())
                for (BasicBlock::iterator I = Block->begin(); isa<PHINode>(I);
                     ++I) {
                  PHINode *NewPN = cast<PHINode>(I);
                  for (const auto &val : NewPN->incoming_values())
                    if (val == Fixup.OperandValToReplace)
                      Fixup.UserInst = NewPN;
                }
            }
      }
    }
}

/// Emit instructions for the leading candidate expression for this LSRUse (this
/// is called "expanding"), and update the UserInst to reference the newly
/// expanded value.
void LSRInstance::Rewrite(const LSRUse &LU, const LSRFixup &LF,
                          const Formula &F,
                          SmallVectorImpl<WeakTrackingVH> &DeadInsts) const {
  // First, find an insertion point that dominates UserInst. For PHI nodes,
  // find the nearest block which dominates all the relevant uses.
  if (PHINode *PN = dyn_cast<PHINode>(LF.UserInst)) {
    RewriteForPHI(PN, LU, LF, F, DeadInsts);
  } else {
    Value *FullV = Expand(LU, LF, F, LF.UserInst->getIterator(), DeadInsts);

    // If this is reuse-by-noop-cast, insert the noop cast.
    Type *OpTy = LF.OperandValToReplace->getType();
    if (FullV->getType() != OpTy) {
      Instruction *Cast =
        CastInst::Create(CastInst::getCastOpcode(FullV, false, OpTy, false),
                         FullV, OpTy, "tmp", LF.UserInst);
      FullV = Cast;
    }

    // Update the user. ICmpZero is handled specially here (for now) because
    // Expand may have updated one of the operands of the icmp already, and
    // its new value may happen to be equal to LF.OperandValToReplace, in
    // which case doing replaceUsesOfWith leads to replacing both operands
    // with the same value. TODO: Reorganize this.
    if (LU.Kind == LSRUse::ICmpZero)
      LF.UserInst->setOperand(0, FullV);
    else
      LF.UserInst->replaceUsesOfWith(LF.OperandValToReplace, FullV);
  }

  if (auto *OperandIsInstr = dyn_cast<Instruction>(LF.OperandValToReplace))
    DeadInsts.emplace_back(OperandIsInstr);
}

/// Rewrite all the fixup locations with new values, following the chosen
/// solution.
void LSRInstance::ImplementSolution(
    const SmallVectorImpl<const Formula *> &Solution) {
  // Keep track of instructions we may have made dead, so that
  // we can remove them after we are done working.
  SmallVector<WeakTrackingVH, 16> DeadInsts;

  Rewriter.setIVIncInsertPos(L, IVIncInsertPos);

  // Mark phi nodes that terminate chains so the expander tries to reuse them.
  for (const IVChain &Chain : IVChainVec) {
    if (PHINode *PN = dyn_cast<PHINode>(Chain.tailUserInst()))
      Rewriter.setChainedPhi(PN);
  }

  // Expand the new value definitions and update the users.
  for (size_t LUIdx = 0, NumUses = Uses.size(); LUIdx != NumUses; ++LUIdx)
    for (const LSRFixup &Fixup : Uses[LUIdx].Fixups) {
      Rewrite(Uses[LUIdx], Fixup, *Solution[LUIdx], DeadInsts);
      Changed = true;
    }

  for (const IVChain &Chain : IVChainVec) {
    GenerateIVChain(Chain, DeadInsts);
    Changed = true;
  }

  for (const WeakVH &IV : Rewriter.getInsertedIVs())
    if (IV && dyn_cast<Instruction>(&*IV)->getParent())
      ScalarEvolutionIVs.push_back(IV);

  // Clean up after ourselves. This must be done before deleting any
  // instructions.
  Rewriter.clear();

  Changed |= RecursivelyDeleteTriviallyDeadInstructionsPermissive(DeadInsts,
                                                                  &TLI, MSSAU);

  // In our cost analysis above, we assume that each addrec consumes exactly
  // one register, and arrange to have increments inserted just before the
  // latch to maximimize the chance this is true.  However, if we reused
  // existing IVs, we now need to move the increments to match our
  // expectations.  Otherwise, our cost modeling results in us having a
  // chosen a non-optimal result for the actual schedule.  (And yes, this
  // scheduling decision does impact later codegen.)
  for (PHINode &PN : L->getHeader()->phis()) {
    BinaryOperator *BO = nullptr;
    Value *Start = nullptr, *Step = nullptr;
    if (!matchSimpleRecurrence(&PN, BO, Start, Step))
      continue;

    switch (BO->getOpcode()) {
    case Instruction::Sub:
      if (BO->getOperand(0) != &PN)
        // sub is non-commutative - match handling elsewhere in LSR
        continue;
      break;
    case Instruction::Add:
      break;
    default:
      continue;
    };

    if (!isa<Constant>(Step))
      // If not a constant step, might increase register pressure
      // (We assume constants have been canonicalized to RHS)
      continue;

    if (BO->getParent() == IVIncInsertPos->getParent())
      // Only bother moving across blocks.  Isel can handle block local case.
      continue;

    // Can we legally schedule inc at the desired point?
    if (!llvm::all_of(BO->uses(),
                      [&](Use &U) {return DT.dominates(IVIncInsertPos, U);}))
      continue;
    BO->moveBefore(IVIncInsertPos);
    Changed = true;
  }


}

LSRInstance::LSRInstance(Loop *L, IVUsers &IU, ScalarEvolution &SE,
                         DominatorTree &DT, LoopInfo &LI,
                         const TargetTransformInfo &TTI, AssumptionCache &AC,
                         TargetLibraryInfo &TLI, MemorySSAUpdater *MSSAU)
    : IU(IU), SE(SE), DT(DT), LI(LI), AC(AC), TLI(TLI), TTI(TTI), L(L),
      MSSAU(MSSAU), AMK(PreferredAddresingMode.getNumOccurrences() > 0
                            ? PreferredAddresingMode
                            : TTI.getPreferredAddressingMode(L, &SE)),
      Rewriter(SE, L->getHeader()->getModule()->getDataLayout(), "lsr", false) {
  // If LoopSimplify form is not available, stay out of trouble.
  if (!L->isLoopSimplifyForm())
    return;

  // If there's no interesting work to be done, bail early.
  if (IU.empty()) return;

  // If there's too much analysis to be done, bail early. We won't be able to
  // model the problem anyway.
  unsigned NumUsers = 0;
  for (const IVStrideUse &U : IU) {
    if (++NumUsers > MaxIVUsers) {
      (void)U;
      LLVM_DEBUG(dbgs() << "LSR skipping loop, too many IV Users in " << U
                        << "\n");
      return;
    }
    // Bail out if we have a PHI on an EHPad that gets a value from a
    // CatchSwitchInst.  Because the CatchSwitchInst cannot be split, there is
    // no good place to stick any instructions.
    if (auto *PN = dyn_cast<PHINode>(U.getUser())) {
       auto *FirstNonPHI = PN->getParent()->getFirstNonPHI();
       if (isa<FuncletPadInst>(FirstNonPHI) ||
           isa<CatchSwitchInst>(FirstNonPHI))
         for (BasicBlock *PredBB : PN->blocks())
           if (isa<CatchSwitchInst>(PredBB->getFirstNonPHI()))
             return;
    }
  }

  LLVM_DEBUG(dbgs() << "\nLSR on loop ";
             L->getHeader()->printAsOperand(dbgs(), /*PrintType=*/false);
             dbgs() << ":\n");

  // Configure SCEVExpander already now, so the correct mode is used for
  // isSafeToExpand() checks.
#ifndef NDEBUG
  Rewriter.setDebugType(DEBUG_TYPE);
#endif
  Rewriter.disableCanonicalMode();
  Rewriter.enableLSRMode();

  // First, perform some low-level loop optimizations.
  OptimizeShadowIV();
  OptimizeLoopTermCond();

  // If loop preparation eliminates all interesting IV users, bail.
  if (IU.empty()) return;

  // Skip nested loops until we can model them better with formulae.
  if (!L->isInnermost()) {
    LLVM_DEBUG(dbgs() << "LSR skipping outer loop " << *L << "\n");
    return;
  }

  // Start collecting data and preparing for the solver.
  // If number of registers is not the major cost, we cannot benefit from the
  // current profitable chain optimization which is based on number of
  // registers.
  // FIXME: add profitable chain optimization for other kinds major cost, for
  // example number of instructions.
  if (TTI.isNumRegsMajorCostOfLSR() || StressIVChain)
    CollectChains();
  CollectInterestingTypesAndFactors();
  CollectFixupsAndInitialFormulae();
  CollectLoopInvariantFixupsAndFormulae();

  if (Uses.empty())
    return;

  LLVM_DEBUG(dbgs() << "LSR found " << Uses.size() << " uses:\n";
             print_uses(dbgs()));

  // Now use the reuse data to generate a bunch of interesting ways
  // to formulate the values needed for the uses.
  GenerateAllReuseFormulae();

  FilterOutUndesirableDedicatedRegisters();
  NarrowSearchSpaceUsingHeuristics();

  SmallVector<const Formula *, 8> Solution;
  Solve(Solution);

  // Release memory that is no longer needed.
  Factors.clear();
  Types.clear();
  RegUses.clear();

  if (Solution.empty())
    return;

#ifndef NDEBUG
  // Formulae should be legal.
  for (const LSRUse &LU : Uses) {
    for (const Formula &F : LU.Formulae)
      assert(isLegalUse(TTI, LU.MinOffset, LU.MaxOffset, LU.Kind, LU.AccessTy,
                        F) && "Illegal formula generated!");
  };
#endif

  // Now that we've decided what we want, make it so.
  ImplementSolution(Solution);
}

#if !defined(NDEBUG) || defined(LLVM_ENABLE_DUMP)
void LSRInstance::print_factors_and_types(raw_ostream &OS) const {
  if (Factors.empty() && Types.empty()) return;

  OS << "LSR has identified the following interesting factors and types: ";
  bool First = true;

  for (int64_t Factor : Factors) {
    if (!First) OS << ", ";
    First = false;
    OS << '*' << Factor;
  }

  for (Type *Ty : Types) {
    if (!First) OS << ", ";
    First = false;
    OS << '(' << *Ty << ')';
  }
  OS << '\n';
}

void LSRInstance::print_fixups(raw_ostream &OS) const {
  OS << "LSR is examining the following fixup sites:\n";
  for (const LSRUse &LU : Uses)
    for (const LSRFixup &LF : LU.Fixups) {
      dbgs() << "  ";
      LF.print(OS);
      OS << '\n';
    }
}

void LSRInstance::print_uses(raw_ostream &OS) const {
  OS << "LSR is examining the following uses:\n";
  for (const LSRUse &LU : Uses) {
    dbgs() << "  ";
    LU.print(OS);
    OS << '\n';
    for (const Formula &F : LU.Formulae) {
      OS << "    ";
      F.print(OS);
      OS << '\n';
    }
  }
}

void LSRInstance::print(raw_ostream &OS) const {
  print_factors_and_types(OS);
  print_fixups(OS);
  print_uses(OS);
}

LLVM_DUMP_METHOD void LSRInstance::dump() const {
  print(errs()); errs() << '\n';
}
#endif

namespace {

class LoopStrengthReduce : public LoopPass {
public:
  static char ID; // Pass ID, replacement for typeid

  LoopStrengthReduce();

private:
  bool runOnLoop(Loop *L, LPPassManager &LPM) override;
  void getAnalysisUsage(AnalysisUsage &AU) const override;
};

} // end anonymous namespace

LoopStrengthReduce::LoopStrengthReduce() : LoopPass(ID) {
  initializeLoopStrengthReducePass(*PassRegistry::getPassRegistry());
}

void LoopStrengthReduce::getAnalysisUsage(AnalysisUsage &AU) const {
  // We split critical edges, so we change the CFG.  However, we do update
  // many analyses if they are around.
  AU.addPreservedID(LoopSimplifyID);

  AU.addRequired<LoopInfoWrapperPass>();
  AU.addPreserved<LoopInfoWrapperPass>();
  AU.addRequiredID(LoopSimplifyID);
  AU.addRequired<DominatorTreeWrapperPass>();
  AU.addPreserved<DominatorTreeWrapperPass>();
  AU.addRequired<ScalarEvolutionWrapperPass>();
  AU.addPreserved<ScalarEvolutionWrapperPass>();
  AU.addRequired<AssumptionCacheTracker>();
  AU.addRequired<TargetLibraryInfoWrapperPass>();
  // Requiring LoopSimplify a second time here prevents IVUsers from running
  // twice, since LoopSimplify was invalidated by running ScalarEvolution.
  AU.addRequiredID(LoopSimplifyID);
  AU.addRequired<IVUsersWrapperPass>();
  AU.addPreserved<IVUsersWrapperPass>();
  AU.addRequired<TargetTransformInfoWrapperPass>();
  AU.addPreserved<MemorySSAWrapperPass>();
}

namespace {

/// Enables more convenient iteration over a DWARF expression vector.
static iterator_range<llvm::DIExpression::expr_op_iterator>
ToDwarfOpIter(SmallVectorImpl<uint64_t> &Expr) {
  llvm::DIExpression::expr_op_iterator Begin =
      llvm::DIExpression::expr_op_iterator(Expr.begin());
  llvm::DIExpression::expr_op_iterator End =
      llvm::DIExpression::expr_op_iterator(Expr.end());
  return {Begin, End};
}

struct SCEVDbgValueBuilder {
  SCEVDbgValueBuilder() = default;
  SCEVDbgValueBuilder(const SCEVDbgValueBuilder &Base) { clone(Base); }

  void clone(const SCEVDbgValueBuilder &Base) {
    LocationOps = Base.LocationOps;
    Expr = Base.Expr;
  }

  void clear() {
    LocationOps.clear();
    Expr.clear();
  }

  /// The DIExpression as we translate the SCEV.
  SmallVector<uint64_t, 6> Expr;
  /// The location ops of the DIExpression.
  SmallVector<Value *, 2> LocationOps;

  void pushOperator(uint64_t Op) { Expr.push_back(Op); }
  void pushUInt(uint64_t Operand) { Expr.push_back(Operand); }

  /// Add a DW_OP_LLVM_arg to the expression, followed by the index of the value
  /// in the set of values referenced by the expression.
  void pushLocation(llvm::Value *V) {
    Expr.push_back(llvm::dwarf::DW_OP_LLVM_arg);
    auto *It = std::find(LocationOps.begin(), LocationOps.end(), V);
    unsigned ArgIndex = 0;
    if (It != LocationOps.end()) {
      ArgIndex = std::distance(LocationOps.begin(), It);
    } else {
      ArgIndex = LocationOps.size();
      LocationOps.push_back(V);
    }
    Expr.push_back(ArgIndex);
  }

  void pushValue(const SCEVUnknown *U) {
    llvm::Value *V = cast<SCEVUnknown>(U)->getValue();
    pushLocation(V);
  }

  bool pushConst(const SCEVConstant *C) {
    if (C->getAPInt().getMinSignedBits() > 64)
      return false;
    Expr.push_back(llvm::dwarf::DW_OP_consts);
    Expr.push_back(C->getAPInt().getSExtValue());
    return true;
  }

  // Iterating the expression as DWARF ops is convenient when updating
  // DWARF_OP_LLVM_args.
  iterator_range<llvm::DIExpression::expr_op_iterator> expr_ops() {
    return ToDwarfOpIter(Expr);
  }

  /// Several SCEV types are sequences of the same arithmetic operator applied
  /// to constants and values that may be extended or truncated.
  bool pushArithmeticExpr(const llvm::SCEVCommutativeExpr *CommExpr,
                          uint64_t DwarfOp) {
    assert((isa<llvm::SCEVAddExpr>(CommExpr) || isa<SCEVMulExpr>(CommExpr)) &&
           "Expected arithmetic SCEV type");
    bool Success = true;
    unsigned EmitOperator = 0;
    for (auto &Op : CommExpr->operands()) {
      Success &= pushSCEV(Op);

      if (EmitOperator >= 1)
        pushOperator(DwarfOp);
      ++EmitOperator;
    }
    return Success;
  }

  // TODO: Identify and omit noop casts.
  bool pushCast(const llvm::SCEVCastExpr *C, bool IsSigned) {
    const llvm::SCEV *Inner = C->getOperand(0);
    const llvm::Type *Type = C->getType();
    uint64_t ToWidth = Type->getIntegerBitWidth();
    bool Success = pushSCEV(Inner);
    uint64_t CastOps[] = {dwarf::DW_OP_LLVM_convert, ToWidth,
                          IsSigned ? llvm::dwarf::DW_ATE_signed
                                   : llvm::dwarf::DW_ATE_unsigned};
    for (const auto &Op : CastOps)
      pushOperator(Op);
    return Success;
  }

  // TODO: MinMax - although these haven't been encountered in the test suite.
  bool pushSCEV(const llvm::SCEV *S) {
    bool Success = true;
    if (const SCEVConstant *StartInt = dyn_cast<SCEVConstant>(S)) {
      Success &= pushConst(StartInt);

    } else if (const SCEVUnknown *U = dyn_cast<SCEVUnknown>(S)) {
      if (!U->getValue())
        return false;
      pushLocation(U->getValue());

    } else if (const SCEVMulExpr *MulRec = dyn_cast<SCEVMulExpr>(S)) {
      Success &= pushArithmeticExpr(MulRec, llvm::dwarf::DW_OP_mul);

    } else if (const SCEVUDivExpr *UDiv = dyn_cast<SCEVUDivExpr>(S)) {
      Success &= pushSCEV(UDiv->getLHS());
      Success &= pushSCEV(UDiv->getRHS());
      pushOperator(llvm::dwarf::DW_OP_div);

    } else if (const SCEVCastExpr *Cast = dyn_cast<SCEVCastExpr>(S)) {
      // Assert if a new and unknown SCEVCastEXpr type is encountered.
      assert((isa<SCEVZeroExtendExpr>(Cast) || isa<SCEVTruncateExpr>(Cast) ||
              isa<SCEVPtrToIntExpr>(Cast) || isa<SCEVSignExtendExpr>(Cast)) &&
             "Unexpected cast type in SCEV.");
      Success &= pushCast(Cast, (isa<SCEVSignExtendExpr>(Cast)));

    } else if (const SCEVAddExpr *AddExpr = dyn_cast<SCEVAddExpr>(S)) {
      Success &= pushArithmeticExpr(AddExpr, llvm::dwarf::DW_OP_plus);

    } else if (isa<SCEVAddRecExpr>(S)) {
      // Nested SCEVAddRecExpr are generated by nested loops and are currently
      // unsupported.
      return false;

    } else {
      return false;
    }
    return Success;
  }

  /// Return true if the combination of arithmetic operator and underlying
  /// SCEV constant value is an identity function.
  bool isIdentityFunction(uint64_t Op, const SCEV *S) {
    if (const SCEVConstant *C = dyn_cast<SCEVConstant>(S)) {
      if (C->getAPInt().getMinSignedBits() > 64)
        return false;
      int64_t I = C->getAPInt().getSExtValue();
      switch (Op) {
      case llvm::dwarf::DW_OP_plus:
      case llvm::dwarf::DW_OP_minus:
        return I == 0;
      case llvm::dwarf::DW_OP_mul:
      case llvm::dwarf::DW_OP_div:
        return I == 1;
      }
    }
    return false;
  }

  /// Convert a SCEV of a value to a DIExpression that is pushed onto the
  /// builder's expression stack. The stack should already contain an
  /// expression for the iteration count, so that it can be multiplied by
  /// the stride and added to the start.
  /// Components of the expression are omitted if they are an identity function.
  /// Chain (non-affine) SCEVs are not supported.
  bool SCEVToValueExpr(const llvm::SCEVAddRecExpr &SAR, ScalarEvolution &SE) {
    assert(SAR.isAffine() && "Expected affine SCEV");
    // TODO: Is this check needed?
    if (isa<SCEVAddRecExpr>(SAR.getStart()))
      return false;

    const SCEV *Start = SAR.getStart();
    const SCEV *Stride = SAR.getStepRecurrence(SE);

    // Skip pushing arithmetic noops.
    if (!isIdentityFunction(llvm::dwarf::DW_OP_mul, Stride)) {
      if (!pushSCEV(Stride))
        return false;
      pushOperator(llvm::dwarf::DW_OP_mul);
    }
    if (!isIdentityFunction(llvm::dwarf::DW_OP_plus, Start)) {
      if (!pushSCEV(Start))
        return false;
      pushOperator(llvm::dwarf::DW_OP_plus);
    }
    return true;
  }

  /// Create an expression that is an offset from a value (usually the IV).
  void createOffsetExpr(int64_t Offset, Value *OffsetValue) {
    pushLocation(OffsetValue);
    DIExpression::appendOffset(Expr, Offset);
    LLVM_DEBUG(
        dbgs() << "scev-salvage: Generated IV offset expression. Offset: "
               << std::to_string(Offset) << "\n");
  }

  /// Combine a translation of the SCEV and the IV to create an expression that
  /// recovers a location's value.
  /// returns true if an expression was created.
  bool createIterCountExpr(const SCEV *S,
                           const SCEVDbgValueBuilder &IterationCount,
                           ScalarEvolution &SE) {
    // SCEVs for SSA values are most frquently of the form
    // {start,+,stride}, but sometimes they are ({start,+,stride} + %a + ..).
    // This is because %a is a PHI node that is not the IV. However, these
    // SCEVs have not been observed to result in debuginfo-lossy optimisations,
    // so its not expected this point will be reached.
    if (!isa<SCEVAddRecExpr>(S))
      return false;

    LLVM_DEBUG(dbgs() << "scev-salvage: Location to salvage SCEV: " << *S
                      << '\n');

    const auto *Rec = cast<SCEVAddRecExpr>(S);
    if (!Rec->isAffine())
      return false;

    if (S->getExpressionSize() > MaxSCEVSalvageExpressionSize)
      return false;

    // Initialise a new builder with the iteration count expression. In
    // combination with the value's SCEV this enables recovery.
    clone(IterationCount);
    if (!SCEVToValueExpr(*Rec, SE))
      return false;

    return true;
  }

  /// Convert a SCEV of a value to a DIExpression that is pushed onto the
  /// builder's expression stack. The stack should already contain an
  /// expression for the iteration count, so that it can be multiplied by
  /// the stride and added to the start.
  /// Components of the expression are omitted if they are an identity function.
  bool SCEVToIterCountExpr(const llvm::SCEVAddRecExpr &SAR,
                           ScalarEvolution &SE) {
    assert(SAR.isAffine() && "Expected affine SCEV");
    if (isa<SCEVAddRecExpr>(SAR.getStart())) {
      LLVM_DEBUG(dbgs() << "scev-salvage: IV SCEV. Unsupported nested AddRec: "
                        << SAR << '\n');
      return false;
    }
    const SCEV *Start = SAR.getStart();
    const SCEV *Stride = SAR.getStepRecurrence(SE);

    // Skip pushing arithmetic noops.
    if (!isIdentityFunction(llvm::dwarf::DW_OP_minus, Start)) {
      if (!pushSCEV(Start))
        return false;
      pushOperator(llvm::dwarf::DW_OP_minus);
    }
    if (!isIdentityFunction(llvm::dwarf::DW_OP_div, Stride)) {
      if (!pushSCEV(Stride))
        return false;
      pushOperator(llvm::dwarf::DW_OP_div);
    }
    return true;
  }

  // Append the current expression and locations to a location list and an
  // expression list. Modify the DW_OP_LLVM_arg indexes to account for
  // the locations already present in the destination list.
  void appendToVectors(SmallVectorImpl<uint64_t> &DestExpr,
                       SmallVectorImpl<Value *> &DestLocations) {
    assert(!DestLocations.empty() &&
           "Expected the locations vector to contain the IV");
    // The DWARF_OP_LLVM_arg arguments of the expression being appended must be
    // modified to account for the locations already in the destination vector.
    // All builders contain the IV as the first location op.
    assert(!LocationOps.empty() &&
           "Expected the location ops to contain the IV.");
    // DestIndexMap[n] contains the index in DestLocations for the nth
    // location in this SCEVDbgValueBuilder.
    SmallVector<uint64_t, 2> DestIndexMap;
    for (const auto &Op : LocationOps) {
      auto It = find(DestLocations, Op);
      if (It != DestLocations.end()) {
        // Location already exists in DestLocations, reuse existing ArgIndex.
        DestIndexMap.push_back(std::distance(DestLocations.begin(), It));
        continue;
      }
      // Location is not in DestLocations, add it.
      DestIndexMap.push_back(DestLocations.size());
      DestLocations.push_back(Op);
    }

    for (const auto &Op : expr_ops()) {
      if (Op.getOp() != dwarf::DW_OP_LLVM_arg) {
        Op.appendToVector(DestExpr);
        continue;
      } 

      DestExpr.push_back(dwarf::DW_OP_LLVM_arg);
      // `DW_OP_LLVM_arg n` represents the nth LocationOp in this SCEV,
      // DestIndexMap[n] contains its new index in DestLocations.
      uint64_t NewIndex = DestIndexMap[Op.getArg(0)];
      DestExpr.push_back(NewIndex);
    }
  }
};

/// Holds all the required data to salvage a dbg.value using the pre-LSR SCEVs
/// and DIExpression.
struct DVIRecoveryRec {
  DVIRecoveryRec(DbgValueInst *DbgValue)
      : DVI(DbgValue), Expr(DbgValue->getExpression()),
        HadLocationArgList(false) {}

  DbgValueInst *DVI;
  DIExpression *Expr;
  bool HadLocationArgList;
  SmallVector<WeakVH, 2> LocationOps;
  SmallVector<const llvm::SCEV *, 2> SCEVs;
  SmallVector<std::unique_ptr<SCEVDbgValueBuilder>, 2> RecoveryExprs;

  void clear() {
    for (auto &RE : RecoveryExprs)
      RE.reset();
    RecoveryExprs.clear();
  }

  ~DVIRecoveryRec() { clear(); }
};
} // namespace

/// Returns the total number of DW_OP_llvm_arg operands in the expression.
/// This helps in determining if a DIArglist is necessary or can be omitted from
/// the dbg.value.
static unsigned numLLVMArgOps(SmallVectorImpl<uint64_t> &Expr) {
  auto expr_ops = ToDwarfOpIter(Expr);
  unsigned Count = 0;
  for (auto Op : expr_ops)
    if (Op.getOp() == dwarf::DW_OP_LLVM_arg)
      Count++;
  return Count;
}

/// Overwrites DVI with the location and Ops as the DIExpression. This will
/// create an invalid expression if Ops has any dwarf::DW_OP_llvm_arg operands,
/// because a DIArglist is not created for the first argument of the dbg.value.
static void updateDVIWithLocation(DbgValueInst &DVI, Value *Location,
                                  SmallVectorImpl<uint64_t> &Ops) {
  assert(
      numLLVMArgOps(Ops) == 0 &&
      "Expected expression that does not contain any DW_OP_llvm_arg operands.");
  DVI.setRawLocation(ValueAsMetadata::get(Location));
  DVI.setExpression(DIExpression::get(DVI.getContext(), Ops));
}

/// Overwrite DVI with locations placed into a DIArglist.
static void updateDVIWithLocations(DbgValueInst &DVI,
                                   SmallVectorImpl<Value *> &Locations,
                                   SmallVectorImpl<uint64_t> &Ops) {
  assert(numLLVMArgOps(Ops) != 0 &&
         "Expected expression that references DIArglist locations using "
         "DW_OP_llvm_arg operands.");
  SmallVector<ValueAsMetadata *, 3> MetadataLocs;
  for (Value *V : Locations)
    MetadataLocs.push_back(ValueAsMetadata::get(V));
  auto ValArrayRef = llvm::ArrayRef<llvm::ValueAsMetadata *>(MetadataLocs);
  DVI.setRawLocation(llvm::DIArgList::get(DVI.getContext(), ValArrayRef));
  DVI.setExpression(DIExpression::get(DVI.getContext(), Ops));
}

/// Write the new expression and new location ops for the dbg.value. If possible
/// reduce the szie of the dbg.value intrinsic by omitting DIArglist. This
/// can be omitted if:
/// 1. There is only a single location, refenced by a single DW_OP_llvm_arg.
/// 2. The DW_OP_LLVM_arg is the first operand in the expression.
static void UpdateDbgValueInst(DVIRecoveryRec &DVIRec,
                               SmallVectorImpl<Value *> &NewLocationOps,
                               SmallVectorImpl<uint64_t> &NewExpr) {
  unsigned NumLLVMArgs = numLLVMArgOps(NewExpr);
  if (NumLLVMArgs == 0) {
    // Location assumed to be on the stack.
    updateDVIWithLocation(*DVIRec.DVI, NewLocationOps[0], NewExpr);
  } else if (NumLLVMArgs == 1 && NewExpr[0] == dwarf::DW_OP_LLVM_arg) {
    // There is only a single DW_OP_llvm_arg at the start of the expression,
    // so it can be omitted along with DIArglist.
    assert(NewExpr[1] == 0 &&
           "Lone LLVM_arg in a DIExpression should refer to location-op 0.");
    llvm::SmallVector<uint64_t, 6> ShortenedOps(llvm::drop_begin(NewExpr, 2));
    updateDVIWithLocation(*DVIRec.DVI, NewLocationOps[0], ShortenedOps);
  } else {
    // Multiple DW_OP_llvm_arg, so DIArgList is strictly necessary.
    updateDVIWithLocations(*DVIRec.DVI, NewLocationOps, NewExpr);
  }

  // If the DIExpression was previously empty then add the stack terminator.
  // Non-empty expressions have only had elements inserted into them and so the
  // terminator should already be present e.g. stack_value or fragment.
  DIExpression *SalvageExpr = DVIRec.DVI->getExpression();
  if (!DVIRec.Expr->isComplex() && SalvageExpr->isComplex()) {
    SalvageExpr = DIExpression::append(SalvageExpr, {dwarf::DW_OP_stack_value});
    DVIRec.DVI->setExpression(SalvageExpr);
  }
}

/// Cached location ops may be erased during LSR, in which case an undef is
/// required when restoring from the cache. The type of that location is no
/// longer available, so just use int8. The undef will be replaced by one or
/// more locations later when a SCEVDbgValueBuilder selects alternative
/// locations to use for the salvage.
static Value *getValueOrUndef(WeakVH &VH, LLVMContext &C) {
  return (VH) ? VH : UndefValue::get(llvm::Type::getInt8Ty(C));
}

/// Restore the DVI's pre-LSR arguments. Substitute undef for any erased values.
static void restorePreTransformState(DVIRecoveryRec &DVIRec) {
  LLVM_DEBUG(dbgs() << "scev-salvage: restore dbg.value to pre-LSR state\n"
                    << "scev-salvage: post-LSR: " << *DVIRec.DVI << '\n');
  assert(DVIRec.Expr && "Expected an expression");
  DVIRec.DVI->setExpression(DVIRec.Expr);

  // Even a single location-op may be inside a DIArgList and referenced with
  // DW_OP_LLVM_arg, which is valid only with a DIArgList.
  if (!DVIRec.HadLocationArgList) {
    assert(DVIRec.LocationOps.size() == 1 &&
           "Unexpected number of location ops.");
    // LSR's unsuccessful salvage attempt may have added DIArgList, which in
    // this case was not present before, so force the location back to a single
    // uncontained Value.
    Value *CachedValue =
        getValueOrUndef(DVIRec.LocationOps[0], DVIRec.DVI->getContext());
    DVIRec.DVI->setRawLocation(ValueAsMetadata::get(CachedValue));
  } else {
    SmallVector<ValueAsMetadata *, 3> MetadataLocs;
    for (WeakVH VH : DVIRec.LocationOps) {
      Value *CachedValue = getValueOrUndef(VH, DVIRec.DVI->getContext());
      MetadataLocs.push_back(ValueAsMetadata::get(CachedValue));
    }
    auto ValArrayRef = llvm::ArrayRef<llvm::ValueAsMetadata *>(MetadataLocs);
    DVIRec.DVI->setRawLocation(
        llvm::DIArgList::get(DVIRec.DVI->getContext(), ValArrayRef));
  }
  LLVM_DEBUG(dbgs() << "scev-salvage: pre-LSR: " << *DVIRec.DVI << '\n');
}

static bool SalvageDVI(llvm::Loop *L, ScalarEvolution &SE,
                       llvm::PHINode *LSRInductionVar, DVIRecoveryRec &DVIRec,
                       const SCEV *SCEVInductionVar,
                       SCEVDbgValueBuilder IterCountExpr) {
  if (!DVIRec.DVI->isUndef())
    return false;

  // LSR may have caused several changes to the dbg.value in the failed salvage
  // attempt. So restore the DIExpression, the location ops and also the
  // location ops format, which is always DIArglist for multiple ops, but only
  // sometimes for a single op.
  restorePreTransformState(DVIRec);

  // LocationOpIndexMap[i] will store the post-LSR location index of
  // the non-optimised out location at pre-LSR index i.
  SmallVector<int64_t, 2> LocationOpIndexMap;
  LocationOpIndexMap.assign(DVIRec.LocationOps.size(), -1);
  SmallVector<Value *, 2> NewLocationOps;
  NewLocationOps.push_back(LSRInductionVar);

  for (unsigned i = 0; i < DVIRec.LocationOps.size(); i++) {
    WeakVH VH = DVIRec.LocationOps[i];
    // Place the locations not optimised out in the list first, avoiding
    // inserts later. The map is used to update the DIExpression's
    // DW_OP_LLVM_arg arguments as the expression is updated.
    if (VH && !isa<UndefValue>(VH)) {
      NewLocationOps.push_back(VH);
      LocationOpIndexMap[i] = NewLocationOps.size() - 1;
      LLVM_DEBUG(dbgs() << "scev-salvage: Location index " << i
                        << " now at index " << LocationOpIndexMap[i] << "\n");
      continue;
    }

    // It's possible that a value referred to in the SCEV may have been
    // optimised out by LSR.
    if (SE.containsErasedValue(DVIRec.SCEVs[i]) ||
        SE.containsUndefs(DVIRec.SCEVs[i])) {
      LLVM_DEBUG(dbgs() << "scev-salvage: SCEV for location at index: " << i
                        << " refers to a location that is now undef or erased. "
                           "Salvage abandoned.\n");
      return false;
    }

    LLVM_DEBUG(dbgs() << "scev-salvage: salvaging location at index " << i
                      << " with SCEV: " << *DVIRec.SCEVs[i] << "\n");

    DVIRec.RecoveryExprs[i] = std::make_unique<SCEVDbgValueBuilder>();
    SCEVDbgValueBuilder *SalvageExpr = DVIRec.RecoveryExprs[i].get();

    // Create an offset-based salvage expression if possible, as it requires
    // less DWARF ops than an iteration count-based expression.
    if (Optional<APInt> Offset =
            SE.computeConstantDifference(DVIRec.SCEVs[i], SCEVInductionVar)) {
      if (Offset.value().getMinSignedBits() <= 64)
        SalvageExpr->createOffsetExpr(Offset.value().getSExtValue(),
                                      LSRInductionVar);
    } else if (!SalvageExpr->createIterCountExpr(DVIRec.SCEVs[i], IterCountExpr,
                                                 SE))
      return false;
  }

  // Merge the DbgValueBuilder generated expressions and the original
  // DIExpression, place the result into an new vector.
  SmallVector<uint64_t, 3> NewExpr;
  if (DVIRec.Expr->getNumElements() == 0) {
    assert(DVIRec.RecoveryExprs.size() == 1 &&
           "Expected only a single recovery expression for an empty "
           "DIExpression.");
    assert(DVIRec.RecoveryExprs[0] &&
           "Expected a SCEVDbgSalvageBuilder for location 0");
    SCEVDbgValueBuilder *B = DVIRec.RecoveryExprs[0].get();
    B->appendToVectors(NewExpr, NewLocationOps);
  }
  for (const auto &Op : DVIRec.Expr->expr_ops()) {
    // Most Ops needn't be updated.
    if (Op.getOp() != dwarf::DW_OP_LLVM_arg) {
      Op.appendToVector(NewExpr);
      continue;
    }

    uint64_t LocationArgIndex = Op.getArg(0);
    SCEVDbgValueBuilder *DbgBuilder =
        DVIRec.RecoveryExprs[LocationArgIndex].get();
    // The location doesn't have s SCEVDbgValueBuilder, so LSR did not
    // optimise it away. So just translate the argument to the updated
    // location index.
    if (!DbgBuilder) {
      NewExpr.push_back(dwarf::DW_OP_LLVM_arg);
      assert(LocationOpIndexMap[Op.getArg(0)] != -1 &&
             "Expected a positive index for the location-op position.");
      NewExpr.push_back(LocationOpIndexMap[Op.getArg(0)]);
      continue;
    }
    // The location has a recovery expression.
    DbgBuilder->appendToVectors(NewExpr, NewLocationOps);
  }

  UpdateDbgValueInst(DVIRec, NewLocationOps, NewExpr);
  LLVM_DEBUG(dbgs() << "scev-salvage: Updated DVI: " << *DVIRec.DVI << "\n");
  return true;
}

/// Obtain an expression for the iteration count, then attempt to salvage the
/// dbg.value intrinsics.
static void
DbgRewriteSalvageableDVIs(llvm::Loop *L, ScalarEvolution &SE,
                          llvm::PHINode *LSRInductionVar,
                          SmallVector<std::unique_ptr<DVIRecoveryRec>, 2> &DVIToUpdate) {
  if (DVIToUpdate.empty())
    return;

  const llvm::SCEV *SCEVInductionVar = SE.getSCEV(LSRInductionVar);
  assert(SCEVInductionVar &&
         "Anticipated a SCEV for the post-LSR induction variable");

  if (const SCEVAddRecExpr *IVAddRec =
          dyn_cast<SCEVAddRecExpr>(SCEVInductionVar)) {
    if (!IVAddRec->isAffine())
      return;

    // Prevent translation using excessive resources.
    if (IVAddRec->getExpressionSize() > MaxSCEVSalvageExpressionSize)
      return;

    // The iteration count is required to recover location values.
    SCEVDbgValueBuilder IterCountExpr;
    IterCountExpr.pushLocation(LSRInductionVar);
    if (!IterCountExpr.SCEVToIterCountExpr(*IVAddRec, SE))
      return;

    LLVM_DEBUG(dbgs() << "scev-salvage: IV SCEV: " << *SCEVInductionVar
                      << '\n');

    for (auto &DVIRec : DVIToUpdate) {
      SalvageDVI(L, SE, LSRInductionVar, *DVIRec, SCEVInductionVar,
                 IterCountExpr);
    }
  }
}

/// Identify and cache salvageable DVI locations and expressions along with the
/// corresponding SCEV(s). Also ensure that the DVI is not deleted between
/// cacheing and salvaging.
static void DbgGatherSalvagableDVI(
    Loop *L, ScalarEvolution &SE,
    SmallVector<std::unique_ptr<DVIRecoveryRec>, 2> &SalvageableDVISCEVs,
    SmallSet<AssertingVH<DbgValueInst>, 2> &DVIHandles) {
  for (auto &B : L->getBlocks()) {
    for (auto &I : *B) {
      auto DVI = dyn_cast<DbgValueInst>(&I);
      if (!DVI)
        continue;
      // Ensure that if any location op is undef that the dbg.vlue is not
      // cached.
      if (DVI->isUndef())
        continue;

      // Check that the location op SCEVs are suitable for translation to
      // DIExpression.
      const auto &HasTranslatableLocationOps =
          [&](const DbgValueInst *DVI) -> bool {
        for (const auto LocOp : DVI->location_ops()) {
          if (!LocOp)
            return false;

          if (!SE.isSCEVable(LocOp->getType()))
            return false;

          const SCEV *S = SE.getSCEV(LocOp);
          if (SE.containsUndefs(S))
            return false;
        }
        return true;
      };

      if (!HasTranslatableLocationOps(DVI))
        continue;

      std::unique_ptr<DVIRecoveryRec> NewRec =
          std::make_unique<DVIRecoveryRec>(DVI);
      // Each location Op may need a SCEVDbgValueBuilder in order to recover it.
      // Pre-allocating a vector will enable quick lookups of the builder later
      // during the salvage.
      NewRec->RecoveryExprs.resize(DVI->getNumVariableLocationOps());
      for (const auto LocOp : DVI->location_ops()) {
        NewRec->SCEVs.push_back(SE.getSCEV(LocOp));
        NewRec->LocationOps.push_back(LocOp);
        NewRec->HadLocationArgList = DVI->hasArgList();
      }
      SalvageableDVISCEVs.push_back(std::move(NewRec));
      DVIHandles.insert(DVI);
    }
  }
}

/// Ideally pick the PHI IV inserted by ScalarEvolutionExpander. As a fallback
/// any PHi from the loop header is usable, but may have less chance of
/// surviving subsequent transforms.
static llvm::PHINode *GetInductionVariable(const Loop &L, ScalarEvolution &SE,
                                           const LSRInstance &LSR) {

  auto IsSuitableIV = [&](PHINode *P) {
    if (!SE.isSCEVable(P->getType()))
      return false;
    if (const SCEVAddRecExpr *Rec = dyn_cast<SCEVAddRecExpr>(SE.getSCEV(P)))
      return Rec->isAffine() && !SE.containsUndefs(SE.getSCEV(P));
    return false;
  };

  // For now, just pick the first IV that was generated and inserted by
  // ScalarEvolution. Ideally pick an IV that is unlikely to be optimised away
  // by subsequent transforms.
  for (const WeakVH &IV : LSR.getScalarEvolutionIVs()) {
    if (!IV)
      continue;

    // There should only be PHI node IVs.
    PHINode *P = cast<PHINode>(&*IV);

    if (IsSuitableIV(P))
      return P;
  }

  for (PHINode &P : L.getHeader()->phis()) {
    if (IsSuitableIV(&P))
      return &P;
  }
  return nullptr;
}

static bool ReduceLoopStrength(Loop *L, IVUsers &IU, ScalarEvolution &SE,
                               DominatorTree &DT, LoopInfo &LI,
                               const TargetTransformInfo &TTI,
                               AssumptionCache &AC, TargetLibraryInfo &TLI,
                               MemorySSA *MSSA) {

  // Debug preservation - before we start removing anything identify which DVI
  // meet the salvageable criteria and store their DIExpression and SCEVs.
  SmallVector<std::unique_ptr<DVIRecoveryRec>, 2> SalvageableDVIRecords;
  SmallSet<AssertingVH<DbgValueInst>, 2> DVIHandles;
  DbgGatherSalvagableDVI(L, SE, SalvageableDVIRecords, DVIHandles);

  bool Changed = false;
  std::unique_ptr<MemorySSAUpdater> MSSAU;
  if (MSSA)
    MSSAU = std::make_unique<MemorySSAUpdater>(MSSA);

  // Run the main LSR transformation.
  const LSRInstance &Reducer =
      LSRInstance(L, IU, SE, DT, LI, TTI, AC, TLI, MSSAU.get());
  Changed |= Reducer.getChanged();

  // Remove any extra phis created by processing inner loops.
  Changed |= DeleteDeadPHIs(L->getHeader(), &TLI, MSSAU.get());
  if (EnablePhiElim && L->isLoopSimplifyForm()) {
    SmallVector<WeakTrackingVH, 16> DeadInsts;
    const DataLayout &DL = L->getHeader()->getModule()->getDataLayout();
    SCEVExpander Rewriter(SE, DL, "lsr", false);
#ifndef NDEBUG
    Rewriter.setDebugType(DEBUG_TYPE);
#endif
    unsigned numFolded = Rewriter.replaceCongruentIVs(L, &DT, DeadInsts, &TTI);
    if (numFolded) {
      Changed = true;
      RecursivelyDeleteTriviallyDeadInstructionsPermissive(DeadInsts, &TLI,
                                                           MSSAU.get());
      DeleteDeadPHIs(L->getHeader(), &TLI, MSSAU.get());
    }
  }
  // LSR may at times remove all uses of an induction variable from a loop.
  // The only remaining use is the PHI in the exit block.
  // When this is the case, if the exit value of the IV can be calculated using
  // SCEV, we can replace the exit block PHI with the final value of the IV and
  // skip the updates in each loop iteration.
  if (L->isRecursivelyLCSSAForm(DT, LI) && L->getExitBlock()) {
    SmallVector<WeakTrackingVH, 16> DeadInsts;
    const DataLayout &DL = L->getHeader()->getModule()->getDataLayout();
    SCEVExpander Rewriter(SE, DL, "lsr", false);
    int Rewrites = rewriteLoopExitValues(L, &LI, &TLI, &SE, &TTI, Rewriter, &DT,
                                         UnusedIndVarInLoop, DeadInsts);
    if (Rewrites) {
      Changed = true;
      RecursivelyDeleteTriviallyDeadInstructionsPermissive(DeadInsts, &TLI,
                                                           MSSAU.get());
      DeleteDeadPHIs(L->getHeader(), &TLI, MSSAU.get());
    }
  }

  if (SalvageableDVIRecords.empty())
    return Changed;

  // Obtain relevant IVs and attempt to rewrite the salvageable DVIs with
  // expressions composed using the derived iteration count.
  // TODO: Allow for multiple IV references for nested AddRecSCEVs
  for (auto &L : LI) {
    if (llvm::PHINode *IV = GetInductionVariable(*L, SE, Reducer))
      DbgRewriteSalvageableDVIs(L, SE, IV, SalvageableDVIRecords);
    else {
      LLVM_DEBUG(dbgs() << "scev-salvage: SCEV salvaging not possible. An IV "
                           "could not be identified.\n");
    }
  }

  for (auto &Rec : SalvageableDVIRecords)
    Rec->clear();
  SalvageableDVIRecords.clear();
  DVIHandles.clear();
  return Changed;
}

bool LoopStrengthReduce::runOnLoop(Loop *L, LPPassManager & /*LPM*/) {
  if (skipLoop(L))
    return false;

  auto &IU = getAnalysis<IVUsersWrapperPass>().getIU();
  auto &SE = getAnalysis<ScalarEvolutionWrapperPass>().getSE();
  auto &DT = getAnalysis<DominatorTreeWrapperPass>().getDomTree();
  auto &LI = getAnalysis<LoopInfoWrapperPass>().getLoopInfo();
  const auto &TTI = getAnalysis<TargetTransformInfoWrapperPass>().getTTI(
      *L->getHeader()->getParent());
  auto &AC = getAnalysis<AssumptionCacheTracker>().getAssumptionCache(
      *L->getHeader()->getParent());
  auto &TLI = getAnalysis<TargetLibraryInfoWrapperPass>().getTLI(
      *L->getHeader()->getParent());
  auto *MSSAAnalysis = getAnalysisIfAvailable<MemorySSAWrapperPass>();
  MemorySSA *MSSA = nullptr;
  if (MSSAAnalysis)
    MSSA = &MSSAAnalysis->getMSSA();
  return ReduceLoopStrength(L, IU, SE, DT, LI, TTI, AC, TLI, MSSA);
}

PreservedAnalyses LoopStrengthReducePass::run(Loop &L, LoopAnalysisManager &AM,
                                              LoopStandardAnalysisResults &AR,
                                              LPMUpdater &) {
  if (!ReduceLoopStrength(&L, AM.getResult<IVUsersAnalysis>(L, AR), AR.SE,
                          AR.DT, AR.LI, AR.TTI, AR.AC, AR.TLI, AR.MSSA))
    return PreservedAnalyses::all();

  auto PA = getLoopPassPreservedAnalyses();
  if (AR.MSSA)
    PA.preserve<MemorySSAAnalysis>();
  return PA;
}

char LoopStrengthReduce::ID = 0;

INITIALIZE_PASS_BEGIN(LoopStrengthReduce, "loop-reduce",
                      "Loop Strength Reduction", false, false)
INITIALIZE_PASS_DEPENDENCY(TargetTransformInfoWrapperPass)
INITIALIZE_PASS_DEPENDENCY(DominatorTreeWrapperPass)
INITIALIZE_PASS_DEPENDENCY(ScalarEvolutionWrapperPass)
INITIALIZE_PASS_DEPENDENCY(IVUsersWrapperPass)
INITIALIZE_PASS_DEPENDENCY(LoopInfoWrapperPass)
INITIALIZE_PASS_DEPENDENCY(LoopSimplify)
INITIALIZE_PASS_END(LoopStrengthReduce, "loop-reduce",
                    "Loop Strength Reduction", false, false)

Pass *llvm::createLoopStrengthReducePass() { return new LoopStrengthReduce(); }<|MERGE_RESOLUTION|>--- conflicted
+++ resolved
@@ -4156,8 +4156,9 @@
           continue;
         // Divide out the factor, ignoring high bits, since we'll be
         // scaling the value back up in the end.
-<<<<<<< HEAD
         if (const SCEV *Quotient = getExactSDiv(AR, FactorS, SE, true)) {
+          if (Quotient->isZero())
+            continue;
           // We can only implicitly zero-extend.
           if (SE.getTypeSizeInBits(Quotient->getType()) <
                   SE.getTypeSizeInBits(Base.Ty) &&
@@ -4181,26 +4182,6 @@
             F.canonicalize(*L);
           (void)InsertFormula(LU, LUIdx, F);
         }
-=======
-        if (const SCEV *Quotient = getExactSDiv(AR, FactorS, SE, true))
-          if (!Quotient->isZero()) {
-            // TODO: This could be optimized to avoid all the copying.
-            Formula F = Base;
-            F.ScaledReg = Quotient;
-            F.deleteBaseReg(F.BaseRegs[i]);
-            // The canonical representation of 1*reg is reg, which is already in
-            // Base. In that case, do not try to insert the formula, it will be
-            // rejected anyway.
-            if (F.Scale == 1 && (F.BaseRegs.empty() ||
-                                 (AR->getLoop() != L && LU.AllFixupsOutsideLoop)))
-              continue;
-            // If AllFixupsOutsideLoop is true and F.Scale is 1, we may generate
-            // non canonical Formula with ScaledReg's loop not being L.
-            if (F.Scale == 1 && LU.AllFixupsOutsideLoop)
-              F.canonicalize(*L);
-            (void)InsertFormula(LU, LUIdx, F);
-          }
->>>>>>> 65923012
       }
     }
   }
