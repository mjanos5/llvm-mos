//===- Construction of pass pipelines -------------------------------------===//
//
// Part of the LLVM Project, under the Apache License v2.0 with LLVM Exceptions.
// See https://llvm.org/LICENSE.txt for license information.
// SPDX-License-Identifier: Apache-2.0 WITH LLVM-exception
//
//===----------------------------------------------------------------------===//
/// \file
///
/// This file provides the implementation of the PassBuilder based on our
/// static pass registry as well as related functionality. It also provides
/// helpers to aid in analyzing, debugging, and testing passes and pass
/// pipelines.
///
//===----------------------------------------------------------------------===//

#include "llvm/Analysis/AliasAnalysis.h"
#include "llvm/Analysis/BasicAliasAnalysis.h"
#include "llvm/Analysis/CGSCCPassManager.h"
#include "llvm/Analysis/GlobalsModRef.h"
#include "llvm/Analysis/InlineAdvisor.h"
#include "llvm/Analysis/OptimizationRemarkEmitter.h"
#include "llvm/Analysis/ProfileSummaryInfo.h"
#include "llvm/Analysis/ScopedNoAliasAA.h"
#include "llvm/Analysis/TypeBasedAliasAnalysis.h"
#include "llvm/IR/PassManager.h"
#include "llvm/Passes/OptimizationLevel.h"
#include "llvm/Passes/PassBuilder.h"
#include "llvm/Support/CommandLine.h"
#include "llvm/Support/ErrorHandling.h"
#include "llvm/Support/PGOOptions.h"
#include "llvm/Target/TargetMachine.h"
#include "llvm/Transforms/AggressiveInstCombine/AggressiveInstCombine.h"
#include "llvm/Transforms/Coroutines/CoroCleanup.h"
#include "llvm/Transforms/Coroutines/CoroEarly.h"
#include "llvm/Transforms/Coroutines/CoroElide.h"
#include "llvm/Transforms/Coroutines/CoroSplit.h"
#include "llvm/Transforms/IPO/AlwaysInliner.h"
#include "llvm/Transforms/IPO/Annotation2Metadata.h"
#include "llvm/Transforms/IPO/ArgumentPromotion.h"
#include "llvm/Transforms/IPO/Attributor.h"
#include "llvm/Transforms/IPO/CalledValuePropagation.h"
#include "llvm/Transforms/IPO/ConstantMerge.h"
#include "llvm/Transforms/IPO/CrossDSOCFI.h"
#include "llvm/Transforms/IPO/DeadArgumentElimination.h"
#include "llvm/Transforms/IPO/ElimAvailExtern.h"
#include "llvm/Transforms/IPO/ForceFunctionAttrs.h"
#include "llvm/Transforms/IPO/FunctionAttrs.h"
#include "llvm/Transforms/IPO/GlobalDCE.h"
#include "llvm/Transforms/IPO/GlobalOpt.h"
#include "llvm/Transforms/IPO/GlobalSplit.h"
#include "llvm/Transforms/IPO/HotColdSplitting.h"
#include "llvm/Transforms/IPO/IROutliner.h"
#include "llvm/Transforms/IPO/InferFunctionAttrs.h"
#include "llvm/Transforms/IPO/Inliner.h"
#include "llvm/Transforms/IPO/LowerTypeTests.h"
#include "llvm/Transforms/IPO/MergeFunctions.h"
#include "llvm/Transforms/IPO/ModuleInliner.h"
#include "llvm/Transforms/IPO/OpenMPOpt.h"
#include "llvm/Transforms/IPO/PartialInlining.h"
#include "llvm/Transforms/IPO/SCCP.h"
#include "llvm/Transforms/IPO/SampleProfile.h"
#include "llvm/Transforms/IPO/SampleProfileProbe.h"
#include "llvm/Transforms/IPO/SyntheticCountsPropagation.h"
#include "llvm/Transforms/IPO/WholeProgramDevirt.h"
#include "llvm/Transforms/InstCombine/InstCombine.h"
#include "llvm/Transforms/Instrumentation/CGProfile.h"
#include "llvm/Transforms/Instrumentation/ControlHeightReduction.h"
#include "llvm/Transforms/Instrumentation/InstrOrderFile.h"
#include "llvm/Transforms/Instrumentation/InstrProfiling.h"
#include "llvm/Transforms/Instrumentation/MemProfiler.h"
#include "llvm/Transforms/Instrumentation/PGOInstrumentation.h"
#include "llvm/Transforms/Scalar/ADCE.h"
#include "llvm/Transforms/Scalar/AlignmentFromAssumptions.h"
#include "llvm/Transforms/Scalar/AnnotationRemarks.h"
#include "llvm/Transforms/Scalar/BDCE.h"
#include "llvm/Transforms/Scalar/CallSiteSplitting.h"
#include "llvm/Transforms/Scalar/ConstraintElimination.h"
#include "llvm/Transforms/Scalar/CorrelatedValuePropagation.h"
#include "llvm/Transforms/Scalar/DFAJumpThreading.h"
#include "llvm/Transforms/Scalar/DeadStoreElimination.h"
#include "llvm/Transforms/Scalar/DivRemPairs.h"
#include "llvm/Transforms/Scalar/EarlyCSE.h"
#include "llvm/Transforms/Scalar/Float2Int.h"
#include "llvm/Transforms/Scalar/GVN.h"
#include "llvm/Transforms/Scalar/IndVarSimplify.h"
#include "llvm/Transforms/Scalar/InstSimplifyPass.h"
#include "llvm/Transforms/Scalar/JumpThreading.h"
#include "llvm/Transforms/Scalar/LICM.h"
#include "llvm/Transforms/Scalar/LoopDeletion.h"
#include "llvm/Transforms/Scalar/LoopDistribute.h"
#include "llvm/Transforms/Scalar/LoopFlatten.h"
#include "llvm/Transforms/Scalar/LoopIdiomRecognize.h"
#include "llvm/Transforms/Scalar/LoopInstSimplify.h"
#include "llvm/Transforms/Scalar/LoopInterchange.h"
#include "llvm/Transforms/Scalar/LoopLoadElimination.h"
#include "llvm/Transforms/Scalar/LoopPassManager.h"
#include "llvm/Transforms/Scalar/LoopRotation.h"
#include "llvm/Transforms/Scalar/LoopSimplifyCFG.h"
#include "llvm/Transforms/Scalar/LoopSink.h"
#include "llvm/Transforms/Scalar/LoopUnrollAndJamPass.h"
#include "llvm/Transforms/Scalar/LoopUnrollPass.h"
#include "llvm/Transforms/Scalar/LowerConstantIntrinsics.h"
#include "llvm/Transforms/Scalar/LowerExpectIntrinsic.h"
#include "llvm/Transforms/Scalar/LowerMatrixIntrinsics.h"
#include "llvm/Transforms/Scalar/MemCpyOptimizer.h"
#include "llvm/Transforms/Scalar/MergedLoadStoreMotion.h"
#include "llvm/Transforms/Scalar/NewGVN.h"
#include "llvm/Transforms/Scalar/Reassociate.h"
#include "llvm/Transforms/Scalar/SCCP.h"
#include "llvm/Transforms/Scalar/SROA.h"
#include "llvm/Transforms/Scalar/SimpleLoopUnswitch.h"
#include "llvm/Transforms/Scalar/SimplifyCFG.h"
#include "llvm/Transforms/Scalar/SpeculativeExecution.h"
#include "llvm/Transforms/Scalar/TailRecursionElimination.h"
#include "llvm/Transforms/Scalar/WarnMissedTransforms.h"
#include "llvm/Transforms/Utils/AddDiscriminators.h"
#include "llvm/Transforms/Utils/AssumeBundleBuilder.h"
#include "llvm/Transforms/Utils/CanonicalizeAliases.h"
#include "llvm/Transforms/Utils/InjectTLIMappings.h"
#include "llvm/Transforms/Utils/LibCallsShrinkWrap.h"
#include "llvm/Transforms/Utils/Mem2Reg.h"
#include "llvm/Transforms/Utils/NameAnonGlobals.h"
#include "llvm/Transforms/Utils/RelLookupTableConverter.h"
#include "llvm/Transforms/Utils/SimplifyCFGOptions.h"
#include "llvm/Transforms/Vectorize/LoopVectorize.h"
#include "llvm/Transforms/Vectorize/SLPVectorizer.h"
#include "llvm/Transforms/Vectorize/VectorCombine.h"

using namespace llvm;

static cl::opt<InliningAdvisorMode> UseInlineAdvisor(
    "enable-ml-inliner", cl::init(InliningAdvisorMode::Default), cl::Hidden,
    cl::desc("Enable ML policy for inliner. Currently trained for -Oz only"),
    cl::values(clEnumValN(InliningAdvisorMode::Default, "default",
                          "Heuristics-based inliner version."),
               clEnumValN(InliningAdvisorMode::Development, "development",
                          "Use development mode (runtime-loadable model)."),
               clEnumValN(InliningAdvisorMode::Release, "release",
                          "Use release mode (AOT-compiled model).")));

static cl::opt<bool> EnableSyntheticCounts(
    "enable-npm-synthetic-counts", cl::init(false), cl::Hidden, cl::ZeroOrMore,
    cl::desc("Run synthetic function entry count generation "
             "pass"));

/// Flag to enable inline deferral during PGO.
static cl::opt<bool>
    EnablePGOInlineDeferral("enable-npm-pgo-inline-deferral", cl::init(true),
                            cl::Hidden,
                            cl::desc("Enable inline deferral during PGO"));

static cl::opt<bool> EnableMemProfiler("enable-mem-prof", cl::init(false),
                                       cl::Hidden, cl::ZeroOrMore,
                                       cl::desc("Enable memory profiler"));

static cl::opt<bool> EnableModuleInliner("enable-module-inliner",
                                         cl::init(false), cl::Hidden,
                                         cl::desc("Enable module inliner"));

static cl::opt<bool> PerformMandatoryInliningsFirst(
    "mandatory-inlining-first", cl::init(true), cl::Hidden, cl::ZeroOrMore,
    cl::desc("Perform mandatory inlinings module-wide, before performing "
             "inlining."));

static cl::opt<bool> EnableO3NonTrivialUnswitching(
    "enable-npm-O3-nontrivial-unswitch", cl::init(true), cl::Hidden,
    cl::ZeroOrMore, cl::desc("Enable non-trivial loop unswitching for -O3"));

static cl::opt<bool> EnableEagerlyInvalidateAnalyses(
    "eagerly-invalidate-analyses", cl::init(true), cl::Hidden,
    cl::desc("Eagerly invalidate more analyses in default pipelines"));

static cl::opt<bool> EnableNoRerunSimplificationPipeline(
    "enable-no-rerun-simplification-pipeline", cl::init(false), cl::Hidden,
    cl::desc(
        "Prevent running the simplification pipeline on a function more "
        "than once in the case that SCC mutations cause a function to be "
        "visited multiple times as long as the function has not been changed"));

static cl::opt<bool> EnableMergeFunctions(
    "enable-merge-functions", cl::init(false), cl::Hidden,
    cl::desc("Enable function merging as part of the optimization pipeline"));

PipelineTuningOptions::PipelineTuningOptions() {
  LoopInterleaving = true;
  LoopVectorization = true;
  SLPVectorization = false;
  LoopUnrolling = true;
  ForgetAllSCEVInLoopUnroll = ForgetSCEVInLoopUnroll;
  LicmMssaOptCap = SetLicmMssaOptCap;
  LicmMssaNoAccForPromotionCap = SetLicmMssaNoAccForPromotionCap;
  CallGraphProfile = true;
  MergeFunctions = EnableMergeFunctions;
  EagerlyInvalidateAnalyses = EnableEagerlyInvalidateAnalyses;
}

namespace llvm {

extern cl::opt<unsigned> MaxDevirtIterations;
extern cl::opt<bool> EnableConstraintElimination;
extern cl::opt<bool> EnableFunctionSpecialization;
extern cl::opt<bool> EnableGVNHoist;
extern cl::opt<bool> EnableGVNSink;
extern cl::opt<bool> EnableHotColdSplit;
extern cl::opt<bool> EnableIROutliner;
extern cl::opt<bool> EnableOrderFileInstrumentation;
extern cl::opt<bool> EnableCHR;
extern cl::opt<bool> EnableLoopInterchange;
extern cl::opt<bool> EnableUnrollAndJam;
extern cl::opt<bool> EnableLoopFlatten;
extern cl::opt<bool> EnableDFAJumpThreading;
extern cl::opt<bool> RunNewGVN;
extern cl::opt<bool> RunPartialInlining;
extern cl::opt<bool> ExtraVectorizerPasses;

extern cl::opt<bool> FlattenedProfileUsed;

extern cl::opt<AttributorRunOption> AttributorRun;
extern cl::opt<bool> EnableKnowledgeRetention;

extern cl::opt<bool> EnableMatrix;

extern cl::opt<bool> DisablePreInliner;
extern cl::opt<int> PreInlineThreshold;
} // namespace llvm

void PassBuilder::invokePeepholeEPCallbacks(FunctionPassManager &FPM,
                                            OptimizationLevel Level) {
  for (auto &C : PeepholeEPCallbacks)
    C(FPM, Level);
}

// Helper to add AnnotationRemarksPass.
static void addAnnotationRemarksPass(ModulePassManager &MPM) {
  FunctionPassManager FPM;
  FPM.addPass(AnnotationRemarksPass());
  MPM.addPass(createModuleToFunctionPassAdaptor(std::move(FPM)));
}

// Helper to check if the current compilation phase is preparing for LTO
static bool isLTOPreLink(ThinOrFullLTOPhase Phase) {
  return Phase == ThinOrFullLTOPhase::ThinLTOPreLink ||
         Phase == ThinOrFullLTOPhase::FullLTOPreLink;
}

// TODO: Investigate the cost/benefit of tail call elimination on debugging.
FunctionPassManager
PassBuilder::buildO1FunctionSimplificationPipeline(OptimizationLevel Level,
                                                   ThinOrFullLTOPhase Phase) {

  FunctionPassManager FPM;

  // Form SSA out of local memory accesses after breaking apart aggregates into
  // scalars.
  FPM.addPass(SROAPass());

  // Catch trivial redundancies
  FPM.addPass(EarlyCSEPass(true /* Enable mem-ssa. */));

  // Hoisting of scalars and load expressions.
  FPM.addPass(
      SimplifyCFGPass(SimplifyCFGOptions().convertSwitchRangeToICmp(true)));
  FPM.addPass(InstCombinePass());

  FPM.addPass(LibCallsShrinkWrapPass());

  invokePeepholeEPCallbacks(FPM, Level);

  FPM.addPass(
      SimplifyCFGPass(SimplifyCFGOptions().convertSwitchRangeToICmp(true)));

  // Form canonically associated expression trees, and simplify the trees using
  // basic mathematical properties. For example, this will form (nearly)
  // minimal multiplication trees.
  FPM.addPass(ReassociatePass());

  // Add the primary loop simplification pipeline.
  // FIXME: Currently this is split into two loop pass pipelines because we run
  // some function passes in between them. These can and should be removed
  // and/or replaced by scheduling the loop pass equivalents in the correct
  // positions. But those equivalent passes aren't powerful enough yet.
  // Specifically, `SimplifyCFGPass` and `InstCombinePass` are currently still
  // used. We have `LoopSimplifyCFGPass` which isn't yet powerful enough yet to
  // fully replace `SimplifyCFGPass`, and the closest to the other we have is
  // `LoopInstSimplify`.
  LoopPassManager LPM1, LPM2;

  // Simplify the loop body. We do this initially to clean up after other loop
  // passes run, either when iterating on a loop or on inner loops with
  // implications on the outer loop.
  LPM1.addPass(LoopInstSimplifyPass());
  LPM1.addPass(LoopSimplifyCFGPass());

  // Try to remove as much code from the loop header as possible,
  // to reduce amount of IR that will have to be duplicated.
  // TODO: Investigate promotion cap for O1.
  LPM1.addPass(LICMPass(PTO.LicmMssaOptCap, PTO.LicmMssaNoAccForPromotionCap));

  LPM1.addPass(LoopRotatePass(/* Disable header duplication */ true,
                              isLTOPreLink(Phase)));
  // TODO: Investigate promotion cap for O1.
  LPM1.addPass(LICMPass(PTO.LicmMssaOptCap, PTO.LicmMssaNoAccForPromotionCap));
  LPM1.addPass(SimpleLoopUnswitchPass());
  if (EnableLoopFlatten)
    LPM1.addPass(LoopFlattenPass());

  LPM2.addPass(LoopIdiomRecognizePass());
  LPM2.addPass(IndVarSimplifyPass());

  for (auto &C : LateLoopOptimizationsEPCallbacks)
    C(LPM2, Level);

  LPM2.addPass(LoopDeletionPass());

  if (EnableLoopInterchange)
    LPM2.addPass(LoopInterchangePass());

  // Do not enable unrolling in PreLinkThinLTO phase during sample PGO
  // because it changes IR to makes profile annotation in back compile
  // inaccurate. The normal unroller doesn't pay attention to forced full unroll
  // attributes so we need to make sure and allow the full unroll pass to pay
  // attention to it.
  if (Phase != ThinOrFullLTOPhase::ThinLTOPreLink || !PGOOpt ||
      PGOOpt->Action != PGOOptions::SampleUse)
    LPM2.addPass(LoopFullUnrollPass(Level.getSpeedupLevel(),
                                    /* OnlyWhenForced= */ !PTO.LoopUnrolling,
                                    PTO.ForgetAllSCEVInLoopUnroll));

  for (auto &C : LoopOptimizerEndEPCallbacks)
    C(LPM2, Level);

  // We provide the opt remark emitter pass for LICM to use. We only need to do
  // this once as it is immutable.
  FPM.addPass(
      RequireAnalysisPass<OptimizationRemarkEmitterAnalysis, Function>());
  FPM.addPass(createFunctionToLoopPassAdaptor(std::move(LPM1),
                                              /*UseMemorySSA=*/true,
                                              /*UseBlockFrequencyInfo=*/true));
  FPM.addPass(
      SimplifyCFGPass(SimplifyCFGOptions().convertSwitchRangeToICmp(true)));
  FPM.addPass(InstCombinePass());
  // The loop passes in LPM2 (LoopFullUnrollPass) do not preserve MemorySSA.
  // *All* loop passes must preserve it, in order to be able to use it.
  FPM.addPass(createFunctionToLoopPassAdaptor(std::move(LPM2),
                                              /*UseMemorySSA=*/false,
                                              /*UseBlockFrequencyInfo=*/false));

  // Delete small array after loop unroll.
  FPM.addPass(SROAPass());

  // Specially optimize memory movement as it doesn't look like dataflow in SSA.
  FPM.addPass(MemCpyOptPass());

  // Sparse conditional constant propagation.
  // FIXME: It isn't clear why we do this *after* loop passes rather than
  // before...
  FPM.addPass(SCCPPass());

  // Delete dead bit computations (instcombine runs after to fold away the dead
  // computations, and then ADCE will run later to exploit any new DCE
  // opportunities that creates).
  FPM.addPass(BDCEPass());

  // Run instcombine after redundancy and dead bit elimination to exploit
  // opportunities opened up by them.
  FPM.addPass(InstCombinePass());
  invokePeepholeEPCallbacks(FPM, Level);

  FPM.addPass(CoroElidePass());

  for (auto &C : ScalarOptimizerLateEPCallbacks)
    C(FPM, Level);

  // Finally, do an expensive DCE pass to catch all the dead code exposed by
  // the simplifications and basic cleanup after all the simplifications.
  // TODO: Investigate if this is too expensive.
  FPM.addPass(ADCEPass());
  FPM.addPass(
      SimplifyCFGPass(SimplifyCFGOptions().convertSwitchRangeToICmp(true)));
  FPM.addPass(InstCombinePass());
  invokePeepholeEPCallbacks(FPM, Level);

  return FPM;
}

FunctionPassManager
PassBuilder::buildFunctionSimplificationPipeline(OptimizationLevel Level,
                                                 ThinOrFullLTOPhase Phase) {
  assert(Level != OptimizationLevel::O0 && "Must request optimizations!");

  // The O1 pipeline has a separate pipeline creation function to simplify
  // construction readability.
  if (Level.getSpeedupLevel() == 1)
    return buildO1FunctionSimplificationPipeline(Level, Phase);

  FunctionPassManager FPM;

  // Form SSA out of local memory accesses after breaking apart aggregates into
  // scalars.
  FPM.addPass(SROAPass());

  // Catch trivial redundancies
  FPM.addPass(EarlyCSEPass(true /* Enable mem-ssa. */));
  if (EnableKnowledgeRetention)
    FPM.addPass(AssumeSimplifyPass());

  // Hoisting of scalars and load expressions.
  if (EnableGVNHoist)
    FPM.addPass(GVNHoistPass());

  // Global value numbering based sinking.
  if (EnableGVNSink) {
    FPM.addPass(GVNSinkPass());
    FPM.addPass(
        SimplifyCFGPass(SimplifyCFGOptions().convertSwitchRangeToICmp(true)));
  }

  if (EnableConstraintElimination)
    FPM.addPass(ConstraintEliminationPass());

  // Speculative execution if the target has divergent branches; otherwise nop.
  FPM.addPass(SpeculativeExecutionPass(/* OnlyIfDivergentTarget =*/true));

  // Optimize based on known information about branches, and cleanup afterward.
  FPM.addPass(JumpThreadingPass());
  FPM.addPass(CorrelatedValuePropagationPass());

  FPM.addPass(
      SimplifyCFGPass(SimplifyCFGOptions().convertSwitchRangeToICmp(true)));
  FPM.addPass(InstCombinePass());
  if (Level == OptimizationLevel::O3)
    FPM.addPass(AggressiveInstCombinePass());

  if (!Level.isOptimizingForSize())
    FPM.addPass(LibCallsShrinkWrapPass());

  invokePeepholeEPCallbacks(FPM, Level);

  // For PGO use pipeline, try to optimize memory intrinsics such as memcpy
  // using the size value profile. Don't perform this when optimizing for size.
  if (PGOOpt && PGOOpt->Action == PGOOptions::IRUse &&
      !Level.isOptimizingForSize())
    FPM.addPass(PGOMemOPSizeOpt());

  FPM.addPass(TailCallElimPass());
  FPM.addPass(
      SimplifyCFGPass(SimplifyCFGOptions().convertSwitchRangeToICmp(true)));

  // Form canonically associated expression trees, and simplify the trees using
  // basic mathematical properties. For example, this will form (nearly)
  // minimal multiplication trees.
  FPM.addPass(ReassociatePass());

  // Add the primary loop simplification pipeline.
  // FIXME: Currently this is split into two loop pass pipelines because we run
  // some function passes in between them. These can and should be removed
  // and/or replaced by scheduling the loop pass equivalents in the correct
  // positions. But those equivalent passes aren't powerful enough yet.
  // Specifically, `SimplifyCFGPass` and `InstCombinePass` are currently still
  // used. We have `LoopSimplifyCFGPass` which isn't yet powerful enough yet to
  // fully replace `SimplifyCFGPass`, and the closest to the other we have is
  // `LoopInstSimplify`.
  LoopPassManager LPM1, LPM2;

  // Simplify the loop body. We do this initially to clean up after other loop
  // passes run, either when iterating on a loop or on inner loops with
  // implications on the outer loop.
  LPM1.addPass(LoopInstSimplifyPass());
  LPM1.addPass(LoopSimplifyCFGPass());

  // Try to remove as much code from the loop header as possible,
  // to reduce amount of IR that will have to be duplicated.
  // TODO: Investigate promotion cap for O1.
  LPM1.addPass(LICMPass(PTO.LicmMssaOptCap, PTO.LicmMssaNoAccForPromotionCap));

  // Disable header duplication in loop rotation at -Oz.
  LPM1.addPass(
      LoopRotatePass(Level != OptimizationLevel::Oz, isLTOPreLink(Phase)));
  // TODO: Investigate promotion cap for O1.
  LPM1.addPass(LICMPass(PTO.LicmMssaOptCap, PTO.LicmMssaNoAccForPromotionCap));
  LPM1.addPass(
      SimpleLoopUnswitchPass(/* NonTrivial */ Level == OptimizationLevel::O3 &&
                             EnableO3NonTrivialUnswitching));
  if (EnableLoopFlatten)
    LPM1.addPass(LoopFlattenPass());

  LPM2.addPass(LoopIdiomRecognizePass());
  LPM2.addPass(IndVarSimplifyPass());

  for (auto &C : LateLoopOptimizationsEPCallbacks)
    C(LPM2, Level);

  LPM2.addPass(LoopDeletionPass());

  if (EnableLoopInterchange)
    LPM2.addPass(LoopInterchangePass());

  // Do not enable unrolling in PreLinkThinLTO phase during sample PGO
  // because it changes IR to makes profile annotation in back compile
  // inaccurate. The normal unroller doesn't pay attention to forced full unroll
  // attributes so we need to make sure and allow the full unroll pass to pay
  // attention to it.
  if (Phase != ThinOrFullLTOPhase::ThinLTOPreLink || !PGOOpt ||
      PGOOpt->Action != PGOOptions::SampleUse)
    LPM2.addPass(LoopFullUnrollPass(Level.getSpeedupLevel(),
                                    /* OnlyWhenForced= */ !PTO.LoopUnrolling,
                                    PTO.ForgetAllSCEVInLoopUnroll));

  for (auto &C : LoopOptimizerEndEPCallbacks)
    C(LPM2, Level);

  // We provide the opt remark emitter pass for LICM to use. We only need to do
  // this once as it is immutable.
  FPM.addPass(
      RequireAnalysisPass<OptimizationRemarkEmitterAnalysis, Function>());
  FPM.addPass(createFunctionToLoopPassAdaptor(std::move(LPM1),
                                              /*UseMemorySSA=*/true,
                                              /*UseBlockFrequencyInfo=*/true));
  FPM.addPass(
      SimplifyCFGPass(SimplifyCFGOptions().convertSwitchRangeToICmp(true)));
  FPM.addPass(InstCombinePass());
  // The loop passes in LPM2 (LoopIdiomRecognizePass, IndVarSimplifyPass,
  // LoopDeletionPass and LoopFullUnrollPass) do not preserve MemorySSA.
  // *All* loop passes must preserve it, in order to be able to use it.
  FPM.addPass(createFunctionToLoopPassAdaptor(std::move(LPM2),
                                              /*UseMemorySSA=*/false,
                                              /*UseBlockFrequencyInfo=*/false));

  // Delete small array after loop unroll.
  FPM.addPass(SROAPass());

  // The matrix extension can introduce large vector operations early, which can
  // benefit from running vector-combine early on.
  if (EnableMatrix)
    FPM.addPass(VectorCombinePass(/*ScalarizationOnly=*/true));

  // Eliminate redundancies.
  FPM.addPass(MergedLoadStoreMotionPass());
  if (RunNewGVN)
    FPM.addPass(NewGVNPass());
  else
    FPM.addPass(GVNPass());

  // Sparse conditional constant propagation.
  // FIXME: It isn't clear why we do this *after* loop passes rather than
  // before...
  FPM.addPass(SCCPPass());

  // Delete dead bit computations (instcombine runs after to fold away the dead
  // computations, and then ADCE will run later to exploit any new DCE
  // opportunities that creates).
  FPM.addPass(BDCEPass());

  // Run instcombine after redundancy and dead bit elimination to exploit
  // opportunities opened up by them.
  FPM.addPass(InstCombinePass());
  invokePeepholeEPCallbacks(FPM, Level);

  // Re-consider control flow based optimizations after redundancy elimination,
  // redo DCE, etc.
  if (EnableDFAJumpThreading && Level.getSizeLevel() == 0)
    FPM.addPass(DFAJumpThreadingPass());

  FPM.addPass(JumpThreadingPass());
  FPM.addPass(CorrelatedValuePropagationPass());

  // Finally, do an expensive DCE pass to catch all the dead code exposed by
  // the simplifications and basic cleanup after all the simplifications.
  // TODO: Investigate if this is too expensive.
  FPM.addPass(ADCEPass());

  // Specially optimize memory movement as it doesn't look like dataflow in SSA.
  FPM.addPass(MemCpyOptPass());

  FPM.addPass(DSEPass());
  FPM.addPass(createFunctionToLoopPassAdaptor(
      LICMPass(PTO.LicmMssaOptCap, PTO.LicmMssaNoAccForPromotionCap),
      /*UseMemorySSA=*/true, /*UseBlockFrequencyInfo=*/true));

  FPM.addPass(CoroElidePass());

  for (auto &C : ScalarOptimizerLateEPCallbacks)
    C(FPM, Level);

  FPM.addPass(SimplifyCFGPass(SimplifyCFGOptions()
                                  .convertSwitchRangeToICmp(true)
                                  .hoistCommonInsts(true)
                                  .sinkCommonInsts(true)));
  FPM.addPass(InstCombinePass());
  invokePeepholeEPCallbacks(FPM, Level);

  if (EnableCHR && Level == OptimizationLevel::O3 && PGOOpt &&
      (PGOOpt->Action == PGOOptions::IRUse ||
       PGOOpt->Action == PGOOptions::SampleUse))
    FPM.addPass(ControlHeightReductionPass());

  return FPM;
}

void PassBuilder::addRequiredLTOPreLinkPasses(ModulePassManager &MPM) {
  MPM.addPass(CanonicalizeAliasesPass());
  MPM.addPass(NameAnonGlobalPass());
}

void PassBuilder::addPGOInstrPasses(ModulePassManager &MPM,
                                    OptimizationLevel Level, bool RunProfileGen,
                                    bool IsCS, std::string ProfileFile,
                                    std::string ProfileRemappingFile) {
  assert(Level != OptimizationLevel::O0 && "Not expecting O0 here!");
  if (!IsCS && !DisablePreInliner) {
    InlineParams IP;

    IP.DefaultThreshold = PreInlineThreshold;

    // FIXME: The hint threshold has the same value used by the regular inliner
    // when not optimzing for size. This should probably be lowered after
    // performance testing.
    // FIXME: this comment is cargo culted from the old pass manager, revisit).
    IP.HintThreshold = Level.isOptimizingForSize() ? PreInlineThreshold : 325;
    ModuleInlinerWrapperPass MIWP(IP);
    CGSCCPassManager &CGPipeline = MIWP.getPM();

    FunctionPassManager FPM;
    FPM.addPass(SROAPass());
    FPM.addPass(EarlyCSEPass());    // Catch trivial redundancies.
    FPM.addPass(SimplifyCFGPass(SimplifyCFGOptions().convertSwitchRangeToICmp(
        true)));                    // Merge & remove basic blocks.
    FPM.addPass(InstCombinePass()); // Combine silly sequences.
    invokePeepholeEPCallbacks(FPM, Level);

    CGPipeline.addPass(createCGSCCToFunctionPassAdaptor(
        std::move(FPM), PTO.EagerlyInvalidateAnalyses));

    MPM.addPass(std::move(MIWP));

    // Delete anything that is now dead to make sure that we don't instrument
    // dead code. Instrumentation can end up keeping dead code around and
    // dramatically increase code size.
    MPM.addPass(GlobalDCEPass());
  }

  if (!RunProfileGen) {
    assert(!ProfileFile.empty() && "Profile use expecting a profile file!");
    MPM.addPass(PGOInstrumentationUse(ProfileFile, ProfileRemappingFile, IsCS));
    // Cache ProfileSummaryAnalysis once to avoid the potential need to insert
    // RequireAnalysisPass for PSI before subsequent non-module passes.
    MPM.addPass(RequireAnalysisPass<ProfileSummaryAnalysis, Module>());
    return;
  }

  // Perform PGO instrumentation.
  MPM.addPass(PGOInstrumentationGen(IsCS));

  FunctionPassManager FPM;
  // Disable header duplication in loop rotation at -Oz.
  FPM.addPass(createFunctionToLoopPassAdaptor(
      LoopRotatePass(Level != OptimizationLevel::Oz), /*UseMemorySSA=*/false,
      /*UseBlockFrequencyInfo=*/false));
  MPM.addPass(createModuleToFunctionPassAdaptor(std::move(FPM),
                                                PTO.EagerlyInvalidateAnalyses));

  // Add the profile lowering pass.
  InstrProfOptions Options;
  if (!ProfileFile.empty())
    Options.InstrProfileOutput = ProfileFile;
  // Do counter promotion at Level greater than O0.
  Options.DoCounterPromotion = true;
  Options.UseBFIInPromotion = IsCS;
  MPM.addPass(InstrProfiling(Options, IsCS));
}

void PassBuilder::addPGOInstrPassesForO0(ModulePassManager &MPM,
                                         bool RunProfileGen, bool IsCS,
                                         std::string ProfileFile,
                                         std::string ProfileRemappingFile) {
  if (!RunProfileGen) {
    assert(!ProfileFile.empty() && "Profile use expecting a profile file!");
    MPM.addPass(PGOInstrumentationUse(ProfileFile, ProfileRemappingFile, IsCS));
    // Cache ProfileSummaryAnalysis once to avoid the potential need to insert
    // RequireAnalysisPass for PSI before subsequent non-module passes.
    MPM.addPass(RequireAnalysisPass<ProfileSummaryAnalysis, Module>());
    return;
  }

  // Perform PGO instrumentation.
  MPM.addPass(PGOInstrumentationGen(IsCS));
  // Add the profile lowering pass.
  InstrProfOptions Options;
  if (!ProfileFile.empty())
    Options.InstrProfileOutput = ProfileFile;
  // Do not do counter promotion at O0.
  Options.DoCounterPromotion = false;
  Options.UseBFIInPromotion = IsCS;
  MPM.addPass(InstrProfiling(Options, IsCS));
}

static InlineParams getInlineParamsFromOptLevel(OptimizationLevel Level) {
  return getInlineParams(Level.getSpeedupLevel(), Level.getSizeLevel());
}

ModuleInlinerWrapperPass
PassBuilder::buildInlinerPipeline(OptimizationLevel Level,
                                  ThinOrFullLTOPhase Phase) {
  InlineParams IP = getInlineParamsFromOptLevel(Level);
  if (Phase == ThinOrFullLTOPhase::ThinLTOPreLink && PGOOpt &&
      PGOOpt->Action == PGOOptions::SampleUse)
    IP.HotCallSiteThreshold = 0;

  if (PGOOpt)
    IP.EnableDeferral = EnablePGOInlineDeferral;

  ModuleInlinerWrapperPass MIWP(IP, PerformMandatoryInliningsFirst,
                                UseInlineAdvisor, MaxDevirtIterations);

  // Require the GlobalsAA analysis for the module so we can query it within
  // the CGSCC pipeline.
  MIWP.addModulePass(RequireAnalysisPass<GlobalsAA, Module>());
  // Invalidate AAManager so it can be recreated and pick up the newly available
  // GlobalsAA.
  MIWP.addModulePass(
      createModuleToFunctionPassAdaptor(InvalidateAnalysisPass<AAManager>()));

  // Require the ProfileSummaryAnalysis for the module so we can query it within
  // the inliner pass.
  MIWP.addModulePass(RequireAnalysisPass<ProfileSummaryAnalysis, Module>());

  // Now begin the main postorder CGSCC pipeline.
  // FIXME: The current CGSCC pipeline has its origins in the legacy pass
  // manager and trying to emulate its precise behavior. Much of this doesn't
  // make a lot of sense and we should revisit the core CGSCC structure.
  CGSCCPassManager &MainCGPipeline = MIWP.getPM();

  // Note: historically, the PruneEH pass was run first to deduce nounwind and
  // generally clean up exception handling overhead. It isn't clear this is
  // valuable as the inliner doesn't currently care whether it is inlining an
  // invoke or a call.

  if (AttributorRun & AttributorRunOption::CGSCC)
    MainCGPipeline.addPass(AttributorCGSCCPass());

  // Now deduce any function attributes based in the current code.
  MainCGPipeline.addPass(PostOrderFunctionAttrsPass());

  // When at O3 add argument promotion to the pass pipeline.
  // FIXME: It isn't at all clear why this should be limited to O3.
  if (Level == OptimizationLevel::O3)
    MainCGPipeline.addPass(ArgumentPromotionPass());

  // Try to perform OpenMP specific optimizations. This is a (quick!) no-op if
  // there are no OpenMP runtime calls present in the module.
  if (Level == OptimizationLevel::O2 || Level == OptimizationLevel::O3)
    MainCGPipeline.addPass(OpenMPOptCGSCCPass());

  for (auto &C : CGSCCOptimizerLateEPCallbacks)
    C(MainCGPipeline, Level);

  // Lastly, add the core function simplification pipeline nested inside the
  // CGSCC walk.
  MainCGPipeline.addPass(createCGSCCToFunctionPassAdaptor(
      buildFunctionSimplificationPipeline(Level, Phase),
      PTO.EagerlyInvalidateAnalyses, EnableNoRerunSimplificationPipeline));

  MainCGPipeline.addPass(CoroSplitPass(Level != OptimizationLevel::O0));

  if (EnableNoRerunSimplificationPipeline)
    MIWP.addLateModulePass(createModuleToFunctionPassAdaptor(
        InvalidateAnalysisPass<ShouldNotRunFunctionPassesAnalysis>()));

  return MIWP;
}

ModulePassManager
PassBuilder::buildModuleInlinerPipeline(OptimizationLevel Level,
                                        ThinOrFullLTOPhase Phase) {
  ModulePassManager MPM;

  InlineParams IP = getInlineParamsFromOptLevel(Level);
  if (Phase == ThinOrFullLTOPhase::ThinLTOPreLink && PGOOpt &&
      PGOOpt->Action == PGOOptions::SampleUse)
    IP.HotCallSiteThreshold = 0;

  if (PGOOpt)
    IP.EnableDeferral = EnablePGOInlineDeferral;

  // The inline deferral logic is used to avoid losing some
  // inlining chance in future. It is helpful in SCC inliner, in which
  // inlining is processed in bottom-up order.
  // While in module inliner, the inlining order is a priority-based order
  // by default. The inline deferral is unnecessary there. So we disable the
  // inline deferral logic in module inliner.
  IP.EnableDeferral = false;

  MPM.addPass(ModuleInlinerPass(IP, UseInlineAdvisor));

  MPM.addPass(createModuleToFunctionPassAdaptor(
      buildFunctionSimplificationPipeline(Level, Phase),
      PTO.EagerlyInvalidateAnalyses));

  MPM.addPass(createModuleToPostOrderCGSCCPassAdaptor(
      CoroSplitPass(Level != OptimizationLevel::O0)));

  return MPM;
}

ModulePassManager
PassBuilder::buildModuleSimplificationPipeline(OptimizationLevel Level,
                                               ThinOrFullLTOPhase Phase) {
  ModulePassManager MPM;

  // Place pseudo probe instrumentation as the first pass of the pipeline to
  // minimize the impact of optimization changes.
  if (PGOOpt && PGOOpt->PseudoProbeForProfiling &&
      Phase != ThinOrFullLTOPhase::ThinLTOPostLink)
    MPM.addPass(SampleProfileProbePass(TM));

  bool HasSampleProfile = PGOOpt && (PGOOpt->Action == PGOOptions::SampleUse);

  // In ThinLTO mode, when flattened profile is used, all the available
  // profile information will be annotated in PreLink phase so there is
  // no need to load the profile again in PostLink.
  bool LoadSampleProfile =
      HasSampleProfile &&
      !(FlattenedProfileUsed && Phase == ThinOrFullLTOPhase::ThinLTOPostLink);

  // During the ThinLTO backend phase we perform early indirect call promotion
  // here, before globalopt. Otherwise imported available_externally functions
  // look unreferenced and are removed. If we are going to load the sample
  // profile then defer until later.
  // TODO: See if we can move later and consolidate with the location where
  // we perform ICP when we are loading a sample profile.
  // TODO: We pass HasSampleProfile (whether there was a sample profile file
  // passed to the compile) to the SamplePGO flag of ICP. This is used to
  // determine whether the new direct calls are annotated with prof metadata.
  // Ideally this should be determined from whether the IR is annotated with
  // sample profile, and not whether the a sample profile was provided on the
  // command line. E.g. for flattened profiles where we will not be reloading
  // the sample profile in the ThinLTO backend, we ideally shouldn't have to
  // provide the sample profile file.
  if (Phase == ThinOrFullLTOPhase::ThinLTOPostLink && !LoadSampleProfile)
    MPM.addPass(PGOIndirectCallPromotion(true /* InLTO */, HasSampleProfile));

  // Do basic inference of function attributes from known properties of system
  // libraries and other oracles.
  MPM.addPass(InferFunctionAttrsPass());

  // Create an early function pass manager to cleanup the output of the
  // frontend.
  FunctionPassManager EarlyFPM;
  // Lower llvm.expect to metadata before attempting transforms.
  // Compare/branch metadata may alter the behavior of passes like SimplifyCFG.
  EarlyFPM.addPass(LowerExpectIntrinsicPass());
  EarlyFPM.addPass(SimplifyCFGPass());
  EarlyFPM.addPass(SROAPass());
  EarlyFPM.addPass(EarlyCSEPass());
  EarlyFPM.addPass(CoroEarlyPass());
  if (Level == OptimizationLevel::O3)
    EarlyFPM.addPass(CallSiteSplittingPass());

  // In SamplePGO ThinLTO backend, we need instcombine before profile annotation
  // to convert bitcast to direct calls so that they can be inlined during the
  // profile annotation prepration step.
  // More details about SamplePGO design can be found in:
  // https://research.google.com/pubs/pub45290.html
  // FIXME: revisit how SampleProfileLoad/Inliner/ICP is structured.
  if (LoadSampleProfile)
    EarlyFPM.addPass(InstCombinePass());
  MPM.addPass(createModuleToFunctionPassAdaptor(std::move(EarlyFPM),
                                                PTO.EagerlyInvalidateAnalyses));

  if (LoadSampleProfile) {
    // Annotate sample profile right after early FPM to ensure freshness of
    // the debug info.
    MPM.addPass(SampleProfileLoaderPass(PGOOpt->ProfileFile,
                                        PGOOpt->ProfileRemappingFile, Phase));
    // Cache ProfileSummaryAnalysis once to avoid the potential need to insert
    // RequireAnalysisPass for PSI before subsequent non-module passes.
    MPM.addPass(RequireAnalysisPass<ProfileSummaryAnalysis, Module>());
    // Do not invoke ICP in the LTOPrelink phase as it makes it hard
    // for the profile annotation to be accurate in the LTO backend.
    if (Phase != ThinOrFullLTOPhase::ThinLTOPreLink &&
        Phase != ThinOrFullLTOPhase::FullLTOPreLink)
      // We perform early indirect call promotion here, before globalopt.
      // This is important for the ThinLTO backend phase because otherwise
      // imported available_externally functions look unreferenced and are
      // removed.
      MPM.addPass(
          PGOIndirectCallPromotion(true /* IsInLTO */, true /* SamplePGO */));
  }

  // Try to perform OpenMP specific optimizations on the module. This is a
  // (quick!) no-op if there are no OpenMP runtime calls present in the module.
  if (Level != OptimizationLevel::O0)
    MPM.addPass(OpenMPOptPass());

  if (AttributorRun & AttributorRunOption::MODULE)
    MPM.addPass(AttributorPass());

  // Lower type metadata and the type.test intrinsic in the ThinLTO
  // post link pipeline after ICP. This is to enable usage of the type
  // tests in ICP sequences.
  if (Phase == ThinOrFullLTOPhase::ThinLTOPostLink)
    MPM.addPass(LowerTypeTestsPass(nullptr, nullptr, true));

  for (auto &C : PipelineEarlySimplificationEPCallbacks)
    C(MPM, Level);

  // Specialize functions with IPSCCP.
  if (EnableFunctionSpecialization && Level == OptimizationLevel::O3)
    MPM.addPass(FunctionSpecializationPass());

  // Interprocedural constant propagation now that basic cleanup has occurred
  // and prior to optimizing globals.
  // FIXME: This position in the pipeline hasn't been carefully considered in
  // years, it should be re-analyzed.
  MPM.addPass(IPSCCPPass());

  // Attach metadata to indirect call sites indicating the set of functions
  // they may target at run-time. This should follow IPSCCP.
  MPM.addPass(CalledValuePropagationPass());

  // Optimize globals to try and fold them into constants.
  MPM.addPass(GlobalOptPass());

  // Promote any localized globals to SSA registers.
  // FIXME: Should this instead by a run of SROA?
  // FIXME: We should probably run instcombine and simplifycfg afterward to
  // delete control flows that are dead once globals have been folded to
  // constants.
  MPM.addPass(createModuleToFunctionPassAdaptor(PromotePass()));

  // Remove any dead arguments exposed by cleanups and constant folding
  // globals.
  MPM.addPass(DeadArgumentEliminationPass());

  // Create a small function pass pipeline to cleanup after all the global
  // optimizations.
  FunctionPassManager GlobalCleanupPM;
  GlobalCleanupPM.addPass(InstCombinePass());
  invokePeepholeEPCallbacks(GlobalCleanupPM, Level);

  GlobalCleanupPM.addPass(
      SimplifyCFGPass(SimplifyCFGOptions().convertSwitchRangeToICmp(true)));
  MPM.addPass(createModuleToFunctionPassAdaptor(std::move(GlobalCleanupPM),
                                                PTO.EagerlyInvalidateAnalyses));

  // Add all the requested passes for instrumentation PGO, if requested.
  if (PGOOpt && Phase != ThinOrFullLTOPhase::ThinLTOPostLink &&
      (PGOOpt->Action == PGOOptions::IRInstr ||
       PGOOpt->Action == PGOOptions::IRUse)) {
    addPGOInstrPasses(MPM, Level,
                      /* RunProfileGen */ PGOOpt->Action == PGOOptions::IRInstr,
                      /* IsCS */ false, PGOOpt->ProfileFile,
                      PGOOpt->ProfileRemappingFile);
    MPM.addPass(PGOIndirectCallPromotion(false, false));
  }
  if (PGOOpt && Phase != ThinOrFullLTOPhase::ThinLTOPostLink &&
      PGOOpt->CSAction == PGOOptions::CSIRInstr)
    MPM.addPass(PGOInstrumentationGenCreateVar(PGOOpt->CSProfileGenFile));

  // Synthesize function entry counts for non-PGO compilation.
  if (EnableSyntheticCounts && !PGOOpt)
    MPM.addPass(SyntheticCountsPropagation());

  if (EnableModuleInliner)
    MPM.addPass(buildModuleInlinerPipeline(Level, Phase));
  else
    MPM.addPass(buildInlinerPipeline(Level, Phase));

  if (EnableMemProfiler && Phase != ThinOrFullLTOPhase::ThinLTOPreLink) {
    MPM.addPass(createModuleToFunctionPassAdaptor(MemProfilerPass()));
    MPM.addPass(ModuleMemProfilerPass());
  }

  return MPM;
}

/// TODO: Should LTO cause any differences to this set of passes?
void PassBuilder::addVectorPasses(OptimizationLevel Level,
                                  FunctionPassManager &FPM, bool IsFullLTO) {
  FPM.addPass(LoopVectorizePass(
      LoopVectorizeOptions(!PTO.LoopInterleaving, !PTO.LoopVectorization)));

  if (IsFullLTO) {
    // The vectorizer may have significantly shortened a loop body; unroll
    // again. Unroll small loops to hide loop backedge latency and saturate any
    // parallel execution resources of an out-of-order processor. We also then
    // need to clean up redundancies and loop invariant code.
    // FIXME: It would be really good to use a loop-integrated instruction
    // combiner for cleanup here so that the unrolling and LICM can be pipelined
    // across the loop nests.
    // We do UnrollAndJam in a separate LPM to ensure it happens before unroll
    if (EnableUnrollAndJam && PTO.LoopUnrolling)
      FPM.addPass(createFunctionToLoopPassAdaptor(
          LoopUnrollAndJamPass(Level.getSpeedupLevel())));
    FPM.addPass(LoopUnrollPass(LoopUnrollOptions(
        Level.getSpeedupLevel(), /*OnlyWhenForced=*/!PTO.LoopUnrolling,
        PTO.ForgetAllSCEVInLoopUnroll)));
    FPM.addPass(WarnMissedTransformationsPass());
  }

  if (!IsFullLTO) {
    // Eliminate loads by forwarding stores from the previous iteration to loads
    // of the current iteration.
    FPM.addPass(LoopLoadEliminationPass());
  }
  // Cleanup after the loop optimization passes.
  FPM.addPass(InstCombinePass());

  if (Level.getSpeedupLevel() > 1 && ExtraVectorizerPasses) {
    ExtraVectorPassManager ExtraPasses;
    // At higher optimization levels, try to clean up any runtime overlap and
    // alignment checks inserted by the vectorizer. We want to track correlated
    // runtime checks for two inner loops in the same outer loop, fold any
    // common computations, hoist loop-invariant aspects out of any outer loop,
    // and unswitch the runtime checks if possible. Once hoisted, we may have
    // dead (or speculatable) control flows or more combining opportunities.
    ExtraPasses.addPass(EarlyCSEPass());
    ExtraPasses.addPass(CorrelatedValuePropagationPass());
    ExtraPasses.addPass(InstCombinePass());
    LoopPassManager LPM;
    LPM.addPass(LICMPass(PTO.LicmMssaOptCap, PTO.LicmMssaNoAccForPromotionCap));
    LPM.addPass(SimpleLoopUnswitchPass(/* NonTrivial */ Level ==
                                       OptimizationLevel::O3));
    ExtraPasses.addPass(
        RequireAnalysisPass<OptimizationRemarkEmitterAnalysis, Function>());
    ExtraPasses.addPass(
        createFunctionToLoopPassAdaptor(std::move(LPM), /*UseMemorySSA=*/true,
                                        /*UseBlockFrequencyInfo=*/true));
    ExtraPasses.addPass(
        SimplifyCFGPass(SimplifyCFGOptions().convertSwitchRangeToICmp(true)));
    ExtraPasses.addPass(InstCombinePass());
    FPM.addPass(std::move(ExtraPasses));
  }

  // Now that we've formed fast to execute loop structures, we do further
  // optimizations. These are run afterward as they might block doing complex
  // analyses and transforms such as what are needed for loop vectorization.

  // Cleanup after loop vectorization, etc. Simplification passes like CVP and
  // GVN, loop transforms, and others have already run, so it's now better to
  // convert to more optimized IR using more aggressive simplify CFG options.
  // The extra sinking transform can create larger basic blocks, so do this
  // before SLP vectorization.
  FPM.addPass(SimplifyCFGPass(SimplifyCFGOptions()
                                  .forwardSwitchCondToPhi(true)
                                  .convertSwitchRangeToICmp(true)
                                  .convertSwitchToLookupTable(true)
                                  .needCanonicalLoops(false)
                                  .hoistCommonInsts(true)
                                  .sinkCommonInsts(true)));

  if (IsFullLTO) {
    FPM.addPass(SCCPPass());
    FPM.addPass(InstCombinePass());
    FPM.addPass(BDCEPass());
  }

  // Optimize parallel scalar instruction chains into SIMD instructions.
  if (PTO.SLPVectorization) {
    FPM.addPass(SLPVectorizerPass());
    if (Level.getSpeedupLevel() > 1 && ExtraVectorizerPasses) {
      FPM.addPass(EarlyCSEPass());
    }
  }
  // Enhance/cleanup vector code.
  FPM.addPass(VectorCombinePass());

  if (!IsFullLTO) {
    FPM.addPass(InstCombinePass());
    // Unroll small loops to hide loop backedge latency and saturate any
    // parallel execution resources of an out-of-order processor. We also then
    // need to clean up redundancies and loop invariant code.
    // FIXME: It would be really good to use a loop-integrated instruction
    // combiner for cleanup here so that the unrolling and LICM can be pipelined
    // across the loop nests.
    // We do UnrollAndJam in a separate LPM to ensure it happens before unroll
    if (EnableUnrollAndJam && PTO.LoopUnrolling) {
      FPM.addPass(createFunctionToLoopPassAdaptor(
          LoopUnrollAndJamPass(Level.getSpeedupLevel())));
    }
    FPM.addPass(LoopUnrollPass(LoopUnrollOptions(
        Level.getSpeedupLevel(), /*OnlyWhenForced=*/!PTO.LoopUnrolling,
        PTO.ForgetAllSCEVInLoopUnroll)));
    FPM.addPass(WarnMissedTransformationsPass());
    FPM.addPass(InstCombinePass());
    FPM.addPass(
        RequireAnalysisPass<OptimizationRemarkEmitterAnalysis, Function>());
    FPM.addPass(createFunctionToLoopPassAdaptor(
        LICMPass(PTO.LicmMssaOptCap, PTO.LicmMssaNoAccForPromotionCap),
        /*UseMemorySSA=*/true, /*UseBlockFrequencyInfo=*/true));
  }

  // Now that we've vectorized and unrolled loops, we may have more refined
  // alignment information, try to re-derive it here.
  FPM.addPass(AlignmentFromAssumptionsPass());

  if (IsFullLTO)
    FPM.addPass(InstCombinePass());
}

ModulePassManager
PassBuilder::buildModuleOptimizationPipeline(OptimizationLevel Level,
                                             bool LTOPreLink) {
  ModulePassManager MPM;

  // Optimize globals now that the module is fully simplified.
  MPM.addPass(GlobalOptPass());
  MPM.addPass(GlobalDCEPass());

  // Run partial inlining pass to partially inline functions that have
  // large bodies.
  if (RunPartialInlining)
    MPM.addPass(PartialInlinerPass());

  // Remove avail extern fns and globals definitions since we aren't compiling
  // an object file for later LTO. For LTO we want to preserve these so they
  // are eligible for inlining at link-time. Note if they are unreferenced they
  // will be removed by GlobalDCE later, so this only impacts referenced
  // available externally globals. Eventually they will be suppressed during
  // codegen, but eliminating here enables more opportunity for GlobalDCE as it
  // may make globals referenced by available external functions dead and saves
  // running remaining passes on the eliminated functions. These should be
  // preserved during prelinking for link-time inlining decisions.
  if (!LTOPreLink)
    MPM.addPass(EliminateAvailableExternallyPass());

  if (EnableOrderFileInstrumentation)
    MPM.addPass(InstrOrderFilePass());

  // Do RPO function attribute inference across the module to forward-propagate
  // attributes where applicable.
  // FIXME: Is this really an optimization rather than a canonicalization?
  MPM.addPass(ReversePostOrderFunctionAttrsPass());

  // Do a post inline PGO instrumentation and use pass. This is a context
  // sensitive PGO pass. We don't want to do this in LTOPreLink phrase as
  // cross-module inline has not been done yet. The context sensitive
  // instrumentation is after all the inlines are done.
  if (!LTOPreLink && PGOOpt) {
    if (PGOOpt->CSAction == PGOOptions::CSIRInstr)
      addPGOInstrPasses(MPM, Level, /* RunProfileGen */ true,
                        /* IsCS */ true, PGOOpt->CSProfileGenFile,
                        PGOOpt->ProfileRemappingFile);
    else if (PGOOpt->CSAction == PGOOptions::CSIRUse)
      addPGOInstrPasses(MPM, Level, /* RunProfileGen */ false,
                        /* IsCS */ true, PGOOpt->ProfileFile,
                        PGOOpt->ProfileRemappingFile);
  }

  // Re-require GloblasAA here prior to function passes. This is particularly
  // useful as the above will have inlined, DCE'ed, and function-attr
  // propagated everything. We should at this point have a reasonably minimal
  // and richly annotated call graph. By computing aliasing and mod/ref
  // information for all local globals here, the late loop passes and notably
  // the vectorizer will be able to use them to help recognize vectorizable
  // memory operations.
  MPM.addPass(RequireAnalysisPass<GlobalsAA, Module>());

  FunctionPassManager OptimizePM;
  OptimizePM.addPass(Float2IntPass());
  OptimizePM.addPass(LowerConstantIntrinsicsPass());

  if (EnableMatrix) {
    OptimizePM.addPass(LowerMatrixIntrinsicsPass());
    OptimizePM.addPass(EarlyCSEPass());
  }

  // FIXME: We need to run some loop optimizations to re-rotate loops after
  // simplifycfg and others undo their rotation.

  // Optimize the loop execution. These passes operate on entire loop nests
  // rather than on each loop in an inside-out manner, and so they are actually
  // function passes.

  for (auto &C : VectorizerStartEPCallbacks)
    C(OptimizePM, Level);

  LoopPassManager LPM;
  // First rotate loops that may have been un-rotated by prior passes.
  // Disable header duplication at -Oz.
  LPM.addPass(LoopRotatePass(Level != OptimizationLevel::Oz, LTOPreLink));
  // Some loops may have become dead by now. Try to delete them.
  // FIXME: see discussion in https://reviews.llvm.org/D112851,
  //        this may need to be revisited once we run GVN before loop deletion
  //        in the simplification pipeline.
  LPM.addPass(LoopDeletionPass());
  OptimizePM.addPass(createFunctionToLoopPassAdaptor(
      std::move(LPM), /*UseMemorySSA=*/false, /*UseBlockFrequencyInfo=*/false));

  // Distribute loops to allow partial vectorization.  I.e. isolate dependences
  // into separate loop that would otherwise inhibit vectorization.  This is
  // currently only performed for loops marked with the metadata
  // llvm.loop.distribute=true or when -enable-loop-distribute is specified.
  OptimizePM.addPass(LoopDistributePass());

  // Populates the VFABI attribute with the scalar-to-vector mappings
  // from the TargetLibraryInfo.
  OptimizePM.addPass(InjectTLIMappings());

  addVectorPasses(Level, OptimizePM, /* IsFullLTO */ false);

  // LoopSink pass sinks instructions hoisted by LICM, which serves as a
  // canonicalization pass that enables other optimizations. As a result,
  // LoopSink pass needs to be a very late IR pass to avoid undoing LICM
  // result too early.
  OptimizePM.addPass(LoopSinkPass());

  // And finally clean up LCSSA form before generating code.
  OptimizePM.addPass(InstSimplifyPass());

  // This hoists/decomposes div/rem ops. It should run after other sink/hoist
  // passes to avoid re-sinking, but before SimplifyCFG because it can allow
  // flattening of blocks.
  OptimizePM.addPass(DivRemPairsPass());

  // LoopSink (and other loop passes since the last simplifyCFG) might have
  // resulted in single-entry-single-exit or empty blocks. Clean up the CFG.
  OptimizePM.addPass(
      SimplifyCFGPass(SimplifyCFGOptions().convertSwitchRangeToICmp(true)));

  OptimizePM.addPass(CoroCleanupPass());

  // Add the core optimizing pipeline.
  MPM.addPass(createModuleToFunctionPassAdaptor(std::move(OptimizePM),
                                                PTO.EagerlyInvalidateAnalyses));

  for (auto &C : OptimizerLastEPCallbacks)
    C(MPM, Level);

  // Split out cold code. Splitting is done late to avoid hiding context from
  // other optimizations and inadvertently regressing performance. The tradeoff
  // is that this has a higher code size cost than splitting early.
  if (EnableHotColdSplit && !LTOPreLink)
    MPM.addPass(HotColdSplittingPass());

  // Search the code for similar regions of code. If enough similar regions can
  // be found where extracting the regions into their own function will decrease
  // the size of the program, we extract the regions, a deduplicate the
  // structurally similar regions.
  if (EnableIROutliner)
    MPM.addPass(IROutlinerPass());

  // Merge functions if requested.
  if (PTO.MergeFunctions)
    MPM.addPass(MergeFunctionsPass());

  if (PTO.CallGraphProfile)
    MPM.addPass(CGProfilePass());

  // Now we need to do some global optimization transforms.
  // FIXME: It would seem like these should come first in the optimization
  // pipeline and maybe be the bottom of the canonicalization pipeline? Weird
  // ordering here.
  MPM.addPass(GlobalDCEPass());
  MPM.addPass(ConstantMergePass());

  // TODO: Relative look table converter pass caused an issue when full lto is
  // enabled. See https://reviews.llvm.org/D94355 for more details.
  // Until the issue fixed, disable this pass during pre-linking phase.
  if (!LTOPreLink)
    MPM.addPass(RelLookupTableConverterPass());

  return MPM;
}

ModulePassManager
PassBuilder::buildPerModuleDefaultPipeline(OptimizationLevel Level,
                                           bool LTOPreLink) {
  assert(Level != OptimizationLevel::O0 &&
         "Must request optimizations for the default pipeline!");

  ModulePassManager MPM;

  // Convert @llvm.global.annotations to !annotation metadata.
  MPM.addPass(Annotation2MetadataPass());

  // Force any function attributes we want the rest of the pipeline to observe.
  MPM.addPass(ForceFunctionAttrsPass());

  // Apply module pipeline start EP callback.
  for (auto &C : PipelineStartEPCallbacks)
    C(MPM, Level);

  if (PGOOpt && PGOOpt->DebugInfoForProfiling)
    MPM.addPass(createModuleToFunctionPassAdaptor(AddDiscriminatorsPass()));

  // Add the core simplification pipeline.
  MPM.addPass(buildModuleSimplificationPipeline(
      Level, LTOPreLink ? ThinOrFullLTOPhase::FullLTOPreLink
                        : ThinOrFullLTOPhase::None));

  // Now add the optimization pipeline.
  MPM.addPass(buildModuleOptimizationPipeline(Level, LTOPreLink));

  if (PGOOpt && PGOOpt->PseudoProbeForProfiling &&
      PGOOpt->Action == PGOOptions::SampleUse)
    MPM.addPass(PseudoProbeUpdatePass());

  // Emit annotation remarks.
  addAnnotationRemarksPass(MPM);

  if (LTOPreLink)
    addRequiredLTOPreLinkPasses(MPM);

  return MPM;
}

ModulePassManager
PassBuilder::buildThinLTOPreLinkDefaultPipeline(OptimizationLevel Level) {
  assert(Level != OptimizationLevel::O0 &&
         "Must request optimizations for the default pipeline!");

  ModulePassManager MPM;

  // Convert @llvm.global.annotations to !annotation metadata.
  MPM.addPass(Annotation2MetadataPass());

  // Force any function attributes we want the rest of the pipeline to observe.
  MPM.addPass(ForceFunctionAttrsPass());

  if (PGOOpt && PGOOpt->DebugInfoForProfiling)
    MPM.addPass(createModuleToFunctionPassAdaptor(AddDiscriminatorsPass()));

  // Apply module pipeline start EP callback.
  for (auto &C : PipelineStartEPCallbacks)
    C(MPM, Level);

  // If we are planning to perform ThinLTO later, we don't bloat the code with
  // unrolling/vectorization/... now. Just simplify the module as much as we
  // can.
  MPM.addPass(buildModuleSimplificationPipeline(
      Level, ThinOrFullLTOPhase::ThinLTOPreLink));

  // Run partial inlining pass to partially inline functions that have
  // large bodies.
  // FIXME: It isn't clear whether this is really the right place to run this
  // in ThinLTO. Because there is another canonicalization and simplification
  // phase that will run after the thin link, running this here ends up with
  // less information than will be available later and it may grow functions in
  // ways that aren't beneficial.
  if (RunPartialInlining)
    MPM.addPass(PartialInlinerPass());

  // Reduce the size of the IR as much as possible.
  MPM.addPass(GlobalOptPass());

  // Module simplification splits coroutines, but does not fully clean up
  // coroutine intrinsics. To ensure ThinLTO optimization passes don't trip up
  // on these, we schedule the cleanup here.
  MPM.addPass(createModuleToFunctionPassAdaptor(CoroCleanupPass()));

  if (PGOOpt && PGOOpt->PseudoProbeForProfiling &&
      PGOOpt->Action == PGOOptions::SampleUse)
    MPM.addPass(PseudoProbeUpdatePass());

  // Handle OptimizerLastEPCallbacks added by clang on PreLink. Actual
  // optimization is going to be done in PostLink stage, but clang can't
  // add callbacks there in case of in-process ThinLTO called by linker.
  for (auto &C : OptimizerLastEPCallbacks)
    C(MPM, Level);

  // Emit annotation remarks.
  addAnnotationRemarksPass(MPM);

  addRequiredLTOPreLinkPasses(MPM);

  return MPM;
}

ModulePassManager PassBuilder::buildThinLTODefaultPipeline(
    OptimizationLevel Level, const ModuleSummaryIndex *ImportSummary) {
  ModulePassManager MPM;

  // Convert @llvm.global.annotations to !annotation metadata.
  MPM.addPass(Annotation2MetadataPass());

  if (ImportSummary) {
    // These passes import type identifier resolutions for whole-program
    // devirtualization and CFI. They must run early because other passes may
    // disturb the specific instruction patterns that these passes look for,
    // creating dependencies on resolutions that may not appear in the summary.
    //
    // For example, GVN may transform the pattern assume(type.test) appearing in
    // two basic blocks into assume(phi(type.test, type.test)), which would
    // transform a dependency on a WPD resolution into a dependency on a type
    // identifier resolution for CFI.
    //
    // Also, WPD has access to more precise information than ICP and can
    // devirtualize more effectively, so it should operate on the IR first.
    //
    // The WPD and LowerTypeTest passes need to run at -O0 to lower type
    // metadata and intrinsics.
    MPM.addPass(WholeProgramDevirtPass(nullptr, ImportSummary));
    MPM.addPass(LowerTypeTestsPass(nullptr, ImportSummary));
  }

  if (Level == OptimizationLevel::O0) {
    // Run a second time to clean up any type tests left behind by WPD for use
    // in ICP.
    MPM.addPass(LowerTypeTestsPass(nullptr, nullptr, true));
    // Drop available_externally and unreferenced globals. This is necessary
    // with ThinLTO in order to avoid leaving undefined references to dead
    // globals in the object file.
    MPM.addPass(EliminateAvailableExternallyPass());
    MPM.addPass(GlobalDCEPass());
    return MPM;
  }

  // Force any function attributes we want the rest of the pipeline to observe.
  MPM.addPass(ForceFunctionAttrsPass());

  // Add the core simplification pipeline.
  MPM.addPass(buildModuleSimplificationPipeline(
      Level, ThinOrFullLTOPhase::ThinLTOPostLink));

  // Now add the optimization pipeline.
  MPM.addPass(buildModuleOptimizationPipeline(Level));

  // Emit annotation remarks.
  addAnnotationRemarksPass(MPM);

  return MPM;
}

ModulePassManager
PassBuilder::buildLTOPreLinkDefaultPipeline(OptimizationLevel Level) {
  assert(Level != OptimizationLevel::O0 &&
         "Must request optimizations for the default pipeline!");
  // FIXME: We should use a customized pre-link pipeline!
  return buildPerModuleDefaultPipeline(Level,
                                       /* LTOPreLink */ true);
}

ModulePassManager
PassBuilder::buildLTODefaultPipeline(OptimizationLevel Level,
                                     ModuleSummaryIndex *ExportSummary) {
  ModulePassManager MPM;

  // Convert @llvm.global.annotations to !annotation metadata.
  MPM.addPass(Annotation2MetadataPass());

  // Create a function that performs CFI checks for cross-DSO calls with targets
  // in the current module.
  MPM.addPass(CrossDSOCFIPass());

  if (Level == OptimizationLevel::O0) {
    // The WPD and LowerTypeTest passes need to run at -O0 to lower type
    // metadata and intrinsics.
    MPM.addPass(WholeProgramDevirtPass(ExportSummary, nullptr));
    MPM.addPass(LowerTypeTestsPass(ExportSummary, nullptr));
    // Run a second time to clean up any type tests left behind by WPD for use
    // in ICP.
    MPM.addPass(LowerTypeTestsPass(nullptr, nullptr, true));

    // Emit annotation remarks.
    addAnnotationRemarksPass(MPM);

    return MPM;
  }

  if (PGOOpt && PGOOpt->Action == PGOOptions::SampleUse) {
    // Load sample profile before running the LTO optimization pipeline.
    MPM.addPass(SampleProfileLoaderPass(PGOOpt->ProfileFile,
                                        PGOOpt->ProfileRemappingFile,
                                        ThinOrFullLTOPhase::FullLTOPostLink));
    // Cache ProfileSummaryAnalysis once to avoid the potential need to insert
    // RequireAnalysisPass for PSI before subsequent non-module passes.
    MPM.addPass(RequireAnalysisPass<ProfileSummaryAnalysis, Module>());
  }

  // Try to run OpenMP optimizations, quick no-op if no OpenMP metadata present.
  MPM.addPass(OpenMPOptPass());

  // Remove unused virtual tables to improve the quality of code generated by
  // whole-program devirtualization and bitset lowering.
  MPM.addPass(GlobalDCEPass());

  // Force any function attributes we want the rest of the pipeline to observe.
  MPM.addPass(ForceFunctionAttrsPass());

  // Do basic inference of function attributes from known properties of system
  // libraries and other oracles.
  MPM.addPass(InferFunctionAttrsPass());

  if (Level.getSpeedupLevel() > 1) {
    FunctionPassManager EarlyFPM;
    EarlyFPM.addPass(CallSiteSplittingPass());
    MPM.addPass(createModuleToFunctionPassAdaptor(
        std::move(EarlyFPM), PTO.EagerlyInvalidateAnalyses));

    // Indirect call promotion. This should promote all the targets that are
    // left by the earlier promotion pass that promotes intra-module targets.
    // This two-step promotion is to save the compile time. For LTO, it should
    // produce the same result as if we only do promotion here.
    MPM.addPass(PGOIndirectCallPromotion(
        true /* InLTO */, PGOOpt && PGOOpt->Action == PGOOptions::SampleUse));

    if (EnableFunctionSpecialization && Level == OptimizationLevel::O3)
      MPM.addPass(FunctionSpecializationPass());
    // Propagate constants at call sites into the functions they call.  This
    // opens opportunities for globalopt (and inlining) by substituting function
    // pointers passed as arguments to direct uses of functions.
    MPM.addPass(IPSCCPPass());

    // Attach metadata to indirect call sites indicating the set of functions
    // they may target at run-time. This should follow IPSCCP.
    MPM.addPass(CalledValuePropagationPass());
  }

  // Now deduce any function attributes based in the current code.
  MPM.addPass(
      createModuleToPostOrderCGSCCPassAdaptor(PostOrderFunctionAttrsPass()));

  // Do RPO function attribute inference across the module to forward-propagate
  // attributes where applicable.
  // FIXME: Is this really an optimization rather than a canonicalization?
  MPM.addPass(ReversePostOrderFunctionAttrsPass());

  // Use in-range annotations on GEP indices to split globals where beneficial.
  MPM.addPass(GlobalSplitPass());

  // Run whole program optimization of virtual call when the list of callees
  // is fixed.
  MPM.addPass(WholeProgramDevirtPass(ExportSummary, nullptr));

  // Stop here at -O1.
  if (Level == OptimizationLevel::O1) {
    // The LowerTypeTestsPass needs to run to lower type metadata and the
    // type.test intrinsics. The pass does nothing if CFI is disabled.
    MPM.addPass(LowerTypeTestsPass(ExportSummary, nullptr));
    // Run a second time to clean up any type tests left behind by WPD for use
    // in ICP (which is performed earlier than this in the regular LTO
    // pipeline).
    MPM.addPass(LowerTypeTestsPass(nullptr, nullptr, true));

    // Emit annotation remarks.
    addAnnotationRemarksPass(MPM);

    return MPM;
  }

  // Optimize globals to try and fold them into constants.
  MPM.addPass(GlobalOptPass());

  // Promote any localized globals to SSA registers.
  MPM.addPass(createModuleToFunctionPassAdaptor(PromotePass()));

  // Linking modules together can lead to duplicate global constant, only
  // keep one copy of each constant.
  MPM.addPass(ConstantMergePass());

  // Remove unused arguments from functions.
  MPM.addPass(DeadArgumentEliminationPass());

  // Reduce the code after globalopt and ipsccp.  Both can open up significant
  // simplification opportunities, and both can propagate functions through
  // function pointers.  When this happens, we often have to resolve varargs
  // calls, etc, so let instcombine do this.
  FunctionPassManager PeepholeFPM;
  PeepholeFPM.addPass(InstCombinePass());
  if (Level == OptimizationLevel::O3)
    PeepholeFPM.addPass(AggressiveInstCombinePass());
  invokePeepholeEPCallbacks(PeepholeFPM, Level);

  MPM.addPass(createModuleToFunctionPassAdaptor(std::move(PeepholeFPM),
                                                PTO.EagerlyInvalidateAnalyses));

  // Note: historically, the PruneEH pass was run first to deduce nounwind and
  // generally clean up exception handling overhead. It isn't clear this is
  // valuable as the inliner doesn't currently care whether it is inlining an
  // invoke or a call.
  // Run the inliner now.
  MPM.addPass(ModuleInlinerWrapperPass(getInlineParamsFromOptLevel(Level)));

  // Optimize globals again after we ran the inliner.
  MPM.addPass(GlobalOptPass());

  // Garbage collect dead functions.
  MPM.addPass(GlobalDCEPass());

  // If we didn't decide to inline a function, check to see if we can
  // transform it to pass arguments by value instead of by reference.
  MPM.addPass(createModuleToPostOrderCGSCCPassAdaptor(ArgumentPromotionPass()));

  FunctionPassManager FPM;
  // The IPO Passes may leave cruft around. Clean up after them.
  FPM.addPass(InstCombinePass());
  invokePeepholeEPCallbacks(FPM, Level);

  FPM.addPass(JumpThreadingPass(/*InsertFreezeWhenUnfoldingSelect*/ true));

  // Do a post inline PGO instrumentation and use pass. This is a context
  // sensitive PGO pass.
  if (PGOOpt) {
    if (PGOOpt->CSAction == PGOOptions::CSIRInstr)
      addPGOInstrPasses(MPM, Level, /* RunProfileGen */ true,
                        /* IsCS */ true, PGOOpt->CSProfileGenFile,
                        PGOOpt->ProfileRemappingFile);
    else if (PGOOpt->CSAction == PGOOptions::CSIRUse)
      addPGOInstrPasses(MPM, Level, /* RunProfileGen */ false,
                        /* IsCS */ true, PGOOpt->ProfileFile,
                        PGOOpt->ProfileRemappingFile);
  }

  // Break up allocas
  FPM.addPass(SROAPass());

  // LTO provides additional opportunities for tailcall elimination due to
  // link-time inlining, and visibility of nocapture attribute.
  FPM.addPass(TailCallElimPass());

  // Run a few AA driver optimizations here and now to cleanup the code.
  MPM.addPass(createModuleToFunctionPassAdaptor(std::move(FPM),
                                                PTO.EagerlyInvalidateAnalyses));

  MPM.addPass(
      createModuleToPostOrderCGSCCPassAdaptor(PostOrderFunctionAttrsPass()));

  // Require the GlobalsAA analysis for the module so we can query it within
  // MainFPM.
  MPM.addPass(RequireAnalysisPass<GlobalsAA, Module>());
  // Invalidate AAManager so it can be recreated and pick up the newly available
  // GlobalsAA.
  MPM.addPass(
      createModuleToFunctionPassAdaptor(InvalidateAnalysisPass<AAManager>()));

  FunctionPassManager MainFPM;
  MainFPM.addPass(createFunctionToLoopPassAdaptor(
      LICMPass(PTO.LicmMssaOptCap, PTO.LicmMssaNoAccForPromotionCap),
      /*USeMemorySSA=*/true, /*UseBlockFrequencyInfo=*/true));

  if (RunNewGVN)
    MainFPM.addPass(NewGVNPass());
  else
    MainFPM.addPass(GVNPass());

  // Remove dead memcpy()'s.
  MainFPM.addPass(MemCpyOptPass());

  // Nuke dead stores.
  MainFPM.addPass(DSEPass());
  MainFPM.addPass(MergedLoadStoreMotionPass());


  if (EnableConstraintElimination)
    MainFPM.addPass(ConstraintEliminationPass());

  LoopPassManager LPM;
<<<<<<< HEAD
  LPM.addPass(IndVarSimplifyPass());

  for (auto &C : LateLoopOptimizationsEPCallbacks)
    C(LPM, Level);

  LPM.addPass(LoopDeletionPass());
=======
>>>>>>> a3beb340
  if (EnableLoopFlatten && Level.getSpeedupLevel() > 1)
    LPM.addPass(LoopFlattenPass());
  LPM.addPass(IndVarSimplifyPass());
  LPM.addPass(LoopDeletionPass());
  // FIXME: Add loop interchange.

  // Unroll small loops and perform peeling.
  LPM.addPass(LoopFullUnrollPass(Level.getSpeedupLevel(),
                                 /* OnlyWhenForced= */ !PTO.LoopUnrolling,
                                 PTO.ForgetAllSCEVInLoopUnroll));
  // The loop passes in LPM (LoopFullUnrollPass) do not preserve MemorySSA.
  // *All* loop passes must preserve it, in order to be able to use it.
  MainFPM.addPass(createFunctionToLoopPassAdaptor(
      std::move(LPM), /*UseMemorySSA=*/false, /*UseBlockFrequencyInfo=*/true));

  MainFPM.addPass(LoopDistributePass());

  addVectorPasses(Level, MainFPM, /* IsFullLTO */ true);

  // Run the OpenMPOpt CGSCC pass again late.
  MPM.addPass(
      createModuleToPostOrderCGSCCPassAdaptor(OpenMPOptCGSCCPass()));

  invokePeepholeEPCallbacks(MainFPM, Level);
  MainFPM.addPass(JumpThreadingPass(/*InsertFreezeWhenUnfoldingSelect*/ true));
  MPM.addPass(createModuleToFunctionPassAdaptor(std::move(MainFPM),
                                                PTO.EagerlyInvalidateAnalyses));

  // Lower type metadata and the type.test intrinsic. This pass supports
  // clang's control flow integrity mechanisms (-fsanitize=cfi*) and needs
  // to be run at link time if CFI is enabled. This pass does nothing if
  // CFI is disabled.
  MPM.addPass(LowerTypeTestsPass(ExportSummary, nullptr));
  // Run a second time to clean up any type tests left behind by WPD for use
  // in ICP (which is performed earlier than this in the regular LTO pipeline).
  MPM.addPass(LowerTypeTestsPass(nullptr, nullptr, true));

  // Enable splitting late in the FullLTO post-link pipeline. This is done in
  // the same stage in the old pass manager (\ref addLateLTOOptimizationPasses).
  if (EnableHotColdSplit)
    MPM.addPass(HotColdSplittingPass());

  // Add late LTO optimization passes.
  // Delete basic blocks, which optimization passes may have killed.
  MPM.addPass(createModuleToFunctionPassAdaptor(SimplifyCFGPass(
      SimplifyCFGOptions().convertSwitchRangeToICmp(true).hoistCommonInsts(
          true))));

  // Drop bodies of available eternally objects to improve GlobalDCE.
  MPM.addPass(EliminateAvailableExternallyPass());

  // Now that we have optimized the program, discard unreachable functions.
  MPM.addPass(GlobalDCEPass());

  if (PTO.MergeFunctions)
    MPM.addPass(MergeFunctionsPass());

  // Emit annotation remarks.
  addAnnotationRemarksPass(MPM);

  return MPM;
}

ModulePassManager PassBuilder::buildO0DefaultPipeline(OptimizationLevel Level,
                                                      bool LTOPreLink) {
  assert(Level == OptimizationLevel::O0 &&
         "buildO0DefaultPipeline should only be used with O0");

  ModulePassManager MPM;

  // Perform pseudo probe instrumentation in O0 mode. This is for the
  // consistency between different build modes. For example, a LTO build can be
  // mixed with an O0 prelink and an O2 postlink. Loading a sample profile in
  // the postlink will require pseudo probe instrumentation in the prelink.
  if (PGOOpt && PGOOpt->PseudoProbeForProfiling)
    MPM.addPass(SampleProfileProbePass(TM));

  if (PGOOpt && (PGOOpt->Action == PGOOptions::IRInstr ||
                 PGOOpt->Action == PGOOptions::IRUse))
    addPGOInstrPassesForO0(
        MPM,
        /* RunProfileGen */ (PGOOpt->Action == PGOOptions::IRInstr),
        /* IsCS */ false, PGOOpt->ProfileFile, PGOOpt->ProfileRemappingFile);

  for (auto &C : PipelineStartEPCallbacks)
    C(MPM, Level);

  if (PGOOpt && PGOOpt->DebugInfoForProfiling)
    MPM.addPass(createModuleToFunctionPassAdaptor(AddDiscriminatorsPass()));

  for (auto &C : PipelineEarlySimplificationEPCallbacks)
    C(MPM, Level);

  // Build a minimal pipeline based on the semantics required by LLVM,
  // which is just that always inlining occurs. Further, disable generating
  // lifetime intrinsics to avoid enabling further optimizations during
  // code generation.
  MPM.addPass(AlwaysInlinerPass(
      /*InsertLifetimeIntrinsics=*/false));

  if (PTO.MergeFunctions)
    MPM.addPass(MergeFunctionsPass());

  if (EnableMatrix)
    MPM.addPass(
        createModuleToFunctionPassAdaptor(LowerMatrixIntrinsicsPass(true)));

  if (!CGSCCOptimizerLateEPCallbacks.empty()) {
    CGSCCPassManager CGPM;
    for (auto &C : CGSCCOptimizerLateEPCallbacks)
      C(CGPM, Level);
    if (!CGPM.isEmpty())
      MPM.addPass(createModuleToPostOrderCGSCCPassAdaptor(std::move(CGPM)));
  }
  if (!LateLoopOptimizationsEPCallbacks.empty()) {
    LoopPassManager LPM;
    for (auto &C : LateLoopOptimizationsEPCallbacks)
      C(LPM, Level);
    if (!LPM.isEmpty()) {
      MPM.addPass(createModuleToFunctionPassAdaptor(
          createFunctionToLoopPassAdaptor(std::move(LPM))));
    }
  }
  if (!LoopOptimizerEndEPCallbacks.empty()) {
    LoopPassManager LPM;
    for (auto &C : LoopOptimizerEndEPCallbacks)
      C(LPM, Level);
    if (!LPM.isEmpty()) {
      MPM.addPass(createModuleToFunctionPassAdaptor(
          createFunctionToLoopPassAdaptor(std::move(LPM))));
    }
  }
  if (!ScalarOptimizerLateEPCallbacks.empty()) {
    FunctionPassManager FPM;
    for (auto &C : ScalarOptimizerLateEPCallbacks)
      C(FPM, Level);
    if (!FPM.isEmpty())
      MPM.addPass(createModuleToFunctionPassAdaptor(std::move(FPM)));
  }
  if (!VectorizerStartEPCallbacks.empty()) {
    FunctionPassManager FPM;
    for (auto &C : VectorizerStartEPCallbacks)
      C(FPM, Level);
    if (!FPM.isEmpty())
      MPM.addPass(createModuleToFunctionPassAdaptor(std::move(FPM)));
  }

  MPM.addPass(createModuleToFunctionPassAdaptor(CoroEarlyPass()));
  CGSCCPassManager CGPM;
  CGPM.addPass(CoroSplitPass());
  MPM.addPass(createModuleToPostOrderCGSCCPassAdaptor(std::move(CGPM)));
  MPM.addPass(createModuleToFunctionPassAdaptor(CoroCleanupPass()));

  for (auto &C : OptimizerLastEPCallbacks)
    C(MPM, Level);

  if (LTOPreLink)
    addRequiredLTOPreLinkPasses(MPM);

  MPM.addPass(createModuleToFunctionPassAdaptor(AnnotationRemarksPass()));

  return MPM;
}

AAManager PassBuilder::buildDefaultAAPipeline() {
  AAManager AA;

  // The order in which these are registered determines their priority when
  // being queried.

  // First we register the basic alias analysis that provides the majority of
  // per-function local AA logic. This is a stateless, on-demand local set of
  // AA techniques.
  AA.registerFunctionAnalysis<BasicAA>();

  // Next we query fast, specialized alias analyses that wrap IR-embedded
  // information about aliasing.
  AA.registerFunctionAnalysis<ScopedNoAliasAA>();
  AA.registerFunctionAnalysis<TypeBasedAA>();

  // Add support for querying global aliasing information when available.
  // Because the `AAManager` is a function analysis and `GlobalsAA` is a module
  // analysis, all that the `AAManager` can do is query for any *cached*
  // results from `GlobalsAA` through a readonly proxy.
  AA.registerModuleAnalysis<GlobalsAA>();

  // Add target-specific alias analyses.
  if (TM)
    TM->registerDefaultAliasAnalyses(AA);

  return AA;
}<|MERGE_RESOLUTION|>--- conflicted
+++ resolved
@@ -1647,18 +1647,11 @@
     MainFPM.addPass(ConstraintEliminationPass());
 
   LoopPassManager LPM;
-<<<<<<< HEAD
-  LPM.addPass(IndVarSimplifyPass());
-
-  for (auto &C : LateLoopOptimizationsEPCallbacks)
-    C(LPM, Level);
-
-  LPM.addPass(LoopDeletionPass());
-=======
->>>>>>> a3beb340
   if (EnableLoopFlatten && Level.getSpeedupLevel() > 1)
     LPM.addPass(LoopFlattenPass());
   LPM.addPass(IndVarSimplifyPass());
+  for (auto &C : LateLoopOptimizationsEPCallbacks)
+    C(LPM, Level);
   LPM.addPass(LoopDeletionPass());
   // FIXME: Add loop interchange.
 
