--- conflicted
+++ resolved
@@ -1534,34 +1534,7 @@
 }
 
 void IRLinker::updateAttributes(GlobalValue &GV) {
-<<<<<<< HEAD
   // NOTE: Removed gulfem's nocallback when LTO linking patch.
-=======
-  /// Remove nocallback attribute while linking, because nocallback attribute
-  /// indicates that the function is only allowed to jump back into caller's
-  /// module only by a return or an exception. When modules are linked, this
-  /// property cannot be guaranteed anymore. For example, the nocallback
-  /// function may contain a call to another module. But if we merge its caller
-  /// and callee module here, and not the module containing the nocallback
-  /// function definition itself, the nocallback property will be violated
-  /// (since the nocallback function will call back into the newly merged module
-  /// containing both its caller and callee). This could happen if the module
-  /// containing the nocallback function definition is native code, so it does
-  /// not participate in the LTO link. Note if the nocallback function does
-  /// participate in the LTO link, and thus ends up in the merged module
-  /// containing its caller and callee, removing the attribute doesn't hurt as
-  /// it has no effect on definitions in the same module.
-  if (auto *F = dyn_cast<Function>(&GV)) {
-    if (!F->isIntrinsic())
-      F->removeFnAttr(llvm::Attribute::NoCallback);
-
-    // Remove nocallback attribute when it is on a call-site.
-    for (BasicBlock &BB : *F)
-      for (Instruction &I : BB)
-        if (CallBase *CI = dyn_cast<CallBase>(&I))
-          CI->removeFnAttr(Attribute::NoCallback);
-  }
->>>>>>> 6a63e21c
 }
 
 Error IRLinker::run() {
