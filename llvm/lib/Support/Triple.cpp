--- conflicted
+++ resolved
@@ -172,11 +172,8 @@
   case loongarch32:
   case loongarch64: return "loongarch";
 
-<<<<<<< HEAD
   case mos:         return "mos";
-  
-=======
->>>>>>> cc2457ca
+
   case dxil:        return "dx";
   }
 }
