--- conflicted
+++ resolved
@@ -261,8 +261,6 @@
     if (auto *SrcMerge = dyn_cast<GMerge>(SrcMI)) {
       const Register MergeSrcReg = SrcMerge->getSourceReg(0);
       const LLT MergeSrcTy = MRI.getType(MergeSrcReg);
-<<<<<<< HEAD
-      const LLT DstTy = MRI.getType(DstReg);
       const LLT SrcTy = MRI.getType(SrcReg);
 
       // Don't discount one of these combines if the source instruction is also
@@ -270,8 +268,6 @@
       // something supported.
       bool IsSupported =
           !isInstUnsupported({TargetOpcode::G_TRUNC, {DstTy, SrcTy}});
-=======
->>>>>>> ebb2e5eb
 
       // We can only fold if the types are scalar
       const unsigned DstSize = DstTy.getSizeInBits();
@@ -341,16 +337,6 @@
       return true;
     }
 
-<<<<<<< HEAD
-    Register AnyExtSrc;
-    if (mi_match(SrcReg, MRI, m_GAnyExt(m_Reg(AnyExtSrc)))) {
-      // The same logic as above applies for G_ANYEXT.
-      LLVM_DEBUG(dbgs() << ".. Combine G_TRUNC(G_ANYEXT): " << MI);
-      Builder.buildAnyExtOrTrunc(DstReg, AnyExtSrc);
-      UpdatedDefs.push_back(DstReg);
-      markInstAndDefDead(MI, *MRI.getVRegDef(AnyExtSrc), DeadInsts);
-      return true;
-=======
     // trunc(ext x) -> x
     ArtifactValueFinder Finder(MRI, Builder, LI);
     if (Register FoundReg =
@@ -366,7 +352,6 @@
         markInstAndDefDead(MI, *MRI.getVRegDef(SrcReg), DeadInsts);
         return true;
       }
->>>>>>> ebb2e5eb
     }
 
     return false;
