# NOTE: Assertions have been autogenerated by utils/update_mir_test_checks.py
# RUN: llc -mtriple=amdgcn-amd-amdhsa -mcpu=gfx90a -verify-regalloc -start-before=greedy,0 -stop-after=virtregrewriter,0  -greedy-regclass-priority-trumps-globalness=1 -o - %s | FileCheck %s

# The allocation would previously fail due to poor ordering based on
# register class. The super wide tuples should be allocated first so
# that we don't need to try to evict them later. Currently we cannot
# partially evict interfering register tuples.

---
name:            need_large_tuple_split
alignment:       1
tracksRegLiveness: true
registers:
  - { id: 0, class: sreg_64_xexec, preferred-register: '$vcc' }
  - { id: 1, class: sreg_64, preferred-register: '$vcc' }
  - { id: 2, class: sreg_64_xexec, preferred-register: '$vcc' }
  - { id: 3, class: sreg_64, preferred-register: '$vcc' }
  - { id: 4, class: sreg_64, preferred-register: '$vcc' }
  - { id: 5, class: sreg_64_xexec, preferred-register: '$vcc' }
  - { id: 6, class: sreg_64_xexec, preferred-register: '$vcc' }
  - { id: 7, class: sreg_64_xexec, preferred-register: '$vcc' }
  - { id: 8, class: sreg_64_xexec, preferred-register: '$vcc' }
  - { id: 9, class: sreg_64_xexec, preferred-register: '$vcc' }
  - { id: 10, class: sreg_64_xexec, preferred-register: '$vcc' }
frameInfo:
  maxAlignment:    1
  hasCalls:        true
machineFunctionInfo:
  maxKernArgAlign: 1
  isEntryFunction: true
  scratchRSrcReg:  '$sgpr0_sgpr1_sgpr2_sgpr3'
  stackPtrOffsetReg: '$sgpr32'
  argumentInfo:
    privateSegmentBuffer: { reg: '$sgpr0_sgpr1_sgpr2_sgpr3' }
    privateSegmentWaveByteOffset: { reg: '$sgpr17' }
  occupancy:       8
body:             |
  ; CHECK-LABEL: name: need_large_tuple_split
  ; CHECK: bb.0:
  ; CHECK-NEXT:   successors: %bb.1(0x80000000)
  ; CHECK-NEXT:   liveins: $sgpr14, $sgpr15, $sgpr16, $vgpr0, $sgpr4_sgpr5, $sgpr6_sgpr7, $sgpr8_sgpr9, $sgpr10_sgpr11
  ; CHECK-NEXT: {{  $}}
  ; CHECK-NEXT:   renamable $sgpr33 = COPY $sgpr14
  ; CHECK-NEXT:   renamable $sgpr100_sgpr101 = COPY $sgpr8_sgpr9
  ; CHECK-NEXT:   renamable $sgpr12_sgpr13 = V_CMP_GT_I32_e64 1, undef %18:vgpr_32, implicit $exec
  ; CHECK-NEXT:   renamable $sgpr18_sgpr19 = V_CMP_EQ_U32_e64 0, undef %18:vgpr_32, implicit $exec
  ; CHECK-NEXT:   renamable $sgpr20_sgpr21 = V_CMP_NE_U32_e64 0, undef %18:vgpr_32, implicit $exec
  ; CHECK-NEXT:   renamable $sgpr22_sgpr23 = V_CMP_GT_I32_e64 0, undef %18:vgpr_32, implicit $exec
  ; CHECK-NEXT:   renamable $sgpr52 = S_MOV_B32 0
  ; CHECK-NEXT:   renamable $sgpr24_sgpr25 = V_CMP_EQ_U32_e64 undef $sgpr4, undef %18:vgpr_32, implicit $exec
  ; CHECK-NEXT:   [[COPY:%[0-9]+]]:vreg_1024_align2 = COPY renamable $sgpr36_sgpr37_sgpr38_sgpr39_sgpr40_sgpr41_sgpr42_sgpr43_sgpr44_sgpr45_sgpr46_sgpr47_sgpr48_sgpr49_sgpr50_sgpr51_sgpr52_sgpr53_sgpr54_sgpr55_sgpr56_sgpr57_sgpr58_sgpr59_sgpr60_sgpr61_sgpr62_sgpr63_sgpr64_sgpr65_sgpr66_sgpr67, implicit $exec
  ; CHECK-NEXT:   renamable $sgpr34_sgpr35 = V_CMP_NE_U32_e64 1, undef %18:vgpr_32, implicit $exec
  ; CHECK-NEXT:   renamable $sgpr53 = S_MOV_B32 1083786240
  ; CHECK-NEXT:   SI_SPILL_S1024_SAVE renamable $sgpr36_sgpr37_sgpr38_sgpr39_sgpr40_sgpr41_sgpr42_sgpr43_sgpr44_sgpr45_sgpr46_sgpr47_sgpr48_sgpr49_sgpr50_sgpr51_sgpr52_sgpr53_sgpr54_sgpr55_sgpr56_sgpr57_sgpr58_sgpr59_sgpr60_sgpr61_sgpr62_sgpr63_sgpr64_sgpr65_sgpr66_sgpr67, %stack.1, implicit $exec, implicit $sgpr32 :: (store (s1024) into %stack.1, align 4, addrspace 5)
  ; CHECK-NEXT:   S_BRANCH %bb.1
  ; CHECK-NEXT: {{  $}}
  ; CHECK-NEXT: bb.1:
  ; CHECK-NEXT:   successors: %bb.2(0x40000000), %bb.17(0x40000000)
  ; CHECK-NEXT:   liveins: $sgpr15, $sgpr16, $sgpr33, $sgpr4_sgpr5, $sgpr6_sgpr7, $sgpr10_sgpr11, $sgpr12_sgpr13, $sgpr18_sgpr19, $sgpr20_sgpr21, $sgpr22_sgpr23, $sgpr24_sgpr25, $sgpr34_sgpr35, $sgpr100_sgpr101:0x0000000000000003
  ; CHECK-NEXT: {{  $}}
  ; CHECK-NEXT:   $vcc = S_AND_B64 $exec, renamable $sgpr34_sgpr35, implicit-def dead $scc
  ; CHECK-NEXT:   [[COPY1:%[0-9]+]]:vreg_1024_align2 = COPY [[COPY]]
  ; CHECK-NEXT:   S_CBRANCH_VCCNZ %bb.2, implicit $vcc
  ; CHECK-NEXT:   S_BRANCH %bb.17
  ; CHECK-NEXT: {{  $}}
  ; CHECK-NEXT: bb.2:
  ; CHECK-NEXT:   successors: %bb.11(0x40000000), %bb.5(0x40000000)
  ; CHECK-NEXT:   liveins: $sgpr15, $sgpr16, $sgpr33, $sgpr4_sgpr5, $sgpr6_sgpr7, $sgpr10_sgpr11, $sgpr12_sgpr13, $sgpr18_sgpr19, $sgpr20_sgpr21, $sgpr22_sgpr23, $sgpr24_sgpr25, $sgpr34_sgpr35, $sgpr100_sgpr101:0x0000000000000003
  ; CHECK-NEXT: {{  $}}
  ; CHECK-NEXT:   renamable $sgpr52_sgpr53_sgpr54_sgpr55_sgpr56_sgpr57_sgpr58_sgpr59_sgpr60_sgpr61_sgpr62_sgpr63_sgpr64_sgpr65_sgpr66_sgpr67_sgpr68_sgpr69_sgpr70_sgpr71_sgpr72_sgpr73_sgpr74_sgpr75_sgpr76_sgpr77_sgpr78_sgpr79_sgpr80_sgpr81_sgpr82_sgpr83 = SI_SPILL_S1024_RESTORE %stack.1, implicit $exec, implicit $sgpr32 :: (load (s1024) from %stack.1, align 4, addrspace 5)
<<<<<<< HEAD
  ; CHECK-NEXT:   renamable $sgpr52 = COPY renamable $sgpr68
  ; CHECK-NEXT:   renamable $sgpr53 = COPY renamable $sgpr68
  ; CHECK-NEXT:   renamable $sgpr54 = COPY renamable $sgpr68
  ; CHECK-NEXT:   renamable $sgpr55 = COPY renamable $sgpr68
  ; CHECK-NEXT:   renamable $sgpr56 = COPY renamable $sgpr68
  ; CHECK-NEXT:   renamable $sgpr57 = COPY renamable $sgpr68
  ; CHECK-NEXT:   renamable $sgpr58 = COPY renamable $sgpr68
  ; CHECK-NEXT:   renamable $sgpr59 = COPY renamable $sgpr68
  ; CHECK-NEXT:   renamable $sgpr60 = COPY renamable $sgpr68
  ; CHECK-NEXT:   renamable $sgpr61 = COPY renamable $sgpr68
  ; CHECK-NEXT:   renamable $sgpr62 = COPY renamable $sgpr68
  ; CHECK-NEXT:   renamable $sgpr63 = COPY renamable $sgpr68
  ; CHECK-NEXT:   renamable $sgpr64 = COPY renamable $sgpr68
  ; CHECK-NEXT:   renamable $sgpr65 = COPY renamable $sgpr68
  ; CHECK-NEXT:   renamable $sgpr66 = COPY renamable $sgpr68
  ; CHECK-NEXT:   renamable $sgpr67 = COPY killed renamable $sgpr68
  ; CHECK-NEXT:   renamable $sgpr36_sgpr37_sgpr38_sgpr39_sgpr40_sgpr41_sgpr42_sgpr43_sgpr44_sgpr45_sgpr46_sgpr47_sgpr48_sgpr49_sgpr50_sgpr51 = COPY killed renamable $sgpr52_sgpr53_sgpr54_sgpr55_sgpr56_sgpr57_sgpr58_sgpr59_sgpr60_sgpr61_sgpr62_sgpr63_sgpr64_sgpr65_sgpr66_sgpr67
  ; CHECK-NEXT:   renamable $sgpr52_sgpr53_sgpr54_sgpr55_sgpr56_sgpr57_sgpr58_sgpr59_sgpr60_sgpr61_sgpr62_sgpr63_sgpr64_sgpr65_sgpr66_sgpr67_sgpr68_sgpr69_sgpr70_sgpr71_sgpr72_sgpr73_sgpr74_sgpr75_sgpr76_sgpr77_sgpr78_sgpr79_sgpr80_sgpr81_sgpr82_sgpr83 = SI_SPILL_S1024_RESTORE %stack.1, implicit $exec, implicit $sgpr32 :: (load (s1024) from %stack.1, align 4, addrspace 5)
  ; CHECK-NEXT:   renamable $sgpr52 = COPY killed renamable $sgpr68
=======
  ; CHECK-NEXT:   renamable $sgpr36 = COPY renamable $sgpr68
  ; CHECK-NEXT:   renamable $sgpr37 = COPY renamable $sgpr68
  ; CHECK-NEXT:   renamable $sgpr38 = COPY renamable $sgpr68
  ; CHECK-NEXT:   renamable $sgpr39 = COPY renamable $sgpr68
  ; CHECK-NEXT:   renamable $sgpr40 = COPY renamable $sgpr68
  ; CHECK-NEXT:   renamable $sgpr41 = COPY renamable $sgpr68
  ; CHECK-NEXT:   renamable $sgpr42 = COPY renamable $sgpr68
  ; CHECK-NEXT:   renamable $sgpr43 = COPY renamable $sgpr68
  ; CHECK-NEXT:   renamable $sgpr44 = COPY renamable $sgpr68
  ; CHECK-NEXT:   renamable $sgpr45 = COPY renamable $sgpr68
  ; CHECK-NEXT:   renamable $sgpr46 = COPY renamable $sgpr68
  ; CHECK-NEXT:   renamable $sgpr47 = COPY renamable $sgpr68
  ; CHECK-NEXT:   renamable $sgpr48 = COPY renamable $sgpr68
  ; CHECK-NEXT:   renamable $sgpr49 = COPY renamable $sgpr68
  ; CHECK-NEXT:   renamable $sgpr50 = COPY renamable $sgpr68
  ; CHECK-NEXT:   renamable $sgpr51 = COPY killed renamable $sgpr68
  ; CHECK-NEXT:   renamable $sgpr68_sgpr69_sgpr70_sgpr71_sgpr72_sgpr73_sgpr74_sgpr75_sgpr76_sgpr77_sgpr78_sgpr79_sgpr80_sgpr81_sgpr82_sgpr83_sgpr84_sgpr85_sgpr86_sgpr87_sgpr88_sgpr89_sgpr90_sgpr91_sgpr92_sgpr93_sgpr94_sgpr95_sgpr96_sgpr97_sgpr98_sgpr99 = SI_SPILL_S1024_RESTORE %stack.1, implicit $exec, implicit $sgpr32 :: (load (s1024) from %stack.1, align 4, addrspace 5)
  ; CHECK-NEXT:   renamable $sgpr52 = COPY killed renamable $sgpr84
>>>>>>> ebb2e5eb
  ; CHECK-NEXT:   renamable $sgpr56_sgpr57_sgpr58_sgpr59_sgpr60_sgpr61_sgpr62_sgpr63_sgpr64_sgpr65_sgpr66_sgpr67_sgpr68_sgpr69_sgpr70_sgpr71_sgpr72_sgpr73_sgpr74_sgpr75_sgpr76_sgpr77_sgpr78_sgpr79_sgpr80_sgpr81_sgpr82_sgpr83_sgpr84_sgpr85_sgpr86_sgpr87 = SI_SPILL_S1024_RESTORE %stack.1, implicit $exec, implicit $sgpr32 :: (load (s1024) from %stack.1, align 4, addrspace 5)
  ; CHECK-NEXT:   renamable $sgpr53 = COPY killed renamable $sgpr72
  ; CHECK-NEXT:   renamable $sgpr56_sgpr57_sgpr58_sgpr59_sgpr60_sgpr61_sgpr62_sgpr63_sgpr64_sgpr65_sgpr66_sgpr67_sgpr68_sgpr69_sgpr70_sgpr71_sgpr72_sgpr73_sgpr74_sgpr75_sgpr76_sgpr77_sgpr78_sgpr79_sgpr80_sgpr81_sgpr82_sgpr83_sgpr84_sgpr85_sgpr86_sgpr87 = SI_SPILL_S1024_RESTORE %stack.1, implicit $exec, implicit $sgpr32 :: (load (s1024) from %stack.1, align 4, addrspace 5)
  ; CHECK-NEXT:   renamable $sgpr54 = COPY killed renamable $sgpr72
  ; CHECK-NEXT:   renamable $sgpr56_sgpr57_sgpr58_sgpr59_sgpr60_sgpr61_sgpr62_sgpr63_sgpr64_sgpr65_sgpr66_sgpr67_sgpr68_sgpr69_sgpr70_sgpr71_sgpr72_sgpr73_sgpr74_sgpr75_sgpr76_sgpr77_sgpr78_sgpr79_sgpr80_sgpr81_sgpr82_sgpr83_sgpr84_sgpr85_sgpr86_sgpr87 = SI_SPILL_S1024_RESTORE %stack.1, implicit $exec, implicit $sgpr32 :: (load (s1024) from %stack.1, align 4, addrspace 5)
  ; CHECK-NEXT:   renamable $sgpr55 = COPY killed renamable $sgpr72
  ; CHECK-NEXT:   renamable $sgpr56_sgpr57_sgpr58_sgpr59_sgpr60_sgpr61_sgpr62_sgpr63_sgpr64_sgpr65_sgpr66_sgpr67_sgpr68_sgpr69_sgpr70_sgpr71_sgpr72_sgpr73_sgpr74_sgpr75_sgpr76_sgpr77_sgpr78_sgpr79_sgpr80_sgpr81_sgpr82_sgpr83_sgpr84_sgpr85_sgpr86_sgpr87 = SI_SPILL_S1024_RESTORE %stack.1, implicit $exec, implicit $sgpr32 :: (load (s1024) from %stack.1, align 4, addrspace 5)
  ; CHECK-NEXT:   renamable $sgpr56 = COPY killed renamable $sgpr72
  ; CHECK-NEXT:   renamable $sgpr60_sgpr61_sgpr62_sgpr63_sgpr64_sgpr65_sgpr66_sgpr67_sgpr68_sgpr69_sgpr70_sgpr71_sgpr72_sgpr73_sgpr74_sgpr75_sgpr76_sgpr77_sgpr78_sgpr79_sgpr80_sgpr81_sgpr82_sgpr83_sgpr84_sgpr85_sgpr86_sgpr87_sgpr88_sgpr89_sgpr90_sgpr91 = SI_SPILL_S1024_RESTORE %stack.1, implicit $exec, implicit $sgpr32 :: (load (s1024) from %stack.1, align 4, addrspace 5)
  ; CHECK-NEXT:   renamable $sgpr57 = COPY killed renamable $sgpr76
  ; CHECK-NEXT:   renamable $sgpr60_sgpr61_sgpr62_sgpr63_sgpr64_sgpr65_sgpr66_sgpr67_sgpr68_sgpr69_sgpr70_sgpr71_sgpr72_sgpr73_sgpr74_sgpr75_sgpr76_sgpr77_sgpr78_sgpr79_sgpr80_sgpr81_sgpr82_sgpr83_sgpr84_sgpr85_sgpr86_sgpr87_sgpr88_sgpr89_sgpr90_sgpr91 = SI_SPILL_S1024_RESTORE %stack.1, implicit $exec, implicit $sgpr32 :: (load (s1024) from %stack.1, align 4, addrspace 5)
  ; CHECK-NEXT:   renamable $sgpr58 = COPY killed renamable $sgpr76
  ; CHECK-NEXT:   renamable $sgpr60_sgpr61_sgpr62_sgpr63_sgpr64_sgpr65_sgpr66_sgpr67_sgpr68_sgpr69_sgpr70_sgpr71_sgpr72_sgpr73_sgpr74_sgpr75_sgpr76_sgpr77_sgpr78_sgpr79_sgpr80_sgpr81_sgpr82_sgpr83_sgpr84_sgpr85_sgpr86_sgpr87_sgpr88_sgpr89_sgpr90_sgpr91 = SI_SPILL_S1024_RESTORE %stack.1, implicit $exec, implicit $sgpr32 :: (load (s1024) from %stack.1, align 4, addrspace 5)
  ; CHECK-NEXT:   renamable $sgpr59 = COPY killed renamable $sgpr76
  ; CHECK-NEXT:   renamable $sgpr60_sgpr61_sgpr62_sgpr63_sgpr64_sgpr65_sgpr66_sgpr67_sgpr68_sgpr69_sgpr70_sgpr71_sgpr72_sgpr73_sgpr74_sgpr75_sgpr76_sgpr77_sgpr78_sgpr79_sgpr80_sgpr81_sgpr82_sgpr83_sgpr84_sgpr85_sgpr86_sgpr87_sgpr88_sgpr89_sgpr90_sgpr91 = SI_SPILL_S1024_RESTORE %stack.1, implicit $exec, implicit $sgpr32 :: (load (s1024) from %stack.1, align 4, addrspace 5)
  ; CHECK-NEXT:   renamable $sgpr60 = COPY killed renamable $sgpr76
  ; CHECK-NEXT:   renamable $sgpr64_sgpr65_sgpr66_sgpr67_sgpr68_sgpr69_sgpr70_sgpr71_sgpr72_sgpr73_sgpr74_sgpr75_sgpr76_sgpr77_sgpr78_sgpr79_sgpr80_sgpr81_sgpr82_sgpr83_sgpr84_sgpr85_sgpr86_sgpr87_sgpr88_sgpr89_sgpr90_sgpr91_sgpr92_sgpr93_sgpr94_sgpr95 = SI_SPILL_S1024_RESTORE %stack.1, implicit $exec, implicit $sgpr32 :: (load (s1024) from %stack.1, align 4, addrspace 5)
  ; CHECK-NEXT:   renamable $sgpr61 = COPY killed renamable $sgpr80
  ; CHECK-NEXT:   renamable $sgpr64_sgpr65_sgpr66_sgpr67_sgpr68_sgpr69_sgpr70_sgpr71_sgpr72_sgpr73_sgpr74_sgpr75_sgpr76_sgpr77_sgpr78_sgpr79_sgpr80_sgpr81_sgpr82_sgpr83_sgpr84_sgpr85_sgpr86_sgpr87_sgpr88_sgpr89_sgpr90_sgpr91_sgpr92_sgpr93_sgpr94_sgpr95 = SI_SPILL_S1024_RESTORE %stack.1, implicit $exec, implicit $sgpr32 :: (load (s1024) from %stack.1, align 4, addrspace 5)
  ; CHECK-NEXT:   renamable $sgpr62 = COPY killed renamable $sgpr80
  ; CHECK-NEXT:   renamable $sgpr64_sgpr65_sgpr66_sgpr67_sgpr68_sgpr69_sgpr70_sgpr71_sgpr72_sgpr73_sgpr74_sgpr75_sgpr76_sgpr77_sgpr78_sgpr79_sgpr80_sgpr81_sgpr82_sgpr83_sgpr84_sgpr85_sgpr86_sgpr87_sgpr88_sgpr89_sgpr90_sgpr91_sgpr92_sgpr93_sgpr94_sgpr95 = SI_SPILL_S1024_RESTORE %stack.1, implicit $exec, implicit $sgpr32 :: (load (s1024) from %stack.1, align 4, addrspace 5)
  ; CHECK-NEXT:   renamable $sgpr63 = COPY killed renamable $sgpr80
  ; CHECK-NEXT:   renamable $sgpr64_sgpr65_sgpr66_sgpr67_sgpr68_sgpr69_sgpr70_sgpr71_sgpr72_sgpr73_sgpr74_sgpr75_sgpr76_sgpr77_sgpr78_sgpr79_sgpr80_sgpr81_sgpr82_sgpr83_sgpr84_sgpr85_sgpr86_sgpr87_sgpr88_sgpr89_sgpr90_sgpr91_sgpr92_sgpr93_sgpr94_sgpr95 = SI_SPILL_S1024_RESTORE %stack.1, implicit $exec, implicit $sgpr32 :: (load (s1024) from %stack.1, align 4, addrspace 5)
  ; CHECK-NEXT:   renamable $sgpr64 = COPY killed renamable $sgpr80
  ; CHECK-NEXT:   renamable $sgpr68_sgpr69_sgpr70_sgpr71_sgpr72_sgpr73_sgpr74_sgpr75_sgpr76_sgpr77_sgpr78_sgpr79_sgpr80_sgpr81_sgpr82_sgpr83_sgpr84_sgpr85_sgpr86_sgpr87_sgpr88_sgpr89_sgpr90_sgpr91_sgpr92_sgpr93_sgpr94_sgpr95_sgpr96_sgpr97_sgpr98_sgpr99 = SI_SPILL_S1024_RESTORE %stack.1, implicit $exec, implicit $sgpr32 :: (load (s1024) from %stack.1, align 4, addrspace 5)
  ; CHECK-NEXT:   renamable $sgpr65 = COPY killed renamable $sgpr84
  ; CHECK-NEXT:   renamable $sgpr68_sgpr69_sgpr70_sgpr71_sgpr72_sgpr73_sgpr74_sgpr75_sgpr76_sgpr77_sgpr78_sgpr79_sgpr80_sgpr81_sgpr82_sgpr83_sgpr84_sgpr85_sgpr86_sgpr87_sgpr88_sgpr89_sgpr90_sgpr91_sgpr92_sgpr93_sgpr94_sgpr95_sgpr96_sgpr97_sgpr98_sgpr99 = SI_SPILL_S1024_RESTORE %stack.1, implicit $exec, implicit $sgpr32 :: (load (s1024) from %stack.1, align 4, addrspace 5)
  ; CHECK-NEXT:   renamable $sgpr66 = COPY killed renamable $sgpr84
  ; CHECK-NEXT:   renamable $sgpr68_sgpr69_sgpr70_sgpr71_sgpr72_sgpr73_sgpr74_sgpr75_sgpr76_sgpr77_sgpr78_sgpr79_sgpr80_sgpr81_sgpr82_sgpr83 = COPY killed renamable $sgpr36_sgpr37_sgpr38_sgpr39_sgpr40_sgpr41_sgpr42_sgpr43_sgpr44_sgpr45_sgpr46_sgpr47_sgpr48_sgpr49_sgpr50_sgpr51
  ; CHECK-NEXT:   renamable $sgpr84_sgpr85_sgpr86_sgpr87_sgpr88_sgpr89_sgpr90_sgpr91_sgpr92_sgpr93_sgpr94_sgpr95 = COPY renamable $sgpr52_sgpr53_sgpr54_sgpr55_sgpr56_sgpr57_sgpr58_sgpr59_sgpr60_sgpr61_sgpr62_sgpr63
  ; CHECK-NEXT:   renamable $sgpr96_sgpr97 = COPY renamable $sgpr64_sgpr65
  ; CHECK-NEXT:   renamable $sgpr98 = COPY renamable $sgpr66
  ; CHECK-NEXT:   renamable $sgpr36_sgpr37_sgpr38_sgpr39_sgpr40_sgpr41_sgpr42_sgpr43_sgpr44_sgpr45_sgpr46_sgpr47_sgpr48_sgpr49_sgpr50_sgpr51_sgpr52_sgpr53_sgpr54_sgpr55_sgpr56_sgpr57_sgpr58_sgpr59_sgpr60_sgpr61_sgpr62_sgpr63_sgpr64_sgpr65_sgpr66_sgpr67 = SI_SPILL_S1024_RESTORE %stack.1, implicit $exec, implicit $sgpr32 :: (load (s1024) from %stack.1, align 4, addrspace 5)
  ; CHECK-NEXT:   renamable $sgpr56_sgpr57_sgpr58_sgpr59_sgpr60_sgpr61_sgpr62_sgpr63_sgpr64_sgpr65_sgpr66_sgpr67_sgpr68_sgpr69_sgpr70_sgpr71 = COPY killed renamable $sgpr68_sgpr69_sgpr70_sgpr71_sgpr72_sgpr73_sgpr74_sgpr75_sgpr76_sgpr77_sgpr78_sgpr79_sgpr80_sgpr81_sgpr82_sgpr83
  ; CHECK-NEXT:   renamable $sgpr72_sgpr73_sgpr74_sgpr75_sgpr76_sgpr77_sgpr78_sgpr79_sgpr80_sgpr81_sgpr82_sgpr83 = COPY renamable $sgpr84_sgpr85_sgpr86_sgpr87_sgpr88_sgpr89_sgpr90_sgpr91_sgpr92_sgpr93_sgpr94_sgpr95
  ; CHECK-NEXT:   renamable $sgpr84_sgpr85 = COPY renamable $sgpr96_sgpr97
  ; CHECK-NEXT:   renamable $sgpr86 = COPY renamable $sgpr98
  ; CHECK-NEXT:   renamable $sgpr87 = COPY killed renamable $sgpr52
  ; CHECK-NEXT:   [[COPY2:%[0-9]+]]:vreg_1024_align2 = COPY killed renamable $sgpr56_sgpr57_sgpr58_sgpr59_sgpr60_sgpr61_sgpr62_sgpr63_sgpr64_sgpr65_sgpr66_sgpr67_sgpr68_sgpr69_sgpr70_sgpr71_sgpr72_sgpr73_sgpr74_sgpr75_sgpr76_sgpr77_sgpr78_sgpr79_sgpr80_sgpr81_sgpr82_sgpr83_sgpr84_sgpr85_sgpr86_sgpr87, implicit $exec
  ; CHECK-NEXT:   S_CBRANCH_EXECZ %bb.11, implicit $exec
  ; CHECK-NEXT:   S_BRANCH %bb.5
  ; CHECK-NEXT: {{  $}}
  ; CHECK-NEXT: bb.3:
  ; CHECK-NEXT:   successors: %bb.4(0x80000000)
  ; CHECK-NEXT:   liveins: $sgpr15, $sgpr16, $sgpr33
  ; CHECK-NEXT: {{  $}}
  ; CHECK-NEXT:   renamable $sgpr60 = COPY killed renamable $sgpr33
  ; CHECK-NEXT:   renamable $sgpr62 = COPY killed renamable $sgpr15
  ; CHECK-NEXT:   SI_SPILL_S32_SAVE killed renamable $sgpr16, %stack.0, implicit $exec, implicit $sgpr32 :: (store (s32) into %stack.0, addrspace 5)
  ; CHECK-NEXT:   ADJCALLSTACKUP 0, 0, implicit-def dead $scc, implicit-def $sgpr32, implicit $sgpr32
  ; CHECK-NEXT:   dead $sgpr30_sgpr31 = SI_CALL undef renamable $sgpr4_sgpr5, 0, CustomRegMask($sgpr60,$sgpr62)
  ; CHECK-NEXT:   ADJCALLSTACKDOWN 0, 0, implicit-def dead $scc, implicit-def $sgpr32, implicit $sgpr32
  ; CHECK-NEXT: {{  $}}
  ; CHECK-NEXT: bb.4:
  ; CHECK-NEXT:   successors: %bb.17(0x80000000)
  ; CHECK-NEXT:   liveins: $sgpr60, $sgpr62
  ; CHECK-NEXT: {{  $}}
  ; CHECK-NEXT:   ADJCALLSTACKUP 0, 0, implicit-def dead $scc, implicit-def $sgpr32, implicit $sgpr32
  ; CHECK-NEXT:   $sgpr12 = COPY killed renamable $sgpr60
  ; CHECK-NEXT:   $sgpr13 = COPY killed renamable $sgpr62
  ; CHECK-NEXT:   $sgpr14 = SI_SPILL_S32_RESTORE %stack.0, implicit $exec, implicit $sgpr32 :: (load (s32) from %stack.0, addrspace 5)
  ; CHECK-NEXT:   dead $sgpr30_sgpr31 = SI_CALL undef renamable $sgpr4_sgpr5, 0, csr_amdgpu_noregs, implicit $sgpr12, implicit $sgpr13, implicit $sgpr14
  ; CHECK-NEXT:   ADJCALLSTACKDOWN 0, 0, implicit-def dead $scc, implicit-def $sgpr32, implicit $sgpr32
  ; CHECK-NEXT:   S_BRANCH %bb.17
  ; CHECK-NEXT: {{  $}}
  ; CHECK-NEXT: bb.5:
  ; CHECK-NEXT:   successors: %bb.12(0x40000000), %bb.6(0x40000000)
  ; CHECK-NEXT:   liveins: $sgpr15, $sgpr16, $sgpr33, $sgpr4_sgpr5, $sgpr6_sgpr7, $sgpr10_sgpr11, $sgpr12_sgpr13, $sgpr18_sgpr19, $sgpr20_sgpr21, $sgpr22_sgpr23, $sgpr24_sgpr25, $sgpr34_sgpr35, $sgpr100_sgpr101:0x0000000000000003
  ; CHECK-NEXT: {{  $}}
  ; CHECK-NEXT:   renamable $sgpr8_sgpr9 = S_AND_B64 renamable $sgpr20_sgpr21, undef renamable $sgpr36_sgpr37, implicit-def dead $scc
  ; CHECK-NEXT:   renamable $sgpr36_sgpr37 = V_CMP_GT_I32_e64 0, undef %18:vgpr_32, implicit $exec
  ; CHECK-NEXT:   $exec = S_MOV_B64_term killed renamable $sgpr8_sgpr9
  ; CHECK-NEXT:   S_CBRANCH_EXECZ %bb.12, implicit $exec
  ; CHECK-NEXT: {{  $}}
  ; CHECK-NEXT: bb.6:
  ; CHECK-NEXT:   successors: %bb.7(0x80000000)
  ; CHECK-NEXT:   liveins: $sgpr15, $sgpr16, $sgpr33, $sgpr4_sgpr5, $sgpr6_sgpr7, $sgpr10_sgpr11, $sgpr12_sgpr13, $sgpr18_sgpr19, $sgpr20_sgpr21, $sgpr22_sgpr23, $sgpr24_sgpr25, $sgpr34_sgpr35, $sgpr36_sgpr37, $sgpr100_sgpr101:0x0000000000000003
  ; CHECK-NEXT: {{  $}}
  ; CHECK-NEXT:   dead [[V_CNDMASK_B32_e64_:%[0-9]+]]:vgpr_32 = V_CNDMASK_B32_e64 0, 0, 0, 1, $sgpr22_sgpr23, implicit $exec
  ; CHECK-NEXT: {{  $}}
  ; CHECK-NEXT: bb.7:
  ; CHECK-NEXT:   successors: %bb.8(0x80000000)
  ; CHECK-NEXT:   liveins: $sgpr15, $sgpr16, $sgpr33, $sgpr4_sgpr5, $sgpr6_sgpr7, $sgpr10_sgpr11, $sgpr12_sgpr13, $sgpr18_sgpr19, $sgpr20_sgpr21, $sgpr22_sgpr23, $sgpr24_sgpr25, $sgpr34_sgpr35, $sgpr36_sgpr37, $sgpr100_sgpr101:0x0000000000000003
  ; CHECK-NEXT: {{  $}}
<<<<<<< HEAD
  ; CHECK-NEXT:   renamable $sgpr38_sgpr39 = nofpexcept V_CMP_NLT_F64_e64 0, undef $sgpr4_sgpr5, 0, undef %29:vreg_64_align2, 0, implicit $mode, implicit $exec
  ; CHECK-NEXT:   renamable $sgpr40_sgpr41 = nofpexcept V_CMP_NLT_F64_e64 0, 4607182418800017408, 0, undef %29:vreg_64_align2, 0, implicit $mode, implicit $exec
=======
  ; CHECK-NEXT:   renamable $sgpr90_sgpr91 = nofpexcept V_CMP_NLT_F64_e64 0, undef $sgpr4_sgpr5, 0, undef %29:vreg_64_align2, 0, implicit $mode, implicit $exec
  ; CHECK-NEXT:   renamable $sgpr92_sgpr93 = nofpexcept V_CMP_NLT_F64_e64 0, 4607182418800017408, 0, undef %29:vreg_64_align2, 0, implicit $mode, implicit $exec
>>>>>>> ebb2e5eb
  ; CHECK-NEXT:   dead [[V_INDIRECT_REG_READ_GPR_IDX_B32_V32_:%[0-9]+]]:vgpr_32 = V_INDIRECT_REG_READ_GPR_IDX_B32_V32 [[COPY1]], undef $sgpr33, 11, implicit-def $m0, implicit $m0, implicit $exec
  ; CHECK-NEXT: {{  $}}
  ; CHECK-NEXT: bb.8:
  ; CHECK-NEXT:   successors: %bb.10(0x40000000), %bb.9(0x40000000)
  ; CHECK-NEXT:   liveins: $sgpr15, $sgpr16, $sgpr33, $sgpr4_sgpr5, $sgpr6_sgpr7, $sgpr10_sgpr11, $sgpr12_sgpr13, $sgpr18_sgpr19, $sgpr20_sgpr21, $sgpr22_sgpr23, $sgpr24_sgpr25, $sgpr34_sgpr35, $sgpr36_sgpr37, $sgpr38_sgpr39, $sgpr40_sgpr41, $sgpr100_sgpr101:0x0000000000000003
  ; CHECK-NEXT: {{  $}}
  ; CHECK-NEXT:   $vcc = S_AND_B64 $exec, renamable $sgpr38_sgpr39, implicit-def dead $scc
  ; CHECK-NEXT:   S_CBRANCH_VCCNZ %bb.10, implicit $vcc
  ; CHECK-NEXT: {{  $}}
  ; CHECK-NEXT: bb.9:
  ; CHECK-NEXT:   successors: %bb.10(0x40000000), %bb.17(0x40000000)
  ; CHECK-NEXT:   liveins: $sgpr15, $sgpr16, $sgpr33, $sgpr4_sgpr5, $sgpr6_sgpr7, $sgpr10_sgpr11, $sgpr12_sgpr13, $sgpr18_sgpr19, $sgpr20_sgpr21, $sgpr22_sgpr23, $sgpr24_sgpr25, $sgpr34_sgpr35, $sgpr36_sgpr37, $sgpr38_sgpr39, $sgpr40_sgpr41, $sgpr100_sgpr101:0x0000000000000003
  ; CHECK-NEXT: {{  $}}
  ; CHECK-NEXT:   renamable $sgpr52_sgpr53_sgpr54_sgpr55_sgpr56_sgpr57_sgpr58_sgpr59_sgpr60_sgpr61_sgpr62_sgpr63_sgpr64_sgpr65_sgpr66_sgpr67_sgpr68_sgpr69_sgpr70_sgpr71_sgpr72_sgpr73_sgpr74_sgpr75_sgpr76_sgpr77_sgpr78_sgpr79_sgpr80_sgpr81_sgpr82_sgpr83 = SI_SPILL_S1024_RESTORE %stack.1, implicit $exec, implicit $sgpr32 :: (load (s1024) from %stack.1, align 4, addrspace 5)
  ; CHECK-NEXT:   [[COPY2:%[0-9]+]]:vreg_64_align2 = COPY killed renamable $sgpr68_sgpr69, implicit $exec
  ; CHECK-NEXT:   GLOBAL_STORE_DWORDX2_SADDR undef %18:vgpr_32, [[COPY2]], undef renamable $sgpr4_sgpr5, 0, 0, implicit $exec :: (store (s64), addrspace 1)
  ; CHECK-NEXT:   [[V_CNDMASK_B32_e64_1:%[0-9]+]]:vgpr_32 = V_CNDMASK_B32_e64 0, 0, 0, 1, $sgpr12_sgpr13, implicit $exec
<<<<<<< HEAD
  ; CHECK-NEXT:   dead renamable $sgpr8_sgpr9 = V_CMP_NE_U32_e64 1, [[V_CNDMASK_B32_e64_1]], implicit $exec
  ; CHECK-NEXT:   renamable $sgpr64 = S_ADD_U32 renamable $sgpr100, 32, implicit-def dead $scc
  ; CHECK-NEXT:   ADJCALLSTACKUP 0, 0, implicit-def dead $scc, implicit-def $sgpr32, implicit $sgpr32
  ; CHECK-NEXT:   renamable $sgpr46_sgpr47 = COPY killed renamable $sgpr6_sgpr7
  ; CHECK-NEXT:   $sgpr6_sgpr7 = COPY renamable $sgpr46_sgpr47
  ; CHECK-NEXT:   renamable $sgpr44_sgpr45 = COPY killed renamable $sgpr10_sgpr11
  ; CHECK-NEXT:   $sgpr10_sgpr11 = COPY renamable $sgpr44_sgpr45
  ; CHECK-NEXT:   renamable $sgpr50_sgpr51 = COPY killed renamable $sgpr12_sgpr13
  ; CHECK-NEXT:   $sgpr12 = COPY renamable $sgpr33
  ; CHECK-NEXT:   $sgpr13 = COPY renamable $sgpr15
  ; CHECK-NEXT:   renamable $sgpr42 = COPY killed renamable $sgpr16
  ; CHECK-NEXT:   renamable $sgpr43 = COPY killed renamable $sgpr15
  ; CHECK-NEXT:   renamable $sgpr48_sgpr49 = COPY renamable $sgpr4_sgpr5
  ; CHECK-NEXT:   renamable $sgpr52_sgpr53 = COPY killed renamable $sgpr18_sgpr19
  ; CHECK-NEXT:   renamable $sgpr54_sgpr55 = COPY killed renamable $sgpr20_sgpr21
  ; CHECK-NEXT:   renamable $sgpr56_sgpr57 = COPY killed renamable $sgpr22_sgpr23
  ; CHECK-NEXT:   renamable $sgpr58_sgpr59 = COPY killed renamable $sgpr24_sgpr25
  ; CHECK-NEXT:   dead $sgpr30_sgpr31 = SI_CALL undef renamable $sgpr8_sgpr9, 0, csr_amdgpu_gfx90ainsts, implicit $sgpr4_sgpr5, implicit $sgpr6_sgpr7, implicit $sgpr10_sgpr11, implicit $sgpr12, implicit $sgpr13
  ; CHECK-NEXT:   ADJCALLSTACKDOWN 0, 0, implicit-def dead $scc, implicit-def $sgpr32, implicit $sgpr32
  ; CHECK-NEXT:   ADJCALLSTACKUP 0, 0, implicit-def dead $scc, implicit-def $sgpr32, implicit $sgpr32
  ; CHECK-NEXT:   $sgpr8_sgpr9 = COPY renamable $sgpr64_sgpr65
  ; CHECK-NEXT:   dead $sgpr30_sgpr31 = SI_CALL undef renamable $sgpr8_sgpr9, 0, csr_amdgpu_gfx90ainsts, implicit $sgpr8_sgpr9
  ; CHECK-NEXT:   renamable $sgpr24_sgpr25 = COPY killed renamable $sgpr58_sgpr59
  ; CHECK-NEXT:   renamable $sgpr22_sgpr23 = COPY killed renamable $sgpr56_sgpr57
  ; CHECK-NEXT:   renamable $sgpr20_sgpr21 = COPY killed renamable $sgpr54_sgpr55
  ; CHECK-NEXT:   renamable $sgpr18_sgpr19 = COPY killed renamable $sgpr52_sgpr53
  ; CHECK-NEXT:   renamable $sgpr12_sgpr13 = COPY killed renamable $sgpr50_sgpr51
  ; CHECK-NEXT:   renamable $sgpr4_sgpr5 = COPY killed renamable $sgpr48_sgpr49
  ; CHECK-NEXT:   renamable $sgpr6_sgpr7 = COPY killed renamable $sgpr46_sgpr47
  ; CHECK-NEXT:   renamable $sgpr10_sgpr11 = COPY killed renamable $sgpr44_sgpr45
  ; CHECK-NEXT:   renamable $sgpr15 = COPY killed renamable $sgpr43
  ; CHECK-NEXT:   renamable $sgpr16 = COPY killed renamable $sgpr42
=======
  ; CHECK-NEXT:   dead renamable $sgpr4_sgpr5 = V_CMP_NE_U32_e64 1, [[V_CNDMASK_B32_e64_1]], implicit $exec
  ; CHECK-NEXT:   renamable $sgpr64 = S_ADD_U32 renamable $sgpr8, 32, implicit-def dead $scc
  ; CHECK-NEXT:   ADJCALLSTACKUP 0, 0, implicit-def dead $scc, implicit-def $sgpr32, implicit $sgpr32
  ; CHECK-NEXT:   $sgpr4_sgpr5 = COPY renamable $sgpr34_sgpr35
  ; CHECK-NEXT:   renamable $sgpr42_sgpr43 = COPY killed renamable $sgpr6_sgpr7
  ; CHECK-NEXT:   $sgpr6_sgpr7 = COPY renamable $sgpr42_sgpr43
  ; CHECK-NEXT:   renamable $sgpr38_sgpr39 = COPY killed renamable $sgpr10_sgpr11
  ; CHECK-NEXT:   $sgpr10_sgpr11 = COPY renamable $sgpr38_sgpr39
  ; CHECK-NEXT:   renamable $sgpr44_sgpr45 = COPY killed renamable $sgpr12_sgpr13
  ; CHECK-NEXT:   $sgpr12 = COPY renamable $sgpr33
  ; CHECK-NEXT:   $sgpr13 = COPY renamable $sgpr15
  ; CHECK-NEXT:   renamable $sgpr36 = COPY killed renamable $sgpr16
  ; CHECK-NEXT:   renamable $sgpr37 = COPY killed renamable $sgpr15
  ; CHECK-NEXT:   renamable $sgpr40 = COPY killed renamable $sgpr8
  ; CHECK-NEXT:   renamable $sgpr46_sgpr47 = COPY killed renamable $sgpr18_sgpr19
  ; CHECK-NEXT:   renamable $sgpr48_sgpr49 = COPY killed renamable $sgpr20_sgpr21
  ; CHECK-NEXT:   renamable $sgpr50_sgpr51 = COPY killed renamable $sgpr22_sgpr23
  ; CHECK-NEXT:   renamable $sgpr52_sgpr53 = COPY killed renamable $sgpr24_sgpr25
  ; CHECK-NEXT:   dead $sgpr30_sgpr31 = SI_CALL undef renamable $sgpr4_sgpr5, 0, csr_amdgpu_gfx90ainsts, implicit $sgpr4_sgpr5, implicit $sgpr6_sgpr7, implicit $sgpr10_sgpr11, implicit $sgpr12, implicit $sgpr13
  ; CHECK-NEXT:   ADJCALLSTACKDOWN 0, 0, implicit-def dead $scc, implicit-def $sgpr32, implicit $sgpr32
  ; CHECK-NEXT:   ADJCALLSTACKUP 0, 0, implicit-def dead $scc, implicit-def $sgpr32, implicit $sgpr32
  ; CHECK-NEXT:   $sgpr8_sgpr9 = COPY renamable $sgpr64_sgpr65
  ; CHECK-NEXT:   dead $sgpr30_sgpr31 = SI_CALL undef renamable $sgpr4_sgpr5, 0, csr_amdgpu_gfx90ainsts, implicit $sgpr8_sgpr9
  ; CHECK-NEXT:   renamable $sgpr24_sgpr25 = COPY killed renamable $sgpr52_sgpr53
  ; CHECK-NEXT:   renamable $sgpr22_sgpr23 = COPY killed renamable $sgpr50_sgpr51
  ; CHECK-NEXT:   renamable $sgpr20_sgpr21 = COPY killed renamable $sgpr48_sgpr49
  ; CHECK-NEXT:   renamable $sgpr18_sgpr19 = COPY killed renamable $sgpr46_sgpr47
  ; CHECK-NEXT:   renamable $sgpr12_sgpr13 = COPY killed renamable $sgpr44_sgpr45
  ; CHECK-NEXT:   renamable $sgpr6_sgpr7 = COPY killed renamable $sgpr42_sgpr43
  ; CHECK-NEXT:   renamable $sgpr8 = COPY killed renamable $sgpr40
  ; CHECK-NEXT:   renamable $sgpr10_sgpr11 = COPY killed renamable $sgpr38_sgpr39
  ; CHECK-NEXT:   renamable $sgpr15 = COPY killed renamable $sgpr37
  ; CHECK-NEXT:   renamable $sgpr16 = COPY killed renamable $sgpr36
>>>>>>> ebb2e5eb
  ; CHECK-NEXT:   ADJCALLSTACKDOWN 0, 0, implicit-def dead $scc, implicit-def $sgpr32, implicit $sgpr32
  ; CHECK-NEXT:   $exec = S_MOV_B64_term renamable $sgpr40_sgpr41
  ; CHECK-NEXT:   S_CBRANCH_EXECZ %bb.10, implicit $exec
  ; CHECK-NEXT:   S_BRANCH %bb.17
  ; CHECK-NEXT: {{  $}}
  ; CHECK-NEXT: bb.10:
  ; CHECK-NEXT:   successors: %bb.8(0x40000000), %bb.12(0x40000000)
  ; CHECK-NEXT:   liveins: $sgpr15, $sgpr16, $sgpr33, $sgpr4_sgpr5, $sgpr6_sgpr7, $sgpr10_sgpr11, $sgpr12_sgpr13, $sgpr18_sgpr19, $sgpr20_sgpr21, $sgpr22_sgpr23, $sgpr24_sgpr25, $sgpr34_sgpr35, $sgpr36_sgpr37, $sgpr38_sgpr39, $sgpr40_sgpr41, $sgpr100_sgpr101:0x0000000000000003
  ; CHECK-NEXT: {{  $}}
  ; CHECK-NEXT:   S_CBRANCH_EXECZ %bb.8, implicit $exec
  ; CHECK-NEXT:   S_BRANCH %bb.12
  ; CHECK-NEXT: {{  $}}
  ; CHECK-NEXT: bb.11:
  ; CHECK-NEXT:   successors: %bb.1(0x40000000), %bb.17(0x40000000)
  ; CHECK-NEXT:   liveins: $sgpr15, $sgpr16, $sgpr33, $sgpr4_sgpr5, $sgpr6_sgpr7, $sgpr10_sgpr11, $sgpr12_sgpr13, $sgpr18_sgpr19, $sgpr20_sgpr21, $sgpr22_sgpr23, $sgpr24_sgpr25, $sgpr34_sgpr35, $sgpr100_sgpr101:0x0000000000000003
  ; CHECK-NEXT: {{  $}}
  ; CHECK-NEXT:   S_CBRANCH_EXECZ %bb.1, implicit $exec
  ; CHECK-NEXT:   S_BRANCH %bb.17
  ; CHECK-NEXT: {{  $}}
  ; CHECK-NEXT: bb.12:
  ; CHECK-NEXT:   successors: %bb.11(0x40000000), %bb.13(0x40000000)
  ; CHECK-NEXT:   liveins: $sgpr15, $sgpr16, $sgpr33, $sgpr4_sgpr5, $sgpr6_sgpr7, $sgpr10_sgpr11, $sgpr12_sgpr13, $sgpr18_sgpr19, $sgpr20_sgpr21, $sgpr22_sgpr23, $sgpr24_sgpr25, $sgpr34_sgpr35, $sgpr36_sgpr37, $sgpr100_sgpr101:0x0000000000000003
  ; CHECK-NEXT: {{  $}}
  ; CHECK-NEXT:   $exec = S_MOV_B64_term killed renamable $sgpr36_sgpr37
  ; CHECK-NEXT:   S_CBRANCH_EXECZ %bb.11, implicit $exec
  ; CHECK-NEXT: {{  $}}
  ; CHECK-NEXT: bb.13:
  ; CHECK-NEXT:   successors: %bb.15(0x40000000), %bb.14(0x40000000)
  ; CHECK-NEXT:   liveins: $sgpr15, $sgpr16, $sgpr33, $sgpr4_sgpr5, $sgpr6_sgpr7, $sgpr10_sgpr11, $sgpr12_sgpr13, $sgpr18_sgpr19, $sgpr20_sgpr21, $sgpr22_sgpr23, $sgpr24_sgpr25, $sgpr34_sgpr35, $sgpr100_sgpr101:0x0000000000000003
  ; CHECK-NEXT: {{  $}}
  ; CHECK-NEXT:   $vcc = S_AND_B64 $exec, renamable $sgpr24_sgpr25, implicit-def dead $scc
  ; CHECK-NEXT:   S_CBRANCH_VCCNZ %bb.15, implicit $vcc
  ; CHECK-NEXT:   S_BRANCH %bb.14
  ; CHECK-NEXT: {{  $}}
  ; CHECK-NEXT: bb.14:
  ; CHECK-NEXT:   successors: %bb.15(0x80000000)
  ; CHECK-NEXT:   liveins: $sgpr15, $sgpr16, $sgpr33, $sgpr4_sgpr5, $sgpr6_sgpr7, $sgpr10_sgpr11, $sgpr12_sgpr13, $sgpr18_sgpr19, $sgpr20_sgpr21, $sgpr22_sgpr23, $sgpr24_sgpr25, $sgpr34_sgpr35, $sgpr100_sgpr101:0x0000000000000003
  ; CHECK-NEXT: {{  $}}
  ; CHECK-NEXT: {{  $}}
  ; CHECK-NEXT: bb.15:
  ; CHECK-NEXT:   successors: %bb.11(0x40000000), %bb.16(0x40000000)
  ; CHECK-NEXT:   liveins: $sgpr15, $sgpr16, $sgpr33, $sgpr4_sgpr5, $sgpr6_sgpr7, $sgpr10_sgpr11, $sgpr12_sgpr13, $sgpr18_sgpr19, $sgpr20_sgpr21, $sgpr22_sgpr23, $sgpr24_sgpr25, $sgpr34_sgpr35, $sgpr100_sgpr101:0x0000000000000003
  ; CHECK-NEXT: {{  $}}
  ; CHECK-NEXT:   $vcc = S_AND_B64 $exec, renamable $sgpr18_sgpr19, implicit-def dead $scc
  ; CHECK-NEXT:   S_CBRANCH_VCCNZ %bb.11, implicit $vcc
  ; CHECK-NEXT: {{  $}}
  ; CHECK-NEXT: bb.16:
  ; CHECK-NEXT:   successors: %bb.3(0x40000000), %bb.17(0x40000000)
  ; CHECK-NEXT:   liveins: $sgpr15, $sgpr16, $sgpr33
  ; CHECK-NEXT: {{  $}}
  ; CHECK-NEXT:   S_CBRANCH_EXECZ %bb.3, implicit $exec
  ; CHECK-NEXT: {{  $}}
  ; CHECK-NEXT: bb.17:
  bb.0:
    liveins: $vgpr0, $sgpr4_sgpr5, $sgpr6_sgpr7, $sgpr8_sgpr9, $sgpr10_sgpr11, $sgpr14, $sgpr15, $sgpr16

    %11:sgpr_32 = COPY $sgpr16
    %12:sgpr_32 = COPY $sgpr15
    %13:sgpr_32 = COPY $sgpr14
    %14:sgpr_64 = COPY $sgpr10_sgpr11
    %15:sgpr_64 = COPY $sgpr8_sgpr9
    %16:sgpr_64 = COPY $sgpr6_sgpr7
    %17:sgpr_64 = COPY $sgpr4_sgpr5
    %5:sreg_64_xexec = V_CMP_GT_I32_e64 1, undef %18:vgpr_32, implicit $exec
    %6:sreg_64_xexec = V_CMP_EQ_U32_e64 0, undef %18:vgpr_32, implicit $exec
    %7:sreg_64_xexec = V_CMP_NE_U32_e64 0, undef %18:vgpr_32, implicit $exec
    %8:sreg_64_xexec = V_CMP_GT_I32_e64 0, undef %18:vgpr_32, implicit $exec
    undef %19.sub16:sgpr_1024 = S_MOV_B32 0
    %9:sreg_64_xexec = V_CMP_EQ_U32_e64 undef %20:sreg_32_xm0_xexec, undef %18:vgpr_32, implicit $exec
    %21:vreg_1024_align2 = COPY %19, implicit $exec
    %10:sreg_64_xexec = V_CMP_NE_U32_e64 1, undef %18:vgpr_32, implicit $exec
    %19.sub17:sgpr_1024 = S_MOV_B32 1083786240
    S_BRANCH %bb.1

  bb.1:
    $vcc = S_AND_B64 $exec, %10, implicit-def dead $scc
    %22:vreg_1024_align2 = COPY %21
    S_CBRANCH_VCCNZ %bb.2, implicit $vcc
    S_BRANCH %bb.17

  bb.2:
    undef %23.sub0:sgpr_1024 = COPY %19.sub16
    %23.sub1:sgpr_1024 = COPY %19.sub16
    %23.sub2:sgpr_1024 = COPY %19.sub16
    %23.sub3:sgpr_1024 = COPY %19.sub16
    %23.sub4:sgpr_1024 = COPY %19.sub16
    %23.sub5:sgpr_1024 = COPY %19.sub16
    %23.sub6:sgpr_1024 = COPY %19.sub16
    %23.sub7:sgpr_1024 = COPY %19.sub16
    %23.sub8:sgpr_1024 = COPY %19.sub16
    %23.sub9:sgpr_1024 = COPY %19.sub16
    %23.sub10:sgpr_1024 = COPY %19.sub16
    %23.sub11:sgpr_1024 = COPY %19.sub16
    %23.sub12:sgpr_1024 = COPY %19.sub16
    %23.sub13:sgpr_1024 = COPY %19.sub16
    %23.sub14:sgpr_1024 = COPY %19.sub16
    %23.sub15:sgpr_1024 = COPY %19.sub16
    %23.sub16:sgpr_1024 = COPY %19.sub16
    %23.sub17:sgpr_1024 = COPY %19.sub16
    %23.sub18:sgpr_1024 = COPY %19.sub16
    %23.sub19:sgpr_1024 = COPY %19.sub16
    %23.sub20:sgpr_1024 = COPY %19.sub16
    %23.sub21:sgpr_1024 = COPY %19.sub16
    %23.sub22:sgpr_1024 = COPY %19.sub16
    %23.sub23:sgpr_1024 = COPY %19.sub16
    %23.sub24:sgpr_1024 = COPY %19.sub16
    %23.sub25:sgpr_1024 = COPY %19.sub16
    %23.sub26:sgpr_1024 = COPY %19.sub16
    %23.sub27:sgpr_1024 = COPY %19.sub16
    %23.sub28:sgpr_1024 = COPY %19.sub16
    %23.sub29:sgpr_1024 = COPY %19.sub16
    %23.sub30:sgpr_1024 = COPY %19.sub16
    %23.sub31:sgpr_1024 = COPY %19.sub16
    %21:vreg_1024_align2 = COPY %23, implicit $exec
    S_CBRANCH_EXECZ %bb.11, implicit $exec
    S_BRANCH %bb.5

  bb.3:
    ADJCALLSTACKUP 0, 0, implicit-def dead $scc, implicit-def $sgpr32, implicit $sgpr32
    dead $sgpr30_sgpr31 = SI_CALL undef %24:sreg_64_xexec, 0, CustomRegMask($sgpr60,$sgpr62)
    ADJCALLSTACKDOWN 0, 0, implicit-def dead $scc, implicit-def $sgpr32, implicit $sgpr32

  bb.4:
    ADJCALLSTACKUP 0, 0, implicit-def dead $scc, implicit-def $sgpr32, implicit $sgpr32
    $sgpr12 = COPY %13
    $sgpr13 = COPY %12
    $sgpr14 = COPY %11
    dead $sgpr30_sgpr31 = SI_CALL undef %25:sreg_64, 0, csr_amdgpu_noregs, implicit killed $sgpr12, implicit killed $sgpr13, implicit $sgpr14
    ADJCALLSTACKDOWN 0, 0, implicit-def dead $scc, implicit-def $sgpr32, implicit $sgpr32
    S_BRANCH %bb.17

  bb.5:
    %26:sreg_64 = S_AND_B64 %7, undef %3, implicit-def dead $scc
    %3:sreg_64 = V_CMP_GT_I32_e64 0, undef %18:vgpr_32, implicit $exec
    $exec = S_MOV_B64_term %26
    S_CBRANCH_EXECZ %bb.12, implicit $exec

  bb.6:
    dead %27:vgpr_32 = V_CNDMASK_B32_e64 0, 0, 0, 1, %8, implicit $exec

  bb.7:
    %0:sreg_64_xexec = nofpexcept V_CMP_NLT_F64_e64 0, undef %28:sreg_64, 0, undef %29:vreg_64_align2, 0, implicit $mode, implicit $exec
    %1:sreg_64 = nofpexcept V_CMP_NLT_F64_e64 0, 4607182418800017408, 0, undef %29:vreg_64_align2, 0, implicit $mode, implicit $exec
    dead %30:vgpr_32 = V_INDIRECT_REG_READ_GPR_IDX_B32_V32 %22, undef %13, 11, implicit-def $m0, implicit $m0, implicit $exec

  bb.8:
    $vcc = S_AND_B64 $exec, %0, implicit-def dead $scc
    S_CBRANCH_VCCNZ %bb.10, implicit $vcc

  bb.9:
    %31:vreg_64_align2 = COPY %19.sub16_sub17, implicit $exec
    GLOBAL_STORE_DWORDX2_SADDR undef %18:vgpr_32, %31, undef %24:sreg_64_xexec, 0, 0, implicit $exec :: (store (s64), addrspace 1)
    %32:vgpr_32 = V_CNDMASK_B32_e64 0, 0, 0, 1, %5, implicit $exec
    dead %33:sreg_64_xexec = V_CMP_NE_U32_e64 1, %32, implicit $exec
    undef %34.sub0:sreg_64 = S_ADD_U32 %15.sub0, 32, implicit-def dead $scc
    ADJCALLSTACKUP 0, 0, implicit-def dead $scc, implicit-def $sgpr32, implicit $sgpr32
    $sgpr4_sgpr5 = COPY %17
    $sgpr6_sgpr7 = COPY %16
    $sgpr10_sgpr11 = COPY %14
    $sgpr12 = COPY %13
    $sgpr13 = COPY %12
    dead $sgpr30_sgpr31 = SI_CALL undef %33, 0, csr_amdgpu_gfx90ainsts, implicit $sgpr4_sgpr5, implicit $sgpr6_sgpr7, implicit $sgpr10_sgpr11, implicit killed $sgpr12, implicit killed $sgpr13
    ADJCALLSTACKDOWN 0, 0, implicit-def dead $scc, implicit-def $sgpr32, implicit $sgpr32
    ADJCALLSTACKUP 0, 0, implicit-def dead $scc, implicit-def $sgpr32, implicit $sgpr32
    $sgpr8_sgpr9 = COPY %34
    dead $sgpr30_sgpr31 = SI_CALL undef %33, 0, csr_amdgpu_gfx90ainsts, implicit $sgpr8_sgpr9
    ADJCALLSTACKDOWN 0, 0, implicit-def dead $scc, implicit-def $sgpr32, implicit $sgpr32
    $exec = S_MOV_B64_term %1
    S_CBRANCH_EXECZ %bb.10, implicit $exec
    S_BRANCH %bb.17

  bb.10:
    S_CBRANCH_EXECZ %bb.8, implicit $exec
    S_BRANCH %bb.12

  bb.11:
    S_CBRANCH_EXECZ %bb.1, implicit $exec
    S_BRANCH %bb.17

  bb.12:
    $exec = S_MOV_B64_term %3
    S_CBRANCH_EXECZ %bb.11, implicit $exec

  bb.13:
    $vcc = S_AND_B64 $exec, %9, implicit-def dead $scc
    S_CBRANCH_VCCNZ %bb.15, implicit $vcc
    S_BRANCH %bb.14

  bb.14:

  bb.15:
    $vcc = S_AND_B64 $exec, %6, implicit-def dead $scc
    S_CBRANCH_VCCNZ %bb.11, implicit $vcc

  bb.16:
    S_CBRANCH_EXECZ %bb.3, implicit $exec

  bb.17:

...<|MERGE_RESOLUTION|>--- conflicted
+++ resolved
@@ -41,7 +41,7 @@
   ; CHECK-NEXT:   liveins: $sgpr14, $sgpr15, $sgpr16, $vgpr0, $sgpr4_sgpr5, $sgpr6_sgpr7, $sgpr8_sgpr9, $sgpr10_sgpr11
   ; CHECK-NEXT: {{  $}}
   ; CHECK-NEXT:   renamable $sgpr33 = COPY $sgpr14
-  ; CHECK-NEXT:   renamable $sgpr100_sgpr101 = COPY $sgpr8_sgpr9
+  ; CHECK-NEXT:   renamable $sgpr34_sgpr35 = COPY $sgpr4_sgpr5
   ; CHECK-NEXT:   renamable $sgpr12_sgpr13 = V_CMP_GT_I32_e64 1, undef %18:vgpr_32, implicit $exec
   ; CHECK-NEXT:   renamable $sgpr18_sgpr19 = V_CMP_EQ_U32_e64 0, undef %18:vgpr_32, implicit $exec
   ; CHECK-NEXT:   renamable $sgpr20_sgpr21 = V_CMP_NE_U32_e64 0, undef %18:vgpr_32, implicit $exec
@@ -49,46 +49,25 @@
   ; CHECK-NEXT:   renamable $sgpr52 = S_MOV_B32 0
   ; CHECK-NEXT:   renamable $sgpr24_sgpr25 = V_CMP_EQ_U32_e64 undef $sgpr4, undef %18:vgpr_32, implicit $exec
   ; CHECK-NEXT:   [[COPY:%[0-9]+]]:vreg_1024_align2 = COPY renamable $sgpr36_sgpr37_sgpr38_sgpr39_sgpr40_sgpr41_sgpr42_sgpr43_sgpr44_sgpr45_sgpr46_sgpr47_sgpr48_sgpr49_sgpr50_sgpr51_sgpr52_sgpr53_sgpr54_sgpr55_sgpr56_sgpr57_sgpr58_sgpr59_sgpr60_sgpr61_sgpr62_sgpr63_sgpr64_sgpr65_sgpr66_sgpr67, implicit $exec
-  ; CHECK-NEXT:   renamable $sgpr34_sgpr35 = V_CMP_NE_U32_e64 1, undef %18:vgpr_32, implicit $exec
+  ; CHECK-NEXT:   renamable $sgpr100_sgpr101 = V_CMP_NE_U32_e64 1, undef %18:vgpr_32, implicit $exec
   ; CHECK-NEXT:   renamable $sgpr53 = S_MOV_B32 1083786240
   ; CHECK-NEXT:   SI_SPILL_S1024_SAVE renamable $sgpr36_sgpr37_sgpr38_sgpr39_sgpr40_sgpr41_sgpr42_sgpr43_sgpr44_sgpr45_sgpr46_sgpr47_sgpr48_sgpr49_sgpr50_sgpr51_sgpr52_sgpr53_sgpr54_sgpr55_sgpr56_sgpr57_sgpr58_sgpr59_sgpr60_sgpr61_sgpr62_sgpr63_sgpr64_sgpr65_sgpr66_sgpr67, %stack.1, implicit $exec, implicit $sgpr32 :: (store (s1024) into %stack.1, align 4, addrspace 5)
   ; CHECK-NEXT:   S_BRANCH %bb.1
   ; CHECK-NEXT: {{  $}}
   ; CHECK-NEXT: bb.1:
   ; CHECK-NEXT:   successors: %bb.2(0x40000000), %bb.17(0x40000000)
-  ; CHECK-NEXT:   liveins: $sgpr15, $sgpr16, $sgpr33, $sgpr4_sgpr5, $sgpr6_sgpr7, $sgpr10_sgpr11, $sgpr12_sgpr13, $sgpr18_sgpr19, $sgpr20_sgpr21, $sgpr22_sgpr23, $sgpr24_sgpr25, $sgpr34_sgpr35, $sgpr100_sgpr101:0x0000000000000003
-  ; CHECK-NEXT: {{  $}}
-  ; CHECK-NEXT:   $vcc = S_AND_B64 $exec, renamable $sgpr34_sgpr35, implicit-def dead $scc
+  ; CHECK-NEXT:   liveins: $sgpr15, $sgpr16, $sgpr33, $sgpr6_sgpr7, $sgpr8_sgpr9:0x0000000000000003, $sgpr10_sgpr11, $sgpr12_sgpr13, $sgpr18_sgpr19, $sgpr20_sgpr21, $sgpr22_sgpr23, $sgpr24_sgpr25, $sgpr34_sgpr35, $sgpr100_sgpr101
+  ; CHECK-NEXT: {{  $}}
+  ; CHECK-NEXT:   $vcc = S_AND_B64 $exec, renamable $sgpr100_sgpr101, implicit-def dead $scc
   ; CHECK-NEXT:   [[COPY1:%[0-9]+]]:vreg_1024_align2 = COPY [[COPY]]
   ; CHECK-NEXT:   S_CBRANCH_VCCNZ %bb.2, implicit $vcc
   ; CHECK-NEXT:   S_BRANCH %bb.17
   ; CHECK-NEXT: {{  $}}
   ; CHECK-NEXT: bb.2:
   ; CHECK-NEXT:   successors: %bb.11(0x40000000), %bb.5(0x40000000)
-  ; CHECK-NEXT:   liveins: $sgpr15, $sgpr16, $sgpr33, $sgpr4_sgpr5, $sgpr6_sgpr7, $sgpr10_sgpr11, $sgpr12_sgpr13, $sgpr18_sgpr19, $sgpr20_sgpr21, $sgpr22_sgpr23, $sgpr24_sgpr25, $sgpr34_sgpr35, $sgpr100_sgpr101:0x0000000000000003
+  ; CHECK-NEXT:   liveins: $sgpr15, $sgpr16, $sgpr33, $sgpr6_sgpr7, $sgpr8_sgpr9:0x0000000000000003, $sgpr10_sgpr11, $sgpr12_sgpr13, $sgpr18_sgpr19, $sgpr20_sgpr21, $sgpr22_sgpr23, $sgpr24_sgpr25, $sgpr34_sgpr35, $sgpr100_sgpr101
   ; CHECK-NEXT: {{  $}}
   ; CHECK-NEXT:   renamable $sgpr52_sgpr53_sgpr54_sgpr55_sgpr56_sgpr57_sgpr58_sgpr59_sgpr60_sgpr61_sgpr62_sgpr63_sgpr64_sgpr65_sgpr66_sgpr67_sgpr68_sgpr69_sgpr70_sgpr71_sgpr72_sgpr73_sgpr74_sgpr75_sgpr76_sgpr77_sgpr78_sgpr79_sgpr80_sgpr81_sgpr82_sgpr83 = SI_SPILL_S1024_RESTORE %stack.1, implicit $exec, implicit $sgpr32 :: (load (s1024) from %stack.1, align 4, addrspace 5)
-<<<<<<< HEAD
-  ; CHECK-NEXT:   renamable $sgpr52 = COPY renamable $sgpr68
-  ; CHECK-NEXT:   renamable $sgpr53 = COPY renamable $sgpr68
-  ; CHECK-NEXT:   renamable $sgpr54 = COPY renamable $sgpr68
-  ; CHECK-NEXT:   renamable $sgpr55 = COPY renamable $sgpr68
-  ; CHECK-NEXT:   renamable $sgpr56 = COPY renamable $sgpr68
-  ; CHECK-NEXT:   renamable $sgpr57 = COPY renamable $sgpr68
-  ; CHECK-NEXT:   renamable $sgpr58 = COPY renamable $sgpr68
-  ; CHECK-NEXT:   renamable $sgpr59 = COPY renamable $sgpr68
-  ; CHECK-NEXT:   renamable $sgpr60 = COPY renamable $sgpr68
-  ; CHECK-NEXT:   renamable $sgpr61 = COPY renamable $sgpr68
-  ; CHECK-NEXT:   renamable $sgpr62 = COPY renamable $sgpr68
-  ; CHECK-NEXT:   renamable $sgpr63 = COPY renamable $sgpr68
-  ; CHECK-NEXT:   renamable $sgpr64 = COPY renamable $sgpr68
-  ; CHECK-NEXT:   renamable $sgpr65 = COPY renamable $sgpr68
-  ; CHECK-NEXT:   renamable $sgpr66 = COPY renamable $sgpr68
-  ; CHECK-NEXT:   renamable $sgpr67 = COPY killed renamable $sgpr68
-  ; CHECK-NEXT:   renamable $sgpr36_sgpr37_sgpr38_sgpr39_sgpr40_sgpr41_sgpr42_sgpr43_sgpr44_sgpr45_sgpr46_sgpr47_sgpr48_sgpr49_sgpr50_sgpr51 = COPY killed renamable $sgpr52_sgpr53_sgpr54_sgpr55_sgpr56_sgpr57_sgpr58_sgpr59_sgpr60_sgpr61_sgpr62_sgpr63_sgpr64_sgpr65_sgpr66_sgpr67
-  ; CHECK-NEXT:   renamable $sgpr52_sgpr53_sgpr54_sgpr55_sgpr56_sgpr57_sgpr58_sgpr59_sgpr60_sgpr61_sgpr62_sgpr63_sgpr64_sgpr65_sgpr66_sgpr67_sgpr68_sgpr69_sgpr70_sgpr71_sgpr72_sgpr73_sgpr74_sgpr75_sgpr76_sgpr77_sgpr78_sgpr79_sgpr80_sgpr81_sgpr82_sgpr83 = SI_SPILL_S1024_RESTORE %stack.1, implicit $exec, implicit $sgpr32 :: (load (s1024) from %stack.1, align 4, addrspace 5)
-  ; CHECK-NEXT:   renamable $sgpr52 = COPY killed renamable $sgpr68
-=======
   ; CHECK-NEXT:   renamable $sgpr36 = COPY renamable $sgpr68
   ; CHECK-NEXT:   renamable $sgpr37 = COPY renamable $sgpr68
   ; CHECK-NEXT:   renamable $sgpr38 = COPY renamable $sgpr68
@@ -107,7 +86,6 @@
   ; CHECK-NEXT:   renamable $sgpr51 = COPY killed renamable $sgpr68
   ; CHECK-NEXT:   renamable $sgpr68_sgpr69_sgpr70_sgpr71_sgpr72_sgpr73_sgpr74_sgpr75_sgpr76_sgpr77_sgpr78_sgpr79_sgpr80_sgpr81_sgpr82_sgpr83_sgpr84_sgpr85_sgpr86_sgpr87_sgpr88_sgpr89_sgpr90_sgpr91_sgpr92_sgpr93_sgpr94_sgpr95_sgpr96_sgpr97_sgpr98_sgpr99 = SI_SPILL_S1024_RESTORE %stack.1, implicit $exec, implicit $sgpr32 :: (load (s1024) from %stack.1, align 4, addrspace 5)
   ; CHECK-NEXT:   renamable $sgpr52 = COPY killed renamable $sgpr84
->>>>>>> ebb2e5eb
   ; CHECK-NEXT:   renamable $sgpr56_sgpr57_sgpr58_sgpr59_sgpr60_sgpr61_sgpr62_sgpr63_sgpr64_sgpr65_sgpr66_sgpr67_sgpr68_sgpr69_sgpr70_sgpr71_sgpr72_sgpr73_sgpr74_sgpr75_sgpr76_sgpr77_sgpr78_sgpr79_sgpr80_sgpr81_sgpr82_sgpr83_sgpr84_sgpr85_sgpr86_sgpr87 = SI_SPILL_S1024_RESTORE %stack.1, implicit $exec, implicit $sgpr32 :: (load (s1024) from %stack.1, align 4, addrspace 5)
   ; CHECK-NEXT:   renamable $sgpr53 = COPY killed renamable $sgpr72
   ; CHECK-NEXT:   renamable $sgpr56_sgpr57_sgpr58_sgpr59_sgpr60_sgpr61_sgpr62_sgpr63_sgpr64_sgpr65_sgpr66_sgpr67_sgpr68_sgpr69_sgpr70_sgpr71_sgpr72_sgpr73_sgpr74_sgpr75_sgpr76_sgpr77_sgpr78_sgpr79_sgpr80_sgpr81_sgpr82_sgpr83_sgpr84_sgpr85_sgpr86_sgpr87 = SI_SPILL_S1024_RESTORE %stack.1, implicit $exec, implicit $sgpr32 :: (load (s1024) from %stack.1, align 4, addrspace 5)
@@ -136,17 +114,9 @@
   ; CHECK-NEXT:   renamable $sgpr65 = COPY killed renamable $sgpr84
   ; CHECK-NEXT:   renamable $sgpr68_sgpr69_sgpr70_sgpr71_sgpr72_sgpr73_sgpr74_sgpr75_sgpr76_sgpr77_sgpr78_sgpr79_sgpr80_sgpr81_sgpr82_sgpr83_sgpr84_sgpr85_sgpr86_sgpr87_sgpr88_sgpr89_sgpr90_sgpr91_sgpr92_sgpr93_sgpr94_sgpr95_sgpr96_sgpr97_sgpr98_sgpr99 = SI_SPILL_S1024_RESTORE %stack.1, implicit $exec, implicit $sgpr32 :: (load (s1024) from %stack.1, align 4, addrspace 5)
   ; CHECK-NEXT:   renamable $sgpr66 = COPY killed renamable $sgpr84
-  ; CHECK-NEXT:   renamable $sgpr68_sgpr69_sgpr70_sgpr71_sgpr72_sgpr73_sgpr74_sgpr75_sgpr76_sgpr77_sgpr78_sgpr79_sgpr80_sgpr81_sgpr82_sgpr83 = COPY killed renamable $sgpr36_sgpr37_sgpr38_sgpr39_sgpr40_sgpr41_sgpr42_sgpr43_sgpr44_sgpr45_sgpr46_sgpr47_sgpr48_sgpr49_sgpr50_sgpr51
-  ; CHECK-NEXT:   renamable $sgpr84_sgpr85_sgpr86_sgpr87_sgpr88_sgpr89_sgpr90_sgpr91_sgpr92_sgpr93_sgpr94_sgpr95 = COPY renamable $sgpr52_sgpr53_sgpr54_sgpr55_sgpr56_sgpr57_sgpr58_sgpr59_sgpr60_sgpr61_sgpr62_sgpr63
-  ; CHECK-NEXT:   renamable $sgpr96_sgpr97 = COPY renamable $sgpr64_sgpr65
-  ; CHECK-NEXT:   renamable $sgpr98 = COPY renamable $sgpr66
-  ; CHECK-NEXT:   renamable $sgpr36_sgpr37_sgpr38_sgpr39_sgpr40_sgpr41_sgpr42_sgpr43_sgpr44_sgpr45_sgpr46_sgpr47_sgpr48_sgpr49_sgpr50_sgpr51_sgpr52_sgpr53_sgpr54_sgpr55_sgpr56_sgpr57_sgpr58_sgpr59_sgpr60_sgpr61_sgpr62_sgpr63_sgpr64_sgpr65_sgpr66_sgpr67 = SI_SPILL_S1024_RESTORE %stack.1, implicit $exec, implicit $sgpr32 :: (load (s1024) from %stack.1, align 4, addrspace 5)
-  ; CHECK-NEXT:   renamable $sgpr56_sgpr57_sgpr58_sgpr59_sgpr60_sgpr61_sgpr62_sgpr63_sgpr64_sgpr65_sgpr66_sgpr67_sgpr68_sgpr69_sgpr70_sgpr71 = COPY killed renamable $sgpr68_sgpr69_sgpr70_sgpr71_sgpr72_sgpr73_sgpr74_sgpr75_sgpr76_sgpr77_sgpr78_sgpr79_sgpr80_sgpr81_sgpr82_sgpr83
-  ; CHECK-NEXT:   renamable $sgpr72_sgpr73_sgpr74_sgpr75_sgpr76_sgpr77_sgpr78_sgpr79_sgpr80_sgpr81_sgpr82_sgpr83 = COPY renamable $sgpr84_sgpr85_sgpr86_sgpr87_sgpr88_sgpr89_sgpr90_sgpr91_sgpr92_sgpr93_sgpr94_sgpr95
-  ; CHECK-NEXT:   renamable $sgpr84_sgpr85 = COPY renamable $sgpr96_sgpr97
-  ; CHECK-NEXT:   renamable $sgpr86 = COPY renamable $sgpr98
-  ; CHECK-NEXT:   renamable $sgpr87 = COPY killed renamable $sgpr52
-  ; CHECK-NEXT:   [[COPY2:%[0-9]+]]:vreg_1024_align2 = COPY killed renamable $sgpr56_sgpr57_sgpr58_sgpr59_sgpr60_sgpr61_sgpr62_sgpr63_sgpr64_sgpr65_sgpr66_sgpr67_sgpr68_sgpr69_sgpr70_sgpr71_sgpr72_sgpr73_sgpr74_sgpr75_sgpr76_sgpr77_sgpr78_sgpr79_sgpr80_sgpr81_sgpr82_sgpr83_sgpr84_sgpr85_sgpr86_sgpr87, implicit $exec
+  ; CHECK-NEXT:   renamable $sgpr68_sgpr69_sgpr70_sgpr71_sgpr72_sgpr73_sgpr74_sgpr75_sgpr76_sgpr77_sgpr78_sgpr79_sgpr80_sgpr81_sgpr82_sgpr83_sgpr84_sgpr85_sgpr86_sgpr87_sgpr88_sgpr89_sgpr90_sgpr91_sgpr92_sgpr93_sgpr94_sgpr95_sgpr96_sgpr97_sgpr98_sgpr99 = SI_SPILL_S1024_RESTORE %stack.1, implicit $exec, implicit $sgpr32 :: (load (s1024) from %stack.1, align 4, addrspace 5)
+  ; CHECK-NEXT:   renamable $sgpr67 = COPY killed renamable $sgpr84
+  ; CHECK-NEXT:   [[COPY2:%[0-9]+]]:vreg_1024_align2 = COPY killed renamable $sgpr36_sgpr37_sgpr38_sgpr39_sgpr40_sgpr41_sgpr42_sgpr43_sgpr44_sgpr45_sgpr46_sgpr47_sgpr48_sgpr49_sgpr50_sgpr51_sgpr52_sgpr53_sgpr54_sgpr55_sgpr56_sgpr57_sgpr58_sgpr59_sgpr60_sgpr61_sgpr62_sgpr63_sgpr64_sgpr65_sgpr66_sgpr67, implicit $exec
   ; CHECK-NEXT:   S_CBRANCH_EXECZ %bb.11, implicit $exec
   ; CHECK-NEXT:   S_BRANCH %bb.5
   ; CHECK-NEXT: {{  $}}
@@ -175,81 +145,42 @@
   ; CHECK-NEXT: {{  $}}
   ; CHECK-NEXT: bb.5:
   ; CHECK-NEXT:   successors: %bb.12(0x40000000), %bb.6(0x40000000)
-  ; CHECK-NEXT:   liveins: $sgpr15, $sgpr16, $sgpr33, $sgpr4_sgpr5, $sgpr6_sgpr7, $sgpr10_sgpr11, $sgpr12_sgpr13, $sgpr18_sgpr19, $sgpr20_sgpr21, $sgpr22_sgpr23, $sgpr24_sgpr25, $sgpr34_sgpr35, $sgpr100_sgpr101:0x0000000000000003
-  ; CHECK-NEXT: {{  $}}
-  ; CHECK-NEXT:   renamable $sgpr8_sgpr9 = S_AND_B64 renamable $sgpr20_sgpr21, undef renamable $sgpr36_sgpr37, implicit-def dead $scc
-  ; CHECK-NEXT:   renamable $sgpr36_sgpr37 = V_CMP_GT_I32_e64 0, undef %18:vgpr_32, implicit $exec
-  ; CHECK-NEXT:   $exec = S_MOV_B64_term killed renamable $sgpr8_sgpr9
+  ; CHECK-NEXT:   liveins: $sgpr15, $sgpr16, $sgpr33, $sgpr6_sgpr7, $sgpr8_sgpr9:0x0000000000000003, $sgpr10_sgpr11, $sgpr12_sgpr13, $sgpr18_sgpr19, $sgpr20_sgpr21, $sgpr22_sgpr23, $sgpr24_sgpr25, $sgpr34_sgpr35, $sgpr100_sgpr101
+  ; CHECK-NEXT: {{  $}}
+  ; CHECK-NEXT:   renamable $sgpr4_sgpr5 = S_AND_B64 renamable $sgpr20_sgpr21, undef renamable $sgpr88_sgpr89, implicit-def dead $scc
+  ; CHECK-NEXT:   renamable $sgpr88_sgpr89 = V_CMP_GT_I32_e64 0, undef %18:vgpr_32, implicit $exec
+  ; CHECK-NEXT:   $exec = S_MOV_B64_term killed renamable $sgpr4_sgpr5
   ; CHECK-NEXT:   S_CBRANCH_EXECZ %bb.12, implicit $exec
   ; CHECK-NEXT: {{  $}}
   ; CHECK-NEXT: bb.6:
   ; CHECK-NEXT:   successors: %bb.7(0x80000000)
-  ; CHECK-NEXT:   liveins: $sgpr15, $sgpr16, $sgpr33, $sgpr4_sgpr5, $sgpr6_sgpr7, $sgpr10_sgpr11, $sgpr12_sgpr13, $sgpr18_sgpr19, $sgpr20_sgpr21, $sgpr22_sgpr23, $sgpr24_sgpr25, $sgpr34_sgpr35, $sgpr36_sgpr37, $sgpr100_sgpr101:0x0000000000000003
+  ; CHECK-NEXT:   liveins: $sgpr15, $sgpr16, $sgpr33, $sgpr6_sgpr7, $sgpr8_sgpr9:0x0000000000000003, $sgpr10_sgpr11, $sgpr12_sgpr13, $sgpr18_sgpr19, $sgpr20_sgpr21, $sgpr22_sgpr23, $sgpr24_sgpr25, $sgpr34_sgpr35, $sgpr88_sgpr89, $sgpr100_sgpr101
   ; CHECK-NEXT: {{  $}}
   ; CHECK-NEXT:   dead [[V_CNDMASK_B32_e64_:%[0-9]+]]:vgpr_32 = V_CNDMASK_B32_e64 0, 0, 0, 1, $sgpr22_sgpr23, implicit $exec
   ; CHECK-NEXT: {{  $}}
   ; CHECK-NEXT: bb.7:
   ; CHECK-NEXT:   successors: %bb.8(0x80000000)
-  ; CHECK-NEXT:   liveins: $sgpr15, $sgpr16, $sgpr33, $sgpr4_sgpr5, $sgpr6_sgpr7, $sgpr10_sgpr11, $sgpr12_sgpr13, $sgpr18_sgpr19, $sgpr20_sgpr21, $sgpr22_sgpr23, $sgpr24_sgpr25, $sgpr34_sgpr35, $sgpr36_sgpr37, $sgpr100_sgpr101:0x0000000000000003
-  ; CHECK-NEXT: {{  $}}
-<<<<<<< HEAD
-  ; CHECK-NEXT:   renamable $sgpr38_sgpr39 = nofpexcept V_CMP_NLT_F64_e64 0, undef $sgpr4_sgpr5, 0, undef %29:vreg_64_align2, 0, implicit $mode, implicit $exec
-  ; CHECK-NEXT:   renamable $sgpr40_sgpr41 = nofpexcept V_CMP_NLT_F64_e64 0, 4607182418800017408, 0, undef %29:vreg_64_align2, 0, implicit $mode, implicit $exec
-=======
+  ; CHECK-NEXT:   liveins: $sgpr15, $sgpr16, $sgpr33, $sgpr6_sgpr7, $sgpr8_sgpr9:0x0000000000000003, $sgpr10_sgpr11, $sgpr12_sgpr13, $sgpr18_sgpr19, $sgpr20_sgpr21, $sgpr22_sgpr23, $sgpr24_sgpr25, $sgpr34_sgpr35, $sgpr88_sgpr89, $sgpr100_sgpr101
+  ; CHECK-NEXT: {{  $}}
   ; CHECK-NEXT:   renamable $sgpr90_sgpr91 = nofpexcept V_CMP_NLT_F64_e64 0, undef $sgpr4_sgpr5, 0, undef %29:vreg_64_align2, 0, implicit $mode, implicit $exec
   ; CHECK-NEXT:   renamable $sgpr92_sgpr93 = nofpexcept V_CMP_NLT_F64_e64 0, 4607182418800017408, 0, undef %29:vreg_64_align2, 0, implicit $mode, implicit $exec
->>>>>>> ebb2e5eb
   ; CHECK-NEXT:   dead [[V_INDIRECT_REG_READ_GPR_IDX_B32_V32_:%[0-9]+]]:vgpr_32 = V_INDIRECT_REG_READ_GPR_IDX_B32_V32 [[COPY1]], undef $sgpr33, 11, implicit-def $m0, implicit $m0, implicit $exec
   ; CHECK-NEXT: {{  $}}
   ; CHECK-NEXT: bb.8:
   ; CHECK-NEXT:   successors: %bb.10(0x40000000), %bb.9(0x40000000)
-  ; CHECK-NEXT:   liveins: $sgpr15, $sgpr16, $sgpr33, $sgpr4_sgpr5, $sgpr6_sgpr7, $sgpr10_sgpr11, $sgpr12_sgpr13, $sgpr18_sgpr19, $sgpr20_sgpr21, $sgpr22_sgpr23, $sgpr24_sgpr25, $sgpr34_sgpr35, $sgpr36_sgpr37, $sgpr38_sgpr39, $sgpr40_sgpr41, $sgpr100_sgpr101:0x0000000000000003
-  ; CHECK-NEXT: {{  $}}
-  ; CHECK-NEXT:   $vcc = S_AND_B64 $exec, renamable $sgpr38_sgpr39, implicit-def dead $scc
+  ; CHECK-NEXT:   liveins: $sgpr15, $sgpr16, $sgpr33, $sgpr6_sgpr7, $sgpr8_sgpr9:0x0000000000000003, $sgpr10_sgpr11, $sgpr12_sgpr13, $sgpr18_sgpr19, $sgpr20_sgpr21, $sgpr22_sgpr23, $sgpr24_sgpr25, $sgpr34_sgpr35, $sgpr88_sgpr89, $sgpr90_sgpr91, $sgpr92_sgpr93, $sgpr100_sgpr101
+  ; CHECK-NEXT: {{  $}}
+  ; CHECK-NEXT:   $vcc = S_AND_B64 $exec, renamable $sgpr90_sgpr91, implicit-def dead $scc
   ; CHECK-NEXT:   S_CBRANCH_VCCNZ %bb.10, implicit $vcc
   ; CHECK-NEXT: {{  $}}
   ; CHECK-NEXT: bb.9:
   ; CHECK-NEXT:   successors: %bb.10(0x40000000), %bb.17(0x40000000)
-  ; CHECK-NEXT:   liveins: $sgpr15, $sgpr16, $sgpr33, $sgpr4_sgpr5, $sgpr6_sgpr7, $sgpr10_sgpr11, $sgpr12_sgpr13, $sgpr18_sgpr19, $sgpr20_sgpr21, $sgpr22_sgpr23, $sgpr24_sgpr25, $sgpr34_sgpr35, $sgpr36_sgpr37, $sgpr38_sgpr39, $sgpr40_sgpr41, $sgpr100_sgpr101:0x0000000000000003
+  ; CHECK-NEXT:   liveins: $sgpr15, $sgpr16, $sgpr33, $sgpr6_sgpr7, $sgpr8_sgpr9:0x0000000000000003, $sgpr10_sgpr11, $sgpr12_sgpr13, $sgpr18_sgpr19, $sgpr20_sgpr21, $sgpr22_sgpr23, $sgpr24_sgpr25, $sgpr34_sgpr35, $sgpr88_sgpr89, $sgpr90_sgpr91, $sgpr92_sgpr93, $sgpr100_sgpr101
   ; CHECK-NEXT: {{  $}}
   ; CHECK-NEXT:   renamable $sgpr52_sgpr53_sgpr54_sgpr55_sgpr56_sgpr57_sgpr58_sgpr59_sgpr60_sgpr61_sgpr62_sgpr63_sgpr64_sgpr65_sgpr66_sgpr67_sgpr68_sgpr69_sgpr70_sgpr71_sgpr72_sgpr73_sgpr74_sgpr75_sgpr76_sgpr77_sgpr78_sgpr79_sgpr80_sgpr81_sgpr82_sgpr83 = SI_SPILL_S1024_RESTORE %stack.1, implicit $exec, implicit $sgpr32 :: (load (s1024) from %stack.1, align 4, addrspace 5)
   ; CHECK-NEXT:   [[COPY2:%[0-9]+]]:vreg_64_align2 = COPY killed renamable $sgpr68_sgpr69, implicit $exec
   ; CHECK-NEXT:   GLOBAL_STORE_DWORDX2_SADDR undef %18:vgpr_32, [[COPY2]], undef renamable $sgpr4_sgpr5, 0, 0, implicit $exec :: (store (s64), addrspace 1)
   ; CHECK-NEXT:   [[V_CNDMASK_B32_e64_1:%[0-9]+]]:vgpr_32 = V_CNDMASK_B32_e64 0, 0, 0, 1, $sgpr12_sgpr13, implicit $exec
-<<<<<<< HEAD
-  ; CHECK-NEXT:   dead renamable $sgpr8_sgpr9 = V_CMP_NE_U32_e64 1, [[V_CNDMASK_B32_e64_1]], implicit $exec
-  ; CHECK-NEXT:   renamable $sgpr64 = S_ADD_U32 renamable $sgpr100, 32, implicit-def dead $scc
-  ; CHECK-NEXT:   ADJCALLSTACKUP 0, 0, implicit-def dead $scc, implicit-def $sgpr32, implicit $sgpr32
-  ; CHECK-NEXT:   renamable $sgpr46_sgpr47 = COPY killed renamable $sgpr6_sgpr7
-  ; CHECK-NEXT:   $sgpr6_sgpr7 = COPY renamable $sgpr46_sgpr47
-  ; CHECK-NEXT:   renamable $sgpr44_sgpr45 = COPY killed renamable $sgpr10_sgpr11
-  ; CHECK-NEXT:   $sgpr10_sgpr11 = COPY renamable $sgpr44_sgpr45
-  ; CHECK-NEXT:   renamable $sgpr50_sgpr51 = COPY killed renamable $sgpr12_sgpr13
-  ; CHECK-NEXT:   $sgpr12 = COPY renamable $sgpr33
-  ; CHECK-NEXT:   $sgpr13 = COPY renamable $sgpr15
-  ; CHECK-NEXT:   renamable $sgpr42 = COPY killed renamable $sgpr16
-  ; CHECK-NEXT:   renamable $sgpr43 = COPY killed renamable $sgpr15
-  ; CHECK-NEXT:   renamable $sgpr48_sgpr49 = COPY renamable $sgpr4_sgpr5
-  ; CHECK-NEXT:   renamable $sgpr52_sgpr53 = COPY killed renamable $sgpr18_sgpr19
-  ; CHECK-NEXT:   renamable $sgpr54_sgpr55 = COPY killed renamable $sgpr20_sgpr21
-  ; CHECK-NEXT:   renamable $sgpr56_sgpr57 = COPY killed renamable $sgpr22_sgpr23
-  ; CHECK-NEXT:   renamable $sgpr58_sgpr59 = COPY killed renamable $sgpr24_sgpr25
-  ; CHECK-NEXT:   dead $sgpr30_sgpr31 = SI_CALL undef renamable $sgpr8_sgpr9, 0, csr_amdgpu_gfx90ainsts, implicit $sgpr4_sgpr5, implicit $sgpr6_sgpr7, implicit $sgpr10_sgpr11, implicit $sgpr12, implicit $sgpr13
-  ; CHECK-NEXT:   ADJCALLSTACKDOWN 0, 0, implicit-def dead $scc, implicit-def $sgpr32, implicit $sgpr32
-  ; CHECK-NEXT:   ADJCALLSTACKUP 0, 0, implicit-def dead $scc, implicit-def $sgpr32, implicit $sgpr32
-  ; CHECK-NEXT:   $sgpr8_sgpr9 = COPY renamable $sgpr64_sgpr65
-  ; CHECK-NEXT:   dead $sgpr30_sgpr31 = SI_CALL undef renamable $sgpr8_sgpr9, 0, csr_amdgpu_gfx90ainsts, implicit $sgpr8_sgpr9
-  ; CHECK-NEXT:   renamable $sgpr24_sgpr25 = COPY killed renamable $sgpr58_sgpr59
-  ; CHECK-NEXT:   renamable $sgpr22_sgpr23 = COPY killed renamable $sgpr56_sgpr57
-  ; CHECK-NEXT:   renamable $sgpr20_sgpr21 = COPY killed renamable $sgpr54_sgpr55
-  ; CHECK-NEXT:   renamable $sgpr18_sgpr19 = COPY killed renamable $sgpr52_sgpr53
-  ; CHECK-NEXT:   renamable $sgpr12_sgpr13 = COPY killed renamable $sgpr50_sgpr51
-  ; CHECK-NEXT:   renamable $sgpr4_sgpr5 = COPY killed renamable $sgpr48_sgpr49
-  ; CHECK-NEXT:   renamable $sgpr6_sgpr7 = COPY killed renamable $sgpr46_sgpr47
-  ; CHECK-NEXT:   renamable $sgpr10_sgpr11 = COPY killed renamable $sgpr44_sgpr45
-  ; CHECK-NEXT:   renamable $sgpr15 = COPY killed renamable $sgpr43
-  ; CHECK-NEXT:   renamable $sgpr16 = COPY killed renamable $sgpr42
-=======
   ; CHECK-NEXT:   dead renamable $sgpr4_sgpr5 = V_CMP_NE_U32_e64 1, [[V_CNDMASK_B32_e64_1]], implicit $exec
   ; CHECK-NEXT:   renamable $sgpr64 = S_ADD_U32 renamable $sgpr8, 32, implicit-def dead $scc
   ; CHECK-NEXT:   ADJCALLSTACKUP 0, 0, implicit-def dead $scc, implicit-def $sgpr32, implicit $sgpr32
@@ -283,36 +214,35 @@
   ; CHECK-NEXT:   renamable $sgpr10_sgpr11 = COPY killed renamable $sgpr38_sgpr39
   ; CHECK-NEXT:   renamable $sgpr15 = COPY killed renamable $sgpr37
   ; CHECK-NEXT:   renamable $sgpr16 = COPY killed renamable $sgpr36
->>>>>>> ebb2e5eb
   ; CHECK-NEXT:   ADJCALLSTACKDOWN 0, 0, implicit-def dead $scc, implicit-def $sgpr32, implicit $sgpr32
-  ; CHECK-NEXT:   $exec = S_MOV_B64_term renamable $sgpr40_sgpr41
+  ; CHECK-NEXT:   $exec = S_MOV_B64_term renamable $sgpr92_sgpr93
   ; CHECK-NEXT:   S_CBRANCH_EXECZ %bb.10, implicit $exec
   ; CHECK-NEXT:   S_BRANCH %bb.17
   ; CHECK-NEXT: {{  $}}
   ; CHECK-NEXT: bb.10:
   ; CHECK-NEXT:   successors: %bb.8(0x40000000), %bb.12(0x40000000)
-  ; CHECK-NEXT:   liveins: $sgpr15, $sgpr16, $sgpr33, $sgpr4_sgpr5, $sgpr6_sgpr7, $sgpr10_sgpr11, $sgpr12_sgpr13, $sgpr18_sgpr19, $sgpr20_sgpr21, $sgpr22_sgpr23, $sgpr24_sgpr25, $sgpr34_sgpr35, $sgpr36_sgpr37, $sgpr38_sgpr39, $sgpr40_sgpr41, $sgpr100_sgpr101:0x0000000000000003
+  ; CHECK-NEXT:   liveins: $sgpr15, $sgpr16, $sgpr33, $sgpr6_sgpr7, $sgpr8_sgpr9:0x0000000000000003, $sgpr10_sgpr11, $sgpr12_sgpr13, $sgpr18_sgpr19, $sgpr20_sgpr21, $sgpr22_sgpr23, $sgpr24_sgpr25, $sgpr34_sgpr35, $sgpr88_sgpr89, $sgpr90_sgpr91, $sgpr92_sgpr93, $sgpr100_sgpr101
   ; CHECK-NEXT: {{  $}}
   ; CHECK-NEXT:   S_CBRANCH_EXECZ %bb.8, implicit $exec
   ; CHECK-NEXT:   S_BRANCH %bb.12
   ; CHECK-NEXT: {{  $}}
   ; CHECK-NEXT: bb.11:
   ; CHECK-NEXT:   successors: %bb.1(0x40000000), %bb.17(0x40000000)
-  ; CHECK-NEXT:   liveins: $sgpr15, $sgpr16, $sgpr33, $sgpr4_sgpr5, $sgpr6_sgpr7, $sgpr10_sgpr11, $sgpr12_sgpr13, $sgpr18_sgpr19, $sgpr20_sgpr21, $sgpr22_sgpr23, $sgpr24_sgpr25, $sgpr34_sgpr35, $sgpr100_sgpr101:0x0000000000000003
+  ; CHECK-NEXT:   liveins: $sgpr15, $sgpr16, $sgpr33, $sgpr6_sgpr7, $sgpr8_sgpr9:0x0000000000000003, $sgpr10_sgpr11, $sgpr12_sgpr13, $sgpr18_sgpr19, $sgpr20_sgpr21, $sgpr22_sgpr23, $sgpr24_sgpr25, $sgpr34_sgpr35, $sgpr100_sgpr101
   ; CHECK-NEXT: {{  $}}
   ; CHECK-NEXT:   S_CBRANCH_EXECZ %bb.1, implicit $exec
   ; CHECK-NEXT:   S_BRANCH %bb.17
   ; CHECK-NEXT: {{  $}}
   ; CHECK-NEXT: bb.12:
   ; CHECK-NEXT:   successors: %bb.11(0x40000000), %bb.13(0x40000000)
-  ; CHECK-NEXT:   liveins: $sgpr15, $sgpr16, $sgpr33, $sgpr4_sgpr5, $sgpr6_sgpr7, $sgpr10_sgpr11, $sgpr12_sgpr13, $sgpr18_sgpr19, $sgpr20_sgpr21, $sgpr22_sgpr23, $sgpr24_sgpr25, $sgpr34_sgpr35, $sgpr36_sgpr37, $sgpr100_sgpr101:0x0000000000000003
-  ; CHECK-NEXT: {{  $}}
-  ; CHECK-NEXT:   $exec = S_MOV_B64_term killed renamable $sgpr36_sgpr37
+  ; CHECK-NEXT:   liveins: $sgpr15, $sgpr16, $sgpr33, $sgpr6_sgpr7, $sgpr8_sgpr9:0x0000000000000003, $sgpr10_sgpr11, $sgpr12_sgpr13, $sgpr18_sgpr19, $sgpr20_sgpr21, $sgpr22_sgpr23, $sgpr24_sgpr25, $sgpr34_sgpr35, $sgpr88_sgpr89, $sgpr100_sgpr101
+  ; CHECK-NEXT: {{  $}}
+  ; CHECK-NEXT:   $exec = S_MOV_B64_term killed renamable $sgpr88_sgpr89
   ; CHECK-NEXT:   S_CBRANCH_EXECZ %bb.11, implicit $exec
   ; CHECK-NEXT: {{  $}}
   ; CHECK-NEXT: bb.13:
   ; CHECK-NEXT:   successors: %bb.15(0x40000000), %bb.14(0x40000000)
-  ; CHECK-NEXT:   liveins: $sgpr15, $sgpr16, $sgpr33, $sgpr4_sgpr5, $sgpr6_sgpr7, $sgpr10_sgpr11, $sgpr12_sgpr13, $sgpr18_sgpr19, $sgpr20_sgpr21, $sgpr22_sgpr23, $sgpr24_sgpr25, $sgpr34_sgpr35, $sgpr100_sgpr101:0x0000000000000003
+  ; CHECK-NEXT:   liveins: $sgpr15, $sgpr16, $sgpr33, $sgpr6_sgpr7, $sgpr8_sgpr9:0x0000000000000003, $sgpr10_sgpr11, $sgpr12_sgpr13, $sgpr18_sgpr19, $sgpr20_sgpr21, $sgpr22_sgpr23, $sgpr24_sgpr25, $sgpr34_sgpr35, $sgpr100_sgpr101
   ; CHECK-NEXT: {{  $}}
   ; CHECK-NEXT:   $vcc = S_AND_B64 $exec, renamable $sgpr24_sgpr25, implicit-def dead $scc
   ; CHECK-NEXT:   S_CBRANCH_VCCNZ %bb.15, implicit $vcc
@@ -320,12 +250,12 @@
   ; CHECK-NEXT: {{  $}}
   ; CHECK-NEXT: bb.14:
   ; CHECK-NEXT:   successors: %bb.15(0x80000000)
-  ; CHECK-NEXT:   liveins: $sgpr15, $sgpr16, $sgpr33, $sgpr4_sgpr5, $sgpr6_sgpr7, $sgpr10_sgpr11, $sgpr12_sgpr13, $sgpr18_sgpr19, $sgpr20_sgpr21, $sgpr22_sgpr23, $sgpr24_sgpr25, $sgpr34_sgpr35, $sgpr100_sgpr101:0x0000000000000003
+  ; CHECK-NEXT:   liveins: $sgpr15, $sgpr16, $sgpr33, $sgpr6_sgpr7, $sgpr8_sgpr9:0x0000000000000003, $sgpr10_sgpr11, $sgpr12_sgpr13, $sgpr18_sgpr19, $sgpr20_sgpr21, $sgpr22_sgpr23, $sgpr24_sgpr25, $sgpr34_sgpr35, $sgpr100_sgpr101
   ; CHECK-NEXT: {{  $}}
   ; CHECK-NEXT: {{  $}}
   ; CHECK-NEXT: bb.15:
   ; CHECK-NEXT:   successors: %bb.11(0x40000000), %bb.16(0x40000000)
-  ; CHECK-NEXT:   liveins: $sgpr15, $sgpr16, $sgpr33, $sgpr4_sgpr5, $sgpr6_sgpr7, $sgpr10_sgpr11, $sgpr12_sgpr13, $sgpr18_sgpr19, $sgpr20_sgpr21, $sgpr22_sgpr23, $sgpr24_sgpr25, $sgpr34_sgpr35, $sgpr100_sgpr101:0x0000000000000003
+  ; CHECK-NEXT:   liveins: $sgpr15, $sgpr16, $sgpr33, $sgpr6_sgpr7, $sgpr8_sgpr9:0x0000000000000003, $sgpr10_sgpr11, $sgpr12_sgpr13, $sgpr18_sgpr19, $sgpr20_sgpr21, $sgpr22_sgpr23, $sgpr24_sgpr25, $sgpr34_sgpr35, $sgpr100_sgpr101
   ; CHECK-NEXT: {{  $}}
   ; CHECK-NEXT:   $vcc = S_AND_B64 $exec, renamable $sgpr18_sgpr19, implicit-def dead $scc
   ; CHECK-NEXT:   S_CBRANCH_VCCNZ %bb.11, implicit $vcc
