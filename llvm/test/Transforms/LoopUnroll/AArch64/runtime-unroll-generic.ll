--- conflicted
+++ resolved
@@ -50,15 +50,9 @@
 ; CHECK-A55-NEXT:    [[MUL16_3:%.*]] = mul nsw i32 [[CONV15_3]], [[CONV_3]]
 ; CHECK-A55-NEXT:    [[ADD21_3:%.*]] = add nsw i32 [[MUL16_3]], [[ADD21_2]]
 ; CHECK-A55-NEXT:    store i32 [[ADD21_3]], i32* [[ARRAYIDX20]], align 4
-<<<<<<< HEAD
-; CHECK-A55-NEXT:    [[NITER_NSUB_3]] = add i32 [[NITER]], -4
-; CHECK-A55-NEXT:    [[NITER_NCMP_3:%.*]] = icmp eq i32 [[NITER_NSUB_3]], 0
+; CHECK-A55-NEXT:    [[NITER_NEXT_3]] = add i32 [[NITER]], 4
+; CHECK-A55-NEXT:    [[NITER_NCMP_3:%.*]] = icmp eq i32 [[NITER_NEXT_3]], [[UNROLL_ITER]]
 ; CHECK-A55-NEXT:    br i1 [[NITER_NCMP_3]], label [[FOR_END_LOOPEXIT_UNR_LCSSA]], label [[FOR_BODY6]], !llvm.loop [[LOOP0:![0-9]+]]
-=======
-; CHECK-A55-NEXT:    [[NITER_NEXT_3]] = add i32 [[NITER]], 4
-; CHECK-A55-NEXT:    [[NITER_NCMP_3_NOT:%.*]] = icmp eq i32 [[NITER_NEXT_3]], [[UNROLL_ITER]]
-; CHECK-A55-NEXT:    br i1 [[NITER_NCMP_3_NOT]], label [[FOR_END_LOOPEXIT_UNR_LCSSA]], label [[FOR_BODY6]], !llvm.loop [[LOOP0:![0-9]+]]
->>>>>>> f108c7f5
 ; CHECK-A55:       for.end.loopexit.unr-lcssa:
 ; CHECK-A55-NEXT:    [[LCMP_MOD_NOT:%.*]] = icmp eq i32 [[XTRAITER]], 0
 ; CHECK-A55-NEXT:    br i1 [[LCMP_MOD_NOT]], label [[FOR_END]], label [[FOR_BODY6_EPIL:%.*]]
