--- conflicted
+++ resolved
@@ -10,19 +10,13 @@
 ; CHECK-NEXT:  entry:
 ; CHECK-NEXT:    [[X:%.*]] = load i32, i32* [[P:%.*]], align 4, !range [[RNG0:![0-9]+]]
 ; CHECK-NEXT:    [[X_SHIFTED:%.*]] = lshr i32 [[X]], [[SHIFT:%.*]]
-; CHECK-NEXT:    [[SMAX:%.*]] = call i32 @llvm.smax.i32(i32 [[X_SHIFTED]], i32 0)
-; CHECK-NEXT:    br label [[LOOP:%.*]]
-; CHECK:       loop:
-; CHECK-NEXT:    [[IV:%.*]] = phi i32 [ 0, [[ENTRY:%.*]] ], [ [[IV_NEXT:%.*]], [[BACKEDGE:%.*]] ]
-; CHECK-NEXT:    [[EXITCOND:%.*]] = icmp ne i32 [[IV]], [[SMAX]]
-; CHECK-NEXT:    br i1 [[EXITCOND]], label [[GUARDED:%.*]], label [[FAILURE:%.*]]
-; CHECK:       guarded:
-<<<<<<< HEAD
-; CHECK-NEXT:    [[EXITCOND1:%.*]] = icmp ne i32 [[IV]], [[X]]
-; CHECK-NEXT:    br i1 [[EXITCOND1]], label [[BACKEDGE]], label [[NEVER_HAPPENS:%.*]]
-=======
-; CHECK-NEXT:    br i1 true, label [[BACKEDGE]], label [[NEVER_HAPPENS:%.*]]
->>>>>>> a3beb340
+; CHECK-NEXT:    br label [[LOOP:%.*]]
+; CHECK:       loop:
+; CHECK-NEXT:    [[IV:%.*]] = phi i32 [ 0, [[ENTRY:%.*]] ], [ [[IV_NEXT:%.*]], [[BACKEDGE:%.*]] ]
+; CHECK-NEXT:    [[LESS_THAN_SHIFTED:%.*]] = icmp slt i32 [[IV]], [[X_SHIFTED]]
+; CHECK-NEXT:    br i1 [[LESS_THAN_SHIFTED]], label [[GUARDED:%.*]], label [[FAILURE:%.*]]
+; CHECK:       guarded:
+; CHECK-NEXT:    br i1 true, label [[BACKEDGE]], label [[NEVER_HAPPENS:%.*]]
 ; CHECK:       backedge:
 ; CHECK-NEXT:    [[IV_NEXT]] = add nuw nsw i32 [[IV]], 1
 ; CHECK-NEXT:    [[LOOP_COND:%.*]] = call i1 @cond()
@@ -72,19 +66,13 @@
 ; CHECK-NEXT:  entry:
 ; CHECK-NEXT:    [[X:%.*]] = load i32, i32* [[P:%.*]], align 4, !range [[RNG0]]
 ; CHECK-NEXT:    [[X_SHIFTED:%.*]] = lshr i32 [[X]], [[SHIFT:%.*]]
-; CHECK-NEXT:    [[SMAX:%.*]] = call i32 @llvm.smax.i32(i32 [[X_SHIFTED]], i32 0)
-; CHECK-NEXT:    br label [[LOOP:%.*]]
-; CHECK:       loop:
-; CHECK-NEXT:    [[IV:%.*]] = phi i32 [ 0, [[ENTRY:%.*]] ], [ [[IV_NEXT:%.*]], [[BACKEDGE:%.*]] ]
-; CHECK-NEXT:    [[EXITCOND:%.*]] = icmp ne i32 [[IV]], [[SMAX]]
-; CHECK-NEXT:    br i1 [[EXITCOND]], label [[GUARDED:%.*]], label [[FAILURE:%.*]]
-; CHECK:       guarded:
-<<<<<<< HEAD
-; CHECK-NEXT:    [[EXITCOND1:%.*]] = icmp ne i32 [[IV]], [[X]]
-; CHECK-NEXT:    br i1 [[EXITCOND1]], label [[BACKEDGE]], label [[NEVER_HAPPENS:%.*]]
-=======
-; CHECK-NEXT:    br i1 true, label [[BACKEDGE]], label [[NEVER_HAPPENS:%.*]]
->>>>>>> a3beb340
+; CHECK-NEXT:    br label [[LOOP:%.*]]
+; CHECK:       loop:
+; CHECK-NEXT:    [[IV:%.*]] = phi i32 [ 0, [[ENTRY:%.*]] ], [ [[IV_NEXT:%.*]], [[BACKEDGE:%.*]] ]
+; CHECK-NEXT:    [[LESS_THAN_SHIFTED:%.*]] = icmp sgt i32 [[X_SHIFTED]], [[IV]]
+; CHECK-NEXT:    br i1 [[LESS_THAN_SHIFTED]], label [[GUARDED:%.*]], label [[FAILURE:%.*]]
+; CHECK:       guarded:
+; CHECK-NEXT:    br i1 true, label [[BACKEDGE]], label [[NEVER_HAPPENS:%.*]]
 ; CHECK:       backedge:
 ; CHECK-NEXT:    [[IV_NEXT]] = add nuw nsw i32 [[IV]], 1
 ; CHECK-NEXT:    [[LOOP_COND:%.*]] = call i1 @cond()
@@ -137,15 +125,10 @@
 ; CHECK-NEXT:    br label [[LOOP:%.*]]
 ; CHECK:       loop:
 ; CHECK-NEXT:    [[IV:%.*]] = phi i32 [ 0, [[ENTRY:%.*]] ], [ [[IV_NEXT:%.*]], [[BACKEDGE:%.*]] ]
-; CHECK-NEXT:    [[EXITCOND:%.*]] = icmp ne i32 [[IV]], [[X_SHIFTED]]
-; CHECK-NEXT:    br i1 [[EXITCOND]], label [[GUARDED:%.*]], label [[FAILURE:%.*]]
-; CHECK:       guarded:
-<<<<<<< HEAD
-; CHECK-NEXT:    [[EXITCOND1:%.*]] = icmp ne i32 [[IV]], [[X]]
-; CHECK-NEXT:    br i1 [[EXITCOND1]], label [[BACKEDGE]], label [[NEVER_HAPPENS:%.*]]
-=======
-; CHECK-NEXT:    br i1 true, label [[BACKEDGE]], label [[NEVER_HAPPENS:%.*]]
->>>>>>> a3beb340
+; CHECK-NEXT:    [[LESS_THAN_SHIFTED:%.*]] = icmp ult i32 [[IV]], [[X_SHIFTED]]
+; CHECK-NEXT:    br i1 [[LESS_THAN_SHIFTED]], label [[GUARDED:%.*]], label [[FAILURE:%.*]]
+; CHECK:       guarded:
+; CHECK-NEXT:    br i1 true, label [[BACKEDGE]], label [[NEVER_HAPPENS:%.*]]
 ; CHECK:       backedge:
 ; CHECK-NEXT:    [[IV_NEXT]] = add nuw nsw i32 [[IV]], 1
 ; CHECK-NEXT:    [[LOOP_COND:%.*]] = call i1 @cond()
@@ -198,15 +181,10 @@
 ; CHECK-NEXT:    br label [[LOOP:%.*]]
 ; CHECK:       loop:
 ; CHECK-NEXT:    [[IV:%.*]] = phi i32 [ 0, [[ENTRY:%.*]] ], [ [[IV_NEXT:%.*]], [[BACKEDGE:%.*]] ]
-; CHECK-NEXT:    [[EXITCOND:%.*]] = icmp ne i32 [[IV]], [[X_SHIFTED]]
-; CHECK-NEXT:    br i1 [[EXITCOND]], label [[GUARDED:%.*]], label [[FAILURE:%.*]]
-; CHECK:       guarded:
-<<<<<<< HEAD
-; CHECK-NEXT:    [[EXITCOND1:%.*]] = icmp ne i32 [[IV]], [[X]]
-; CHECK-NEXT:    br i1 [[EXITCOND1]], label [[BACKEDGE]], label [[NEVER_HAPPENS:%.*]]
-=======
-; CHECK-NEXT:    br i1 true, label [[BACKEDGE]], label [[NEVER_HAPPENS:%.*]]
->>>>>>> a3beb340
+; CHECK-NEXT:    [[LESS_THAN_SHIFTED:%.*]] = icmp ugt i32 [[X_SHIFTED]], [[IV]]
+; CHECK-NEXT:    br i1 [[LESS_THAN_SHIFTED]], label [[GUARDED:%.*]], label [[FAILURE:%.*]]
+; CHECK:       guarded:
+; CHECK-NEXT:    br i1 true, label [[BACKEDGE]], label [[NEVER_HAPPENS:%.*]]
 ; CHECK:       backedge:
 ; CHECK-NEXT:    [[IV_NEXT]] = add nuw nsw i32 [[IV]], 1
 ; CHECK-NEXT:    [[LOOP_COND:%.*]] = call i1 @cond()
