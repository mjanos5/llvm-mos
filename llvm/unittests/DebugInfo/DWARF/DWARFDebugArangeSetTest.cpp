--- conflicted
+++ resolved
@@ -75,23 +75,14 @@
       "\x0c\x00\x00\x00"  // Length
       "\x02\x00"          // Version
       "\x00\x00\x00\x00"  // Debug Info Offset
-<<<<<<< HEAD
-      "\x10"              // Address Size (not supported)
-=======
       "\x03"              // Address Size (not supported)
->>>>>>> f108c7f5
       "\x00"              // Segment Selector Size
                           // No padding
       "\x00\x00\x00\x00"; // Termination tuple
   ExpectExtractError(
       DebugArangesSecRaw,
-<<<<<<< HEAD
-      "address range table at offset 0x0 has unsupported address size: 16 "
-      "(4 and 8 supported)");
-=======
       "address range table at offset 0x0 has unsupported address size: 3 "
       "(supported are 2, 4, 8)");
->>>>>>> f108c7f5
 }
 
 TEST(DWARFDebugArangeSet, UnsupportedSegmentSelectorSize) {
